#
# Top level Makefile for the OpenPilot project build system.
# Copyright (c) 2010-2013, The OpenPilot Team, http://www.openpilot.org
# Use 'make help' for instructions.
#
# This program is free software; you can redistribute it and/or modify
# it under the terms of the GNU General Public License as published by
# the Free Software Foundation; either version 3 of the License, or
# (at your option) any later version.
#
# This program is distributed in the hope that it will be useful, but
# WITHOUT ANY WARRANTY; without even the implied warranty of MERCHANTABILITY
# or FITNESS FOR A PARTICULAR PURPOSE. See the GNU General Public License
# for more details.
#
# You should have received a copy of the GNU General Public License along
# with this program; if not, write to the Free Software Foundation, Inc.,
# 59 Temple Place, Suite 330, Boston, MA 02111-1307 USA
#

# This top level Makefile passes down some variables to sub-makes through
# the environment. They are explicitly exported using the export keyword.
# Lower level makefiles assume that these variables are defined. To ensure
# that a special magic variable is exported here. It must be checked for
# existance by each sub-make.
export OPENPILOT_IS_COOL := Fuck Yeah!

# It is possible to set OPENPILOT_DL_DIR and/or OPENPILOT_TOOLS_DIR environment
# variables to override local tools download and installation directorys. So the
# same toolchains can be used for all working copies. Particularly useful for CI
# server build agents, but also for local installations.
#
# If no OPENPILOT_* variables found, makefile internal DL_DIR and TOOLS_DIR paths
# will be used. They still can be overriden by the make command line parameters:
# make DL_DIR=/path/to/download/directory TOOLS_DIR=/path/to/tools/directory targets...

# Function for converting Windows style slashes into Unix style
slashfix = $(subst \,/,$(1))

# Function for converting an absolute path to one relative
# to the top of the source tree
toprel = $(subst $(realpath $(ROOT_DIR))/,,$(abspath $(1)))

# Set up some macros for common directories within the tree
export ROOT_DIR    := $(realpath $(dir $(lastword $(MAKEFILE_LIST))))
export DL_DIR      := $(if $(OPENPILOT_DL_DIR),$(call slashfix,$(OPENPILOT_DL_DIR)),$(ROOT_DIR)/downloads)
export TOOLS_DIR   := $(if $(OPENPILOT_TOOLS_DIR),$(call slashfix,$(OPENPILOT_TOOLS_DIR)),$(ROOT_DIR)/tools)
export BUILD_DIR   := $(ROOT_DIR)/build
export PACKAGE_DIR := $(ROOT_DIR)/build/package
export DIST_DIR    := $(ROOT_DIR)/build/dist

DIRS = $(DL_DIR) $(TOOLS_DIR) $(BUILD_DIR) $(PACKAGE_DIR) $(DIST_DIR)

# Set up default build configurations (debug | release)
GCS_BUILD_CONF		:= release
UAVOGEN_BUILD_CONF	:= release
ANDROIDGCS_BUILD_CONF	:= debug
GOOGLE_API_VERSION	:= 14

# Clean out undesirable variables from the environment and command-line
# to remove the chance that they will cause problems with our build
define SANITIZE_VAR
$(if $(filter-out undefined,$(origin $(1))),
    $(info $(EMPTY) NOTE        Sanitized $(2) variable '$(1)' from $(origin $(1)))
    MAKEOVERRIDES = $(filter-out $(1)=%,$(MAKEOVERRIDES))
    override $(1) :=
    unexport $(1)
)
endef

# These specific variables can influence compilation in unexpected (and undesirable) ways
# gcc flags
SANITIZE_GCC_VARS := TMPDIR GCC_EXEC_PREFIX COMPILER_PATH LIBRARY_PATH
# preprocessor flags
SANITIZE_GCC_VARS += CPATH C_INCLUDE_PATH CPLUS_INCLUDE_PATH OBJC_INCLUDE_PATH DEPENDENCIES_OUTPUT
# make flags
SANITIZE_GCC_VARS += CFLAGS CXXFLAGS CPPFLAGS LDFLAGS LDLIBS
$(foreach var, $(SANITIZE_GCC_VARS), $(eval $(call SANITIZE_VAR,$(var),disallowed)))

# These specific variables used to be valid but now they make no sense
SANITIZE_DEPRECATED_VARS := USE_BOOTLOADER CLEAN_BUILD
$(foreach var, $(SANITIZE_DEPRECATED_VARS), $(eval $(call SANITIZE_VAR,$(var),deprecated)))

# Make sure this isn't being run as root unless installing (no whoami on Windows, but that is ok here)
ifeq ($(shell whoami 2>/dev/null),root)
    ifeq ($(filter install,$(MAKECMDGOALS)),)
        ifndef FAKEROOTKEY
            $(error You should not be running this as root)
        endif
    endif
endif

# Decide on a verbosity level based on the V= parameter
export AT := @
ifndef V
    export V0    :=
    export V1    := $(AT)
else ifeq ($(V), 0)
    export V0    := $(AT)
    export V1    := $(AT)
else ifeq ($(V), 1)
endif

# Make sure we know few things about the architecture before including
# the tools.mk to ensure that we download/install the right tools.
UNAME := $(shell uname)
ARCH  := $(shell uname -m)
# Here and everywhere if not Linux or Mac then assume Windows
ifeq ($(filter Linux Darwin, $(UNAME)), )
    UNAME := Windows
endif

# Include tools installers
include $(ROOT_DIR)/make/tools.mk

# We almost need to consider autoconf/automake instead of this
ifeq ($(UNAME), Linux)
    QT_SPEC = linux-g++
    UAVOBJGENERATOR = "$(BUILD_DIR)/uavobjgenerator/uavobjgenerator"
else ifeq ($(UNAME), Darwin)
    QT_SPEC = macx-g++
    UAVOBJGENERATOR = "$(BUILD_DIR)/uavobjgenerator/uavobjgenerator"
else ifeq ($(UNAME), Windows)
    QT_SPEC = win32-g++
    UAVOBJGENERATOR = "$(BUILD_DIR)/uavobjgenerator/$(UAVOGEN_BUILD_CONF)/uavobjgenerator.exe"
endif

##############################
#
# All targets
#
##############################

.PHONY: all
all: uavobjects all_ground all_flight

.PHONY: all_clean
all_clean:
	@$(ECHO) " CLEAN      $(call toprel, $(BUILD_DIR))"
	$(V1) [ ! -d "$(BUILD_DIR)" ] || $(RM) -rf "$(BUILD_DIR)"

.PONY: clean
clean: all_clean


##############################
#
# UAVObjects
#
##############################

ifeq ($(V), 1)
    UAVOGEN_SILENT :=
else
    UAVOGEN_SILENT := silent
endif

UAVOBJGENERATOR_DIR = $(BUILD_DIR)/uavobjgenerator
DIRS += $(UAVOBJGENERATOR_DIR)

.PHONY: uavobjgenerator
uavobjgenerator: | $(UAVOBJGENERATOR_DIR)
	$(V1) ( cd $(UAVOBJGENERATOR_DIR) && \
	    $(QMAKE) $(ROOT_DIR)/ground/uavobjgenerator/uavobjgenerator.pro -spec $(QT_SPEC) -r CONFIG+="$(UAVOGEN_BUILD_CONF) $(UAVOGEN_SILENT)" && \
	    $(MAKE) --no-print-directory -w ; \
	)

UAVOBJ_TARGETS := gcs flight python matlab java wireshark

.PHONY: uavobjects
uavobjects:  $(addprefix uavobjects_, $(UAVOBJ_TARGETS))

UAVOBJ_XML_DIR := $(ROOT_DIR)/shared/uavobjectdefinition
UAVOBJ_OUT_DIR := $(BUILD_DIR)/uavobject-synthetics

DIRS += $(UAVOBJ_OUT_DIR)

uavobjects_%: $(UAVOBJ_OUT_DIR) uavobjgenerator
	$(V1) ( cd $(UAVOBJ_OUT_DIR) && \
	    $(UAVOBJGENERATOR) -$* $(UAVOBJ_XML_DIR) $(ROOT_DIR) ; \
	)

uavobjects_test: $(UAVOBJ_OUT_DIR) uavobjgenerator
	$(V1) $(UAVOBJGENERATOR) -v -none $(UAVOBJ_XML_DIR) $(ROOT_DIR)

uavobjects_clean:
	@$(ECHO) " CLEAN      $(call toprel, $(UAVOBJ_OUT_DIR))"
	$(V1) [ ! -d "$(UAVOBJ_OUT_DIR)" ] || $(RM) -r "$(UAVOBJ_OUT_DIR)"

##############################
#
# Flight related components
#
##############################

# Define some pointers to the various important pieces of the flight code
# to prevent these being repeated in every sub makefile
export PIOS          := $(ROOT_DIR)/flight/pios
export FLIGHTLIB     := $(ROOT_DIR)/flight/libraries
export OPMODULEDIR   := $(ROOT_DIR)/flight/modules
export OPUAVOBJ      := $(ROOT_DIR)/flight/uavobjects
export OPUAVTALK     := $(ROOT_DIR)/flight/uavtalk
export OPUAVSYNTHDIR := $(BUILD_DIR)/uavobject-synthetics/flight
export OPGCSSYNTHDIR := $(BUILD_DIR)/openpilotgcs-synthetics

DIRS += $(OPGCSSYNTHDIR)

# Define supported board lists
ALL_BOARDS    := coptercontrol oplinkmini revolution osd revoproto simposix discoveryf4bare gpsplatinum

# Short names of each board (used to display board name in parallel builds)
coptercontrol_short    := 'cc  '
oplinkmini_short       := 'oplm'
revolution_short       := 'revo'
osd_short              := 'osd '
revoproto_short        := 'revp'
simposix_short         := 'posx'
discoveryf4bare_short  := 'df4b'
gpsplatinum_short      := 'gps9'

# SimPosix only builds on Linux so drop it from the list for
# all other platforms.
ifneq ($(UNAME), Linux)
    ALL_BOARDS := $(filter-out simposix, $(ALL_BOARDS))
endif

# Start out assuming that we'll build fw, bl and bu for all boards
FW_BOARDS  := $(ALL_BOARDS)
BL_BOARDS  := $(ALL_BOARDS)
BU_BOARDS  := $(ALL_BOARDS)
EF_BOARDS  := $(ALL_BOARDS)

# SimPosix doesn't have a BL, BU or EF target so we need to
# filter them out to prevent errors on the all_flight target.
BL_BOARDS  := $(filter-out simposix, $(BL_BOARDS))
BU_BOARDS  := $(filter-out simposix gpsplatinum, $(BU_BOARDS))
EF_BOARDS  := $(filter-out simposix, $(EF_BOARDS))

# Generate the targets for whatever boards are left in each list
FW_TARGETS := $(addprefix fw_, $(FW_BOARDS))
BL_TARGETS := $(addprefix bl_, $(BL_BOARDS))
BU_TARGETS := $(addprefix bu_, $(BU_BOARDS))
EF_TARGETS := $(addprefix ef_, $(EF_BOARDS))

# When building any of the "all_*" targets, tell all sub makefiles to display
# additional details on each line of output to describe which build and target
# that each line applies to. The same applies also to all, opfw_resource,
# package targets
ifneq ($(strip $(filter all_% all opfw_resource package,$(MAKECMDGOALS))),)
    export ENABLE_MSG_EXTRA := yes
endif

# When building more than one goal in a single make invocation, also
# enable the extra context for each output line
ifneq ($(word 2,$(MAKECMDGOALS)),)
    export ENABLE_MSG_EXTRA := yes
endif

# TEMPLATES (used to generate build rules)

# $(1) = Canonical board name all in lower case (e.g. coptercontrol)
# $(2) = Short name for board (e.g cc)
define FW_TEMPLATE
.PHONY: $(1) fw_$(1)
$(1): fw_$(1)_opfw
fw_$(1): fw_$(1)_opfw

fw_$(1)_%: uavobjects_flight
	$(V1) $$(ARM_GCC_VERSION_CHECK_TEMPLATE)
	$(V1) $(MKDIR) -p $(BUILD_DIR)/fw_$(1)/dep
	$(V1) cd $(ROOT_DIR)/flight/targets/boards/$(1)/firmware && \
		$$(MAKE) -r --no-print-directory \
		BUILD_TYPE=fw \
		BOARD_NAME=$(1) \
		BOARD_SHORT_NAME=$(2) \
		TOPDIR=$(ROOT_DIR)/flight/targets/boards/$(1)/firmware \
		OUTDIR=$(BUILD_DIR)/fw_$(1) \
		TARGET=fw_$(1) \
		$$*

.PHONY: $(1)_clean
$(1)_clean: fw_$(1)_clean
fw_$(1)_clean:
	@$(ECHO) " CLEAN      $(call toprel, $(BUILD_DIR)/fw_$(1))"
	$(V1) $(RM) -fr $(BUILD_DIR)/fw_$(1)
endef

# $(1) = Canonical board name all in lower case (e.g. coptercontrol)
# $(2) = Short name for board (e.g cc)
define BL_TEMPLATE
.PHONY: bl_$(1)
bl_$(1): bl_$(1)_bin
bl_$(1)_bino: bl_$(1)_bin

bl_$(1)_%:
	$(V1) $$(ARM_GCC_VERSION_CHECK_TEMPLATE)
	$(V1) $(MKDIR) -p $(BUILD_DIR)/bl_$(1)/dep
	$(V1) cd $(ROOT_DIR)/flight/targets/boards/$(1)/bootloader && \
		$$(MAKE) -r --no-print-directory \
		BUILD_TYPE=bl \
		BOARD_NAME=$(1) \
		BOARD_SHORT_NAME=$(2) \
		TOPDIR=$(ROOT_DIR)/flight/targets/boards/$(1)/bootloader \
		OUTDIR=$(BUILD_DIR)/bl_$(1) \
		TARGET=bl_$(1) \
		$$*

.PHONY: unbrick_$(1)
unbrick_$(1): bl_$(1)_hex
$(if $(filter-out undefined,$(origin UNBRICK_TTY)),
	$(V0) @$(ECHO) " UNBRICK    $(1) via $$(UNBRICK_TTY)"
	$(V1) $(STM32FLASH_DIR)/stm32flash \
		-w $(BUILD_DIR)/bl_$(1)/bl_$(1).hex \
		-g 0x0 \
		$$(UNBRICK_TTY)
,
	$(V0) @$(ECHO)
	$(V0) @$(ECHO) "ERROR: You must specify UNBRICK_TTY=<serial-device> to use for unbricking."
	$(V0) @$(ECHO) "       eg. $$(MAKE) $$@ UNBRICK_TTY=/dev/ttyUSB0"
)

.PHONY: bl_$(1)_clean
bl_$(1)_clean:
	@$(ECHO) " CLEAN      $(call toprel, $(BUILD_DIR)/bl_$(1))"
	$(V1) $(RM) -fr $(BUILD_DIR)/bl_$(1)
endef

# $(1) = Canonical board name all in lower case (e.g. coptercontrol)
# $(2) = Short name for board (e.g cc)
define BU_TEMPLATE
.PHONY: bu_$(1)
bu_$(1): bu_$(1)_opfw

bu_$(1)_%: bl_$(1)_bino
	$(V1) $(MKDIR) -p $(BUILD_DIR)/bu_$(1)/dep
	$(V1) cd $(ROOT_DIR)/flight/targets/common/bootloader_updater && \
		$$(MAKE) -r --no-print-directory \
		BUILD_TYPE=bu \
		BOARD_NAME=$(1) \
		BOARD_SHORT_NAME=$(2) \
		TOPDIR=$(ROOT_DIR)/flight/targets/common/bootloader_updater \
		OUTDIR=$(BUILD_DIR)/bu_$(1) \
		TARGET=bu_$(1) \
		$$*

.PHONY: bu_$(1)_clean
bu_$(1)_clean:
	@$(ECHO) " CLEAN      $(call toprel, $(BUILD_DIR)/bu_$(1))"
	$(V1) $(RM) -fr $(BUILD_DIR)/bu_$(1)
endef

# $(1) = Canonical board name all in lower case (e.g. coptercontrol)
# $(2) = Short name for board (e.g cc)
define EF_TEMPLATE
.PHONY: ef_$(1)
ef_$(1): ef_$(1)_bin

ef_$(1)_%: bl_$(1)_bin fw_$(1)_opfw
	$(V1) $(MKDIR) -p $(BUILD_DIR)/ef_$(1)
	$(V1) cd $(ROOT_DIR)/flight/targets/common/entire_flash && \
		$$(MAKE) -r --no-print-directory \
		BUILD_TYPE=ef \
		BOARD_NAME=$(1) \
		BOARD_SHORT_NAME=$(2) \
		DFU_CMD="$(DFUUTIL_DIR)/bin/dfu-util" \
		TOPDIR=$(ROOT_DIR)/flight/targets/common/entire_flash \
		OUTDIR=$(BUILD_DIR)/ef_$(1) \
		TARGET=ef_$(1) \
		$$*

.PHONY: ef_$(1)_clean
ef_$(1)_clean:
	@$(ECHO) " CLEAN      $(call toprel, $(BUILD_DIR)/ef_$(1))"
	$(V1) $(RM) -fr $(BUILD_DIR)/ef_$(1)
endef

# $(1) = Canonical board name all in lower case (e.g. coptercontrol)
define BOARD_PHONY_TEMPLATE
.PHONY: all_$(1)
all_$(1): $$(filter fw_$(1), $$(FW_TARGETS))
all_$(1): $$(filter bl_$(1), $$(BL_TARGETS))
all_$(1): $$(filter bu_$(1), $$(BU_TARGETS))
all_$(1): $$(filter ef_$(1), $$(EF_TARGETS))

.PHONY: all_$(1)_clean
all_$(1)_clean: $$(addsuffix _clean, $$(filter fw_$(1), $$(FW_TARGETS)))
all_$(1)_clean: $$(addsuffix _clean, $$(filter bl_$(1), $$(BL_TARGETS)))
all_$(1)_clean: $$(addsuffix _clean, $$(filter bu_$(1), $$(BU_TARGETS)))
all_$(1)_clean: $$(addsuffix _clean, $$(filter ef_$(1), $$(EF_TARGETS)))
endef

# Generate flight build rules
.PHONY: all_fw all_fw_clean
all_fw:        $(addsuffix _opfw,  $(FW_TARGETS))
all_fw_clean:  $(addsuffix _clean, $(FW_TARGETS))

.PHONY: all_bl all_bl_clean
all_bl:        $(addsuffix _bin,   $(BL_TARGETS))
all_bl_clean:  $(addsuffix _clean, $(BL_TARGETS))

.PHONY: all_bu all_bu_clean
all_bu:        $(addsuffix _opfw,  $(BU_TARGETS))
all_bu_clean:  $(addsuffix _clean, $(BU_TARGETS))

.PHONY: all_ef all_ef_clean
all_ef:        $(EF_TARGETS)
all_ef_clean:  $(addsuffix _clean, $(EF_TARGETS))

.PHONY: all_flight all_flight_clean
all_flight:       all_fw all_bl all_bu all_ef
all_flight_clean: all_fw_clean all_bl_clean all_bu_clean all_ef_clean

# Expand the groups of targets for each board
$(foreach board, $(ALL_BOARDS), $(eval $(call BOARD_PHONY_TEMPLATE,$(board))))

# Expand the firmware rules
$(foreach board, $(ALL_BOARDS), $(eval $(call FW_TEMPLATE,$(board),$($(board)_short))))

# Expand the bootloader rules
$(foreach board, $(ALL_BOARDS), $(eval $(call BL_TEMPLATE,$(board),$($(board)_short))))

# Expand the bootloader updater rules
$(foreach board, $(ALL_BOARDS), $(eval $(call BU_TEMPLATE,$(board),$($(board)_short))))

# Expand the entire-flash rules
$(foreach board, $(ALL_BOARDS), $(eval $(call EF_TEMPLATE,$(board),$($(board)_short))))

.PHONY: sim_win32
sim_win32: sim_win32_exe

sim_win32_%: uavobjects_flight
	$(V1) $(MKDIR) -p $(BUILD_DIR)/sitl_win32
	$(V1) $(MAKE) --no-print-directory \
		-C $(ROOT_DIR)/flight/targets/OpenPilot --file=$(ROOT_DIR)/flight/targets/OpenPilot/Makefile.win32 $*

.PHONY: sim_osx
sim_osx: sim_osx_elf

sim_osx_%: uavobjects_flight
	$(V1) $(MKDIR) -p $(BUILD_DIR)/sim_osx
	$(V1) $(MAKE) --no-print-directory \
		-C $(ROOT_DIR)/flight/targets/SensorTest --file=$(ROOT_DIR)/flight/targets/SensorTest/Makefile.osx $*

##############################
#
# GCS related components
#
##############################

.PHONY: all_ground
all_ground: openpilotgcs uploader

# Convenience target for the GCS
.PHONY: gcs gcs_qmake gcs_clean
gcs: openpilotgcs
gcs_qmake: openpilotgcs_qmake
gcs_clean: openpilotgcs_clean

ifeq ($(V), 1)
    GCS_SILENT :=
else
    GCS_SILENT := silent
endif

OPENPILOTGCS_DIR := $(BUILD_DIR)/openpilotgcs_$(GCS_BUILD_CONF)
DIRS += $(OPENPILOTGCS_DIR)

OPENPILOTGCS_MAKEFILE := $(OPENPILOTGCS_DIR)/Makefile

.PHONY: openpilotgcs_qmake
openpilotgcs_qmake $(OPENPILOTGCS_MAKEFILE): | $(OPENPILOTGCS_DIR)
	$(V1) ( cd $(OPENPILOTGCS_DIR) && \
	    $(QMAKE) $(ROOT_DIR)/ground/openpilotgcs/openpilotgcs.pro -spec $(QT_SPEC) -r CONFIG+="$(GCS_BUILD_CONF) $(GCS_SILENT)" $(GCS_QMAKE_OPTS) \
	)

.PHONY: openpilotgcs
openpilotgcs: uavobjects_gcs $(OPENPILOTGCS_MAKEFILE)
	$(V1) $(MAKE) -w -C $(OPENPILOTGCS_DIR)/$(MAKE_DIR);

.PHONY: openpilotgcs_clean
openpilotgcs_clean:
	@$(ECHO) " CLEAN      $(call toprel, $(OPENPILOTGCS_DIR))"
	$(V1) [ ! -d "$(OPENPILOTGCS_DIR)" ] || $(RM) -r "$(OPENPILOTGCS_DIR)"

################################
#
# Serial Uploader tool
#
################################

UPLOADER_DIR := $(BUILD_DIR)/uploader_$(GCS_BUILD_CONF)
DIRS += $(UPLOADER_DIR)

UPLOADER_MAKEFILE := $(UPLOADER_DIR)/Makefile

.PHONY: uploader_qmake
uploader_qmake $(UPLOADER_MAKEFILE): | $(UPLOADER_DIR)
	$(V1) ( cd $(UPLOADER_DIR) && \
	    $(QMAKE) $(ROOT_DIR)/ground/openpilotgcs/src/experimental/USB_UPLOAD_TOOL/upload.pro -spec $(QT_SPEC) -r CONFIG+="$(GCS_BUILD_CONF) $(GCS_SILENT)" $(GCS_QMAKE_OPTS) \
	) 

.PHONY: uploader
uploader: $(UPLOADER_MAKEFILE)
	$(V1) $(MAKE) -w -C $(UPLOADER_DIR)

.PHONY: uploader_clean
uploader_clean:
	@$(ECHO) " CLEAN      $(call toprel, $(UPLOADER_DIR))"
	$(V1) [ ! -d "$(UPLOADER_DIR)" ] || $(RM) -r "$(UPLOADER_DIR)"


# We want to take snapshots of the UAVOs at each point that they change
# to allow the GCS to be compatible with as many versions as possible.
# We always include a pseudo collection called "srctree" which represents
# the UAVOs in the source tree. So not necessary to add current tree UAVO
# hash here, it is always included.

# Find the git hashes of each commit that changes uavobjects with:
#   git log --format=%h -- shared/uavobjectdefinition/ | head -n 2
# List only UAVO hashes of past releases, do not list current hash.
# Past compatible versions are so far: RELEASE-12.10.2
UAVO_GIT_VERSIONS := 5e14f53

# All versions includes also the current source tree UAVO hash
UAVO_ALL_VERSIONS := $(UAVO_GIT_VERSIONS) srctree

# This is where the UAVO collections are stored
UAVO_COLLECTION_DIR := $(BUILD_DIR)/uavo-collections

# $(1) git hash of a UAVO snapshot
define UAVO_COLLECTION_GIT_TEMPLATE

# Make the output directory that will contain all of the synthetics for the
# uavo collection referenced by the git hash $(1)
$$(UAVO_COLLECTION_DIR)/$(1):
	$$(V1) $(MKDIR) -p $$(UAVO_COLLECTION_DIR)/$(1)

# Extract the snapshot of shared/uavobjectdefinition from git hash $(1)
$$(UAVO_COLLECTION_DIR)/$(1)/uavo-xml.tar: | $$(UAVO_COLLECTION_DIR)/$(1)
$$(UAVO_COLLECTION_DIR)/$(1)/uavo-xml.tar:
	$$(V0) @$(ECHO) " UAVOTAR   $(1)"
	$$(V1) $(GIT) archive $(1) -o $$@ -- shared/uavobjectdefinition/

# Extract the uavo xml files from our snapshot
$$(UAVO_COLLECTION_DIR)/$(1)/uavo-xml: $$(UAVO_COLLECTION_DIR)/$(1)/uavo-xml.tar
	$$(V0) @$(ECHO) " UAVOUNTAR $(1)"
	$$(V1) $(RM) -rf $$@
	$$(V1) $(MKDIR) -p $$@
	$$(V1) $(TAR) -C $$(call toprel, $$@) -xf $$(call toprel, $$<) || $(RM) -rf $$@
endef

# Map the current working directory into the set of UAVO collections
$(UAVO_COLLECTION_DIR)/srctree:
	$(V1) $(MKDIR) -p $@

$(UAVO_COLLECTION_DIR)/srctree/uavo-xml: | $(UAVO_COLLECTION_DIR)/srctree
$(UAVO_COLLECTION_DIR)/srctree/uavo-xml: $(UAVOBJ_XML_DIR)
	$(V1) $(LN) -sf $(ROOT_DIR) $(UAVO_COLLECTION_DIR)/srctree/uavo-xml

# $(1) git hash (or symbolic name) of a UAVO snapshot
define UAVO_COLLECTION_BUILD_TEMPLATE

# This leaves us with a (broken) symlink that points to the full sha1sum of the collection
$$(UAVO_COLLECTION_DIR)/$(1)/uavohash: $$(UAVO_COLLECTION_DIR)/$(1)/uavo-xml
        # Compute the sha1 hash for this UAVO collection
        # The sed bit truncates the UAVO hash to 16 hex digits
	$$(V1) $$(VERSION_INFO) \
			--uavodir=$$(UAVO_COLLECTION_DIR)/$(1)/uavo-xml/shared/uavobjectdefinition \
			--format='$$$${UAVO_HASH}' | \
		$(SED) -e 's|\(................\).*|\1|' > $$@

	$$(V0) @$(ECHO) " UAVOHASH  $(1) ->" $$$$(cat $$(UAVO_COLLECTION_DIR)/$(1)/uavohash)

# Generate the java uavobjects for this UAVO collection
$$(UAVO_COLLECTION_DIR)/$(1)/java-build/java: $$(UAVO_COLLECTION_DIR)/$(1)/uavohash
	$$(V0) @$(ECHO) " UAVOJAVA  $(1)   " $$$$(cat $$(UAVO_COLLECTION_DIR)/$(1)/uavohash)
	$$(V1) $(MKDIR) -p $$@
	$$(V1) ( \
		cd $$(UAVO_COLLECTION_DIR)/$(1)/java-build && \
		$$(UAVOBJGENERATOR) -java $$(UAVO_COLLECTION_DIR)/$(1)/uavo-xml/shared/uavobjectdefinition $$(ROOT_DIR) ; \
	)

# Build a jar file for this UAVO collection
$$(UAVO_COLLECTION_DIR)/$(1)/java-build/uavobjects.jar: | $$(ANDROIDGCS_ASSETS_DIR)/uavos
$$(UAVO_COLLECTION_DIR)/$(1)/java-build/uavobjects.jar: $$(UAVO_COLLECTION_DIR)/$(1)/java-build/java
	$$(V0) @$(ECHO) " UAVOJAR   $(1)   " $$$$(cat $$(UAVO_COLLECTION_DIR)/$(1)/uavohash)
	$$(V1) ( \
		HASH=$$$$(cat $$(UAVO_COLLECTION_DIR)/$(1)/uavohash) && \
		cd $$(UAVO_COLLECTION_DIR)/$(1)/java-build && \
		$(JAVAC) java/*.java \
			$$(ROOT_DIR)/androidgcs/src/org/openpilot/uavtalk/UAVDataObject.java \
			$$(ROOT_DIR)/androidgcs/src/org/openpilot/uavtalk/UAVObject*.java \
			$$(ROOT_DIR)/androidgcs/src/org/openpilot/uavtalk/UAVMetaObject.java \
			-d . && \
		find ./org/openpilot/uavtalk/uavobjects -type f -name '*.class' > classlist.txt && \
		$(JAR) cf tmp_uavobjects.jar @classlist.txt && \
		$$(ANDROID_DX) \
			--dex \
			--output $$(ANDROIDGCS_ASSETS_DIR)/uavos/$$$${HASH}.jar \
			tmp_uavobjects.jar && \
		$(LN) -sf $$(ANDROIDGCS_ASSETS_DIR)/uavos/$$$${HASH}.jar uavobjects.jar \
	)

endef

# One of these for each element of UAVO_GIT_VERSIONS so we can extract the UAVOs from git
$(foreach githash, $(UAVO_GIT_VERSIONS), $(eval $(call UAVO_COLLECTION_GIT_TEMPLATE,$(githash))))

# One of these for each UAVO_ALL_VERSIONS which includes the ones in the srctree
$(foreach githash, $(UAVO_ALL_VERSIONS), $(eval $(call UAVO_COLLECTION_BUILD_TEMPLATE,$(githash))))

.PHONY: uavo-collections_java
uavo-collections_java: $(foreach githash, $(UAVO_ALL_VERSIONS), $(UAVO_COLLECTION_DIR)/$(githash)/java-build/uavobjects.jar)

.PHONY: uavo-collections
uavo-collections: uavo-collections_java

.PHONY: uavo-collections_clean
uavo-collections_clean:
	@$(ECHO) " CLEAN      $(call toprel, $(UAVO_COLLECTION_DIR))"
	$(V1) [ ! -d "$(UAVO_COLLECTION_DIR)" ] || $(RM) -r $(UAVO_COLLECTION_DIR)

##############################
#
# Unit Tests
#
##############################

ALL_UNITTESTS := logfs math lednotification

# Build the directory for the unit tests
UT_OUT_DIR := $(BUILD_DIR)/unit_tests
DIRS += $(UT_OUT_DIR)

.PHONY: all_ut
all_ut: $(addsuffix _elf, $(addprefix ut_, $(ALL_UNITTESTS)))

.PHONY: all_ut_xml
all_ut_xml: $(addsuffix _xml, $(addprefix ut_, $(ALL_UNITTESTS)))

.PHONY: all_ut_run
all_ut_run: $(addsuffix _run, $(addprefix ut_, $(ALL_UNITTESTS)))

.PHONY: all_ut_clean
all_ut_clean:
	@$(ECHO) " CLEAN      $(call toprel, $(UT_OUT_DIR))"
	$(V1) [ ! -d "$(UT_OUT_DIR)" ] || $(RM) -r "$(UT_OUT_DIR)"

# $(1) = Unit test name
define UT_TEMPLATE
.PHONY: ut_$(1)
ut_$(1): ut_$(1)_run

ut_$(1)_%: $$(UT_OUT_DIR)
	$(V1) $(MKDIR) -p $(UT_OUT_DIR)/$(1)
	$(V1) cd $(ROOT_DIR)/flight/tests/$(1) && \
		$$(MAKE) -r --no-print-directory \
		BUILD_TYPE=ut \
		BOARD_SHORT_NAME=$(1) \
		TOPDIR=$(ROOT_DIR)/flight/tests/$(1) \
		OUTDIR="$(UT_OUT_DIR)/$(1)" \
		TARGET=$(1) \
		$$*

.PHONY: ut_$(1)_clean
ut_$(1)_clean:
	@$(ECHO) " CLEAN      $(call toprel, $(UT_OUT_DIR)/$(1))"
	$(V1) [ ! -d "$(UT_OUT_DIR)/$(1)" ] || $(RM) -r "$(UT_OUT_DIR)/$(1)"
endef

# Expand the unittest rules
$(foreach ut, $(ALL_UNITTESTS), $(eval $(call UT_TEMPLATE,$(ut))))

# Disable parallel make when the all_ut_run target is requested otherwise the TAP
# output is interleaved with the rest of the make output.
ifneq ($(strip $(filter all_ut_run,$(MAKECMDGOALS))),)
.NOTPARALLEL:
    $(info $(EMPTY) NOTE        Parallel make disabled by all_ut_run target so we have sane console output)
endif

##############################
#
# Packaging components
#
##############################

# Firmware files to package
PACKAGE_FW_EXCLUDE  := fw_simposix $(if $(PACKAGE_FW_INCLUDE_DISCOVERYF4BARE),,fw_discoveryf4bare)
PACKAGE_FW_TARGETS  := $(filter-out $(PACKAGE_FW_EXCLUDE), $(FW_TARGETS))
PACKAGE_ELF_TARGETS := $(filter     fw_simposix, $(FW_TARGETS))

# Rules to generate GCS resources used to embed firmware binaries into the GCS.
# They are used later by the vehicle setup wizard to update board firmware.
# To open a firmware image use ":/firmware/fw_coptercontrol.opfw"
OPFW_RESOURCE := $(OPGCSSYNTHDIR)/opfw_resource.qrc
OPFW_RESOURCE_PREFIX := ../../
OPFW_FILES := $(foreach fw_targ, $(PACKAGE_FW_TARGETS), $(call toprel, $(BUILD_DIR)/$(fw_targ)/$(fw_targ).opfw))
OPFW_CONTENTS := \
<!DOCTYPE RCC><RCC version="1.0"> \
    <qresource prefix="/firmware"> \
        $(foreach fw_file, $(OPFW_FILES), <file alias="$(notdir $(fw_file))">$(OPFW_RESOURCE_PREFIX)$(fw_file)</file>) \
    </qresource> \
</RCC>

.PHONY: opfw_resource
opfw_resource: $(OPFW_RESOURCE)

$(OPFW_RESOURCE): $(FW_TARGETS) | $(OPGCSSYNTHDIR)
	@$(ECHO) Generating OPFW resource file $(call toprel, $@)
	$(V1) $(ECHO) $(QUOTE)$(OPFW_CONTENTS)$(QUOTE) > $@

# If opfw_resource or all firmware are requested, GCS should depend on the resource
ifneq ($(strip $(filter opfw_resource all all_fw all_flight package,$(MAKECMDGOALS))),)
    $(eval openpilotgcs_qmake: $(OPFW_RESOURCE))
endif

# Packaging targets: package
#  - builds all firmware, opfw_resource, gcs
#  - copies firmware into a package directory
#  - calls paltform-specific packaging script

# Define some variables
PACKAGE_LBL       := $(shell $(VERSION_INFO) --format=\$${LABEL})
PACKAGE_NAME      := OpenPilot
PACKAGE_SEP       := -
PACKAGE_FULL_NAME := $(PACKAGE_NAME)$(PACKAGE_SEP)$(PACKAGE_LBL)
<<<<<<< HEAD

# Source distribution is never dirty because it uses git archive
DIST_NAME := $(DIST_DIR)/$(subst dirty-,,$(PACKAGE_FULL_NAME)).tar

.PHONY: package

include $(ROOT_DIR)/package/$(UNAME).mk

package: all_fw all_ground uavobjects_matlab | $(PACKAGE_DIR)
ifneq ($(GCS_BUILD_CONF),release)
	# We can only package release builds
	$(error Packaging is currently supported for release builds only)
endif
=======

include $(ROOT_DIR)/package/$(UNAME).mk

# Source distribution is never dirty because it uses git archive
DIST_NAME := $(DIST_DIR)/$(subst dirty-,,$(PACKAGE_FULL_NAME)).tar
>>>>>>> ab36dcbd

##############################
#
# Source code formatting
#
##############################

UNCRUSTIFY_TARGETS := flight ground

# $(1) = Uncrustify target (e.g flight or ground)
# $(2) = Target root directory
define UNCRUSTIFY_TEMPLATE

.PHONY: uncrustify_$(1)
uncrustify_$(1):
	@$(ECHO) "Auto-formatting $(1) source code"
	$(V1) UNCRUSTIFY_CONFIG="$(ROOT_DIR)/make/uncrustify/uncrustify.cfg" $(SHELL) make/scripts/uncrustify.sh $(call toprel, $(2))
endef

$(foreach uncrustify_targ, $(UNCRUSTIFY_TARGETS), $(eval $(call UNCRUSTIFY_TEMPLATE,$(uncrustify_targ),$(ROOT_DIR)/$(uncrustify_targ))))

.PHONY: uncrustify_all
uncrustify_all: $(addprefix uncrustify_,$(UNCRUSTIFY_TARGETS))

##############################
#
# Doxygen documentation
#
# Each target should have own Doxyfile.$(target) with build directory build/docs/$(target),
# proper source directory (e.g. $(target)) and appropriate other doxygen options.
#
##############################

DOCS_TARGETS := flight ground uavobjects

# $(1) = Doxygen target (e.g flight or ground)
define DOXYGEN_TEMPLATE

.PHONY: docs_$(1)
docs_$(1): docs_$(1)_clean
	@$(ECHO) "Generating $(1) documentation"
	$(V1) $(MKDIR) -p $(BUILD_DIR)/docs/$(1)
	$(V1) $(DOXYGEN) $(ROOT_DIR)/make/doxygen/Doxyfile.$(1)

.PHONY: docs_$(1)_clean
docs_$(1)_clean:
	@$(ECHO) " CLEAN      $(call toprel, $(BUILD_DIR)/docs/$(1))"
	$(V1) [ ! -d "$(BUILD_DIR)/docs/$(1)" ] || $(RM) -r "$(BUILD_DIR)/docs/$(1)"

endef

$(foreach docs_targ, $(DOCS_TARGETS), $(eval $(call DOXYGEN_TEMPLATE,$(docs_targ))))

.PHONY: docs_all
docs_all: $(addprefix docs_,$(DOCS_TARGETS))

.PHONY: docs_all_clean
docs_all_clean:
	@$(ECHO) " CLEAN      $(call toprel, $(BUILD_DIR)/docs)"
	$(V1) [ ! -d "$(BUILD_DIR)/docs" ] || $(RM) -rf "$(BUILD_DIR)/docs"

##############################
#
# Build info
#
##############################

.PHONY: build-info
build-info: | $(BUILD_DIR)
	@$(ECHO) " BUILD-INFO $(call toprel, $(BUILD_DIR)/$@.txt)"
	$(V1) $(VERSION_INFO) \
		--uavodir=$(ROOT_DIR)/shared/uavobjectdefinition \
		--template="make/templates/$@.txt" \
		--outfile="$(BUILD_DIR)/$@.txt"

##############################
#
# Source for distribution
#
##############################

DIST_VER_INFO := $(DIST_DIR)/version-info.json

$(DIST_VER_INFO): .git/index | $(DIST_DIR)
	$(V1) $(VERSION_INFO) --jsonpath="$(DIST_DIR)"


$(DIST_NAME).gz: $(DIST_VER_INFO) .git/index | $(DIST_DIR)
	@$(ECHO) " SOURCE FOR DISTRIBUTION $(call toprel, $(DIST_NAME).gz)"
	$(V1) git archive --prefix="$(PACKAGE_NAME)/" -o "$(DIST_NAME)" HEAD
	$(V1) tar --append --file="$(DIST_NAME)" \
		--transform='s,.*version-info.json,$(PACKAGE_NAME)/version-info.json,' \
		$(call toprel, "$(DIST_VER_INFO)")
	$(V1) gzip -f "$(DIST_NAME)"

.PHONY: dist
dist: $(DIST_NAME).gz
<<<<<<< HEAD
=======


##############################
#
# Directories
#
##############################

$(DIRS):
	$(V1) $(MKDIR) -p $@

>>>>>>> ab36dcbd

##############################
#
# Help message, the default Makefile goal
#
##############################

.DEFAULT_GOAL := help

.PHONY: help
help:
	@$(ECHO)
	@$(ECHO) "   This Makefile is known to work on Linux and Mac in a standard shell environment."
	@$(ECHO) "   It also works on Windows by following the instructions given on this wiki page:"
	@$(ECHO) "       http://wiki.openpilot.org/display/Doc/Windows%3A+Building+and+Packaging"
	@$(ECHO)
	@$(ECHO) "   Here is a summary of the available targets:"
	@$(ECHO)
	@$(ECHO) "   [Source tree preparation]"
	@$(ECHO) "     prepare              - Install GIT commit message template"
	@$(ECHO) "   [Tool Installers]"
	@$(ECHO) "     arm_sdk_install      - Install the GNU ARM gcc toolchain"
	@$(ECHO) "     qt_sdk_install       - Install the QT development tools"
	@$(ECHO) "     nsis_install         - Install the NSIS Unicode (Windows only)"
	@$(ECHO) "     sdl_install          - Install the SDL library (Windows only)"
	@$(ECHO) "     mesawin_install      - Install the OpenGL32 DLL (Windows only)"
	@$(ECHO) "     openssl_install      - Install the OpenSSL libraries (Windows only)"
	@$(ECHO) "     uncrustify_install   - Install the Uncrustify source code beautifier"
	@$(ECHO) "     doxygen_install      - Install the Doxygen documentation generator"
	@$(ECHO) "     gtest_install        - Install the GoogleTest framework"
	@$(ECHO) "   These targets are not updated yet and are probably broken:"
	@$(ECHO) "     openocd_install      - Install the OpenOCD JTAG daemon"
	@$(ECHO) "     stm32flash_install   - Install the stm32flash tool for unbricking F1-based boards"
	@$(ECHO) "     dfuutil_install      - Install the dfu-util tool for unbricking F4-based boards"
	@$(ECHO) "   Install all available tools:"
	@$(ECHO) "     all_sdk_install      - Install all of above (platform-dependent)"
	@$(ECHO) "     build_sdk_install    - Install only essential for build tools (platform-dependent)"
	@$(ECHO)
	@$(ECHO) "   Other tool options are:"
	@$(ECHO) "     <tool>_version       - Display <tool> version"
	@$(ECHO) "     <tool>_clean         - Remove installed <tool>"
	@$(ECHO) "     <tool>_distclean     - Remove downloaded <tool> distribution file(s)"
	@$(ECHO)
	@$(ECHO) "   [Big Hammer]"
	@$(ECHO) "     all                  - Generate UAVObjects, build openpilot firmware and gcs"
	@$(ECHO) "     all_flight           - Build all firmware, bootloaders and bootloader updaters"
	@$(ECHO) "     all_fw               - Build only firmware for all boards"
	@$(ECHO) "     all_bl               - Build only bootloaders for all boards"
	@$(ECHO) "     all_bu               - Build only bootloader updaters for all boards"
	@$(ECHO)
	@$(ECHO) "     all_clean            - Remove your build directory ($(BUILD_DIR))"
	@$(ECHO) "     all_flight_clean     - Remove all firmware, bootloaders and bootloader updaters"
	@$(ECHO) "     all_fw_clean         - Remove firmware for all boards"
	@$(ECHO) "     all_bl_clean         - Remove bootloaders for all boards"
	@$(ECHO) "     all_bu_clean         - Remove bootloader updaters for all boards"
	@$(ECHO)
	@$(ECHO) "     all_<board>          - Build all available images for <board>"
	@$(ECHO) "     all_<board>_clean    - Remove all available images for <board>"
	@$(ECHO)
	@$(ECHO) "     all_ut               - Build all unit tests"
	@$(ECHO) "     all_ut_tap           - Run all unit tests and capture all TAP output to files"
	@$(ECHO) "     all_ut_run           - Run all unit tests and dump TAP output to console"
	@$(ECHO)
	@$(ECHO) "   [Firmware]"
	@$(ECHO) "     <board>              - Build firmware for <board>"
	@$(ECHO) "                            Supported boards are ($(ALL_BOARDS))"
	@$(ECHO) "     fw_<board>           - Build firmware for <board>"
	@$(ECHO) "                            Supported boards are ($(FW_BOARDS))"
	@$(ECHO) "     fw_<board>_clean     - Remove firmware for <board>"
	@$(ECHO) "     fw_<board>_program   - Use OpenOCD + JTAG to write firmware to <board>"
	@$(ECHO)
	@$(ECHO) "   [Bootloader]"
	@$(ECHO) "     bl_<board>           - Build bootloader for <board>"
	@$(ECHO) "                            Supported boards are ($(BL_BOARDS))"
	@$(ECHO) "     bl_<board>_clean     - Remove bootloader for <board>"
	@$(ECHO) "     bl_<board>_program   - Use OpenOCD + JTAG to write bootloader to <board>"
	@$(ECHO)
	@$(ECHO) "   [Entire Flash]"
	@$(ECHO) "     ef_<board>           - Build entire flash image for <board>"
	@$(ECHO) "                            Supported boards are ($(EF_BOARDS))"
	@$(ECHO) "     ef_<board>_clean     - Remove entire flash image for <board>"
	@$(ECHO) "     ef_<board>_program   - Use OpenOCD + JTAG to write entire flash image to <board>"
	@$(ECHO)
	@$(ECHO) "   [Bootloader Updater]"
	@$(ECHO) "     bu_<board>           - Build bootloader updater for <board>"
	@$(ECHO) "                            Supported boards are ($(BU_BOARDS))"
	@$(ECHO) "     bu_<board>_clean     - Remove bootloader updater for <board>"
	@$(ECHO)
	@$(ECHO) "   [Unbrick a board]"
	@$(ECHO) "     unbrick_<board>      - Use the STM32's built in boot ROM to write a bootloader to <board>"
	@$(ECHO) "                            Supported boards are ($(BL_BOARDS))"
	@$(ECHO) "   [Unittests]"
	@$(ECHO) "     ut_<test>            - Build unit test <test>"
	@$(ECHO) "     ut_<test>_xml        - Run test and capture XML output into a file"
	@$(ECHO) "     ut_<test>_run        - Run test and dump output to console"
	@$(ECHO)
	@$(ECHO) "   [Simulation]"
	@$(ECHO) "     sim_osx              - Build OpenPilot simulation firmware for OSX"
	@$(ECHO) "     sim_osx_clean        - Delete all build output for the osx simulation"
	@$(ECHO) "     sim_win32            - Build OpenPilot simulation firmware for Windows"
	@$(ECHO) "                            using mingw and msys"
	@$(ECHO) "     sim_win32_clean      - Delete all build output for the win32 simulation"
	@$(ECHO)
	@$(ECHO) "   [GCS]"
	@$(ECHO) "     gcs                  - Build the Ground Control System (GCS) application (debug|release)"
	@$(ECHO) "                            Compile specific directory: MAKE_DIR=<dir>"
	@$(ECHO) "                            Example: make gcs MAKE_DIR=src/plugins/coreplugin"
	@$(ECHO) "     gcs_qmake            - Run qmake for the Ground Control System (GCS) application (debug|release)"
	@$(ECHO) "     gcs_clean            - Remove the Ground Control System (GCS) application (debug|release)"
	@$(ECHO) "                            Supported build configurations: GCS_BUILD_CONF=debug|release (default is $(GCS_BUILD_CONF))"
	@$(ECHO)
	@$(ECHO) "   [Uploader Tool]"
	@$(ECHO) "     uploader             - Build the serial uploader tool (debug|release)"
	@$(ECHO) "     uploader_qmake       - Run qmake for the serial uploader tool (debug|release)"
	@$(ECHO) "     uploader_clean       - Remove the serial uploader tool (debug|release)"
	@$(ECHO) "                            Supported build configurations: GCS_BUILD_CONF=debug|release (default is $(GCS_BUILD_CONF))"
	@$(ECHO)
	@$(ECHO)
	@$(ECHO) "   [UAVObjects]"
	@$(ECHO) "     uavobjects           - Generate source files from the UAVObject definition XML files"
	@$(ECHO) "     uavobjects_test      - Parse xml-files - check for valid, duplicate ObjId's, ..."
	@$(ECHO) "     uavobjects_<group>   - Generate source files from a subset of the UAVObject definition XML files"
	@$(ECHO) "                            Supported groups are ($(UAVOBJ_TARGETS))"
	@$(ECHO)
	@$(ECHO) "   [Packaging]"
	@$(ECHO) "     package              - Build and package the OpenPilot platform-dependent package (no clean)"
	@$(ECHO) "     opfw_resource        - Generate resources to embed firmware binaries into the GCS"
	@$(ECHO) "     dist                 - Generate source archive for distribution"
	@$(ECHO) "     install              - Install GCS to \"DESTDIR\" with prefix \"prefix\" (Linux only)"
	@$(ECHO)
	@$(ECHO) "   [Code Formatting]"
	@$(ECHO) "     uncrustify_<source>  - Reformat <source> code according to the project's standards"
	@$(ECHO) "                            Supported sources are ($(UNCRUSTIFY_TARGETS))"
	@$(ECHO) "     uncrustify_all       - Reformat all source code"
	@$(ECHO)
	@$(ECHO) "   [Code Documentation]"
	@$(ECHO) "     docs_<source>        - Generate HTML documentation for <source>"
	@$(ECHO) "                            Supported sources are ($(DOCS_TARGETS))"
	@$(ECHO) "     docs_all             - Generate HTML documentation for all"
	@$(ECHO) "     docs_<source>_clean  - Delete generated documentation for <source>"
	@$(ECHO) "     docs_all_clean       - Delete all generated documentation"
	@$(ECHO)
	@$(ECHO) "   Hint: Add V=1 to your command line to see verbose build output."
	@$(ECHO)
	@$(ECHO) "  Notes: All tool distribution files will be downloaded into $(DL_DIR)"
	@$(ECHO) "         All tools will be installed into $(TOOLS_DIR)"
	@$(ECHO) "         All build output will be placed in $(BUILD_DIR)"
	@$(ECHO)
	@$(ECHO) "  Tool download and install directories can be changed using environment variables:"
	@$(ECHO) "         OPENPILOT_DL_DIR        full path to downloads directory [downloads if not set]"
	@$(ECHO) "         OPENPILOT_TOOLS_DIR     full path to installed tools directory [tools if not set]"
	@$(ECHO) "  More info: http://wiki.openpilot.org/display/Doc/OpenPilot+Build+System+Overview"
	@$(ECHO)<|MERGE_RESOLUTION|>--- conflicted
+++ resolved
@@ -724,27 +724,11 @@
 PACKAGE_NAME      := OpenPilot
 PACKAGE_SEP       := -
 PACKAGE_FULL_NAME := $(PACKAGE_NAME)$(PACKAGE_SEP)$(PACKAGE_LBL)
-<<<<<<< HEAD
+
+include $(ROOT_DIR)/package/$(UNAME).mk
 
 # Source distribution is never dirty because it uses git archive
 DIST_NAME := $(DIST_DIR)/$(subst dirty-,,$(PACKAGE_FULL_NAME)).tar
-
-.PHONY: package
-
-include $(ROOT_DIR)/package/$(UNAME).mk
-
-package: all_fw all_ground uavobjects_matlab | $(PACKAGE_DIR)
-ifneq ($(GCS_BUILD_CONF),release)
-	# We can only package release builds
-	$(error Packaging is currently supported for release builds only)
-endif
-=======
-
-include $(ROOT_DIR)/package/$(UNAME).mk
-
-# Source distribution is never dirty because it uses git archive
-DIST_NAME := $(DIST_DIR)/$(subst dirty-,,$(PACKAGE_FULL_NAME)).tar
->>>>>>> ab36dcbd
 
 ##############################
 #
@@ -842,8 +826,6 @@
 
 .PHONY: dist
 dist: $(DIST_NAME).gz
-<<<<<<< HEAD
-=======
 
 
 ##############################
@@ -855,7 +837,6 @@
 $(DIRS):
 	$(V1) $(MKDIR) -p $@
 
->>>>>>> ab36dcbd
 
 ##############################
 #

--- conflicted
+++ resolved
@@ -1,4 +1,3 @@
-<<<<<<< HEAD
 #
 # Qmake project for the OpenPilot GCS.
 # Copyright (c) 2009-2013, The OpenPilot Team, http://www.openpilot.org
@@ -20,28 +19,4 @@
 SUBDIRS = src share copydata
 unix:!macx:!isEmpty(copydata):SUBDIRS += bin
 
-copydata.file = copydata.pro
-=======
-#
-# Qmake project for the OpenPilot GCS.
-# Copyright (c) 2009-2013, The OpenPilot Team, http://www.openpilot.org
-#
-
-#version check qt
-contains(QT_VERSION, ^4\\.[0-5]\\..*) {
-    message("Cannot build OpenPilot GCS with Qt version $${QT_VERSION}.")
-    error("Cannot build OpenPilot GCS with Qt version $${QT_VERSION}. Use at least Qt 4.6!")
-}
-
-include(openpilotgcs.pri)
-
-TEMPLATE  = subdirs
-CONFIG   += ordered
-
-DEFINES += USE_PATHPLANNER
-
-SUBDIRS = src share copydata
-unix:!macx:!isEmpty(copydata):SUBDIRS += bin
-
-copydata.file = copydata.pro
->>>>>>> afbb11f4
+copydata.file = copydata.pro
#include "popupwidget.h"

#include <QtGui>

PopupWidget::PopupWidget(QWidget *parent) :
    QDialog(parent)
{    
    m_widget = 0;

    QVBoxLayout* mainLayout = new QVBoxLayout();

    m_layout = new QHBoxLayout();
    mainLayout->addLayout(m_layout);

    QHBoxLayout* buttonLayout = new QHBoxLayout();

    m_closeButton = new QPushButton(tr("Close"));
    buttonLayout->addWidget(m_closeButton);

    mainLayout->addLayout(buttonLayout);

    setLayout(mainLayout);

    connect(m_closeButton,SIGNAL(clicked()), this, SLOT(close()));
    connect(this, SIGNAL(accepted()),this,SLOT(close()));
    connect(this,SIGNAL(rejected()), this, SLOT(close()));
}

void PopupWidget::popUp(QWidget* widget)
{
    setWidget(widget);
    exec();
}

void PopupWidget::setWidget(QWidget* widget)
{
    m_widget = widget;
    m_widgetParent = widget->parentWidget();

<<<<<<< HEAD
    m_widgetWidth = m_widget->width();
    m_widgetHeight = m_widget->height();

=======
    // save the current width,height so we can restore when closed
    m_widgetWidth = m_widget->width();
    m_widgetHeight = m_widget->height();

    // double the size of the widget for the dialog
    m_widget->resize(m_widgetWidth * 2, m_widgetHeight * 2);
>>>>>>> a140c76a
    m_layout->addWidget(m_widget);
}

bool PopupWidget::close()
{
    closePopup();

    return QDialog::close();
}

void PopupWidget::done(int result)
{
    closePopup();

    QDialog::done(result);
}

void PopupWidget::closePopup()
{
    if (m_widget && m_widgetParent) {
        if(QGroupBox * w =qobject_cast<QGroupBox *>(m_widgetParent))
        {
            m_widget->resize(m_widgetWidth, m_widgetHeight);
            w->layout()->addWidget(m_widget);
        }
    }
}<|MERGE_RESOLUTION|>--- conflicted
+++ resolved
@@ -37,18 +37,12 @@
     m_widget = widget;
     m_widgetParent = widget->parentWidget();
 
-<<<<<<< HEAD
-    m_widgetWidth = m_widget->width();
-    m_widgetHeight = m_widget->height();
-
-=======
     // save the current width,height so we can restore when closed
     m_widgetWidth = m_widget->width();
     m_widgetHeight = m_widget->height();
 
     // double the size of the widget for the dialog
     m_widget->resize(m_widgetWidth * 2, m_widgetHeight * 2);
->>>>>>> a140c76a
     m_layout->addWidget(m_widget);
 }
 

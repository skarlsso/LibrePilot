--- conflicted
+++ resolved
@@ -233,14 +233,11 @@
         if(oTw)
             delete oTw;
     }
-<<<<<<< HEAD
     if(timeOut)
     {
         delete timeOut;
         timeOut = NULL;
     }
-=======
->>>>>>> 2c003d8b
 }
 
 void ConfigTaskWidget::saveObjectToSD(UAVObject *obj)

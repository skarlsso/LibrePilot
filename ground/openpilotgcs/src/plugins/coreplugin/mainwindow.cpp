--- conflicted
+++ resolved
@@ -1216,15 +1216,10 @@
     qs->endGroup();
 
     // Restore selected tab
-<<<<<<< HEAD
-    int index = qs->value(QLatin1String("SelectedWorkspace")).toInt();
-    m_modeStack->setCurrentIndex(index);
-=======
     if (m_workspaceSettings->restoreSelectedOnStartup()) {
         int index = qs->value(QLatin1String("SelectedWorkspace")).toInt();
         m_modeStack->setCurrentIndex(index);
     }
->>>>>>> 56c404e7
 }
 
 

--- conflicted
+++ resolved
@@ -6,8 +6,8 @@
    <rect>
     <x>0</x>
     <y>0</y>
-    <width>655</width>
-    <height>554</height>
+    <width>626</width>
+    <height>532</height>
    </rect>
   </property>
   <property name="windowTitle">
@@ -24,34 +24,12 @@
        <string>RC Input</string>
       </attribute>
       <layout class="QGridLayout" name="gridLayout">
-       <item row="0" column="0" colspan="9">
-        <widget class="QLabel" name="label_4">
-         <property name="sizePolicy">
-          <sizepolicy hsizetype="Preferred" vsizetype="Preferred">
-           <horstretch>50</horstretch>
-           <verstretch>0</verstretch>
-          </sizepolicy>
-         </property>
-         <property name="maximumSize">
-          <size>
-           <width>16777215</width>
-           <height>16777215</height>
-          </size>
-         </property>
-         <property name="text">
-          <string>You must restart your board after changing receiver type.  Also your hardware setings must support it.</string>
-         </property>
-         <property name="wordWrap">
-          <bool>true</bool>
-         </property>
-        </widget>
-       </item>
-       <item row="2" column="0">
+       <item row="0" column="0">
         <widget class="QLabel" name="label_2">
          <property name="font">
           <font>
-           <weight>50</weight>
-           <bold>false</bold>
+           <weight>75</weight>
+           <bold>true</bold>
           </font>
          </property>
          <property name="text">
@@ -62,21 +40,7 @@
          </property>
         </widget>
        </item>
-<<<<<<< HEAD
-       <item row="2" column="1" colspan="2">
-        <widget class="QComboBox" name="receiverType">
-         <property name="toolTip">
-          <string>Select the receiver type here:
-- PWM is the most usual type
-- PPM is connected to input XXX 
-- Spektrum is used with Spektrum 'satellite' receivers</string>
-         </property>
-        </widget>
-       </item>
-       <item row="2" column="4">
-=======
        <item row="0" column="5">
->>>>>>> b9f15325
         <layout class="QHBoxLayout" name="horizontalLayout_3">
          <item>
           <widget class="QLabel" name="RCInputConnected">
@@ -106,18 +70,14 @@
          </item>
         </layout>
        </item>
-<<<<<<< HEAD
-       <item row="2" column="8">
-=======
        <item row="0" column="9">
->>>>>>> b9f15325
         <widget class="QLabel" name="label">
          <property name="text">
           <string>Rev.</string>
          </property>
         </widget>
        </item>
-       <item row="3" column="0">
+       <item row="1" column="0">
         <widget class="QComboBox" name="ch0Assign">
          <property name="iconSize">
           <size>
@@ -130,11 +90,7 @@
          </property>
         </widget>
        </item>
-<<<<<<< HEAD
-       <item row="3" column="1">
-=======
        <item row="1" column="2">
->>>>>>> b9f15325
         <widget class="QLabel" name="ch0Cur">
          <property name="toolTip">
           <string>&lt;!DOCTYPE HTML PUBLIC &quot;-//W3C//DTD HTML 4.0//EN&quot; &quot;http://www.w3.org/TR/REC-html40/strict.dtd&quot;&gt;
@@ -148,11 +104,7 @@
          </property>
         </widget>
        </item>
-<<<<<<< HEAD
-       <item row="3" column="2">
-=======
        <item row="1" column="3">
->>>>>>> b9f15325
         <widget class="QLabel" name="ch0Min">
          <property name="toolTip">
           <string>&lt;!DOCTYPE HTML PUBLIC &quot;-//W3C//DTD HTML 4.0//EN&quot; &quot;http://www.w3.org/TR/REC-html40/strict.dtd&quot;&gt;
@@ -170,11 +122,7 @@
          </property>
         </widget>
        </item>
-<<<<<<< HEAD
-       <item row="3" column="4" colspan="3">
-=======
        <item row="1" column="5" colspan="3">
->>>>>>> b9f15325
         <widget class="QSlider" name="inSlider0">
          <property name="mouseTracking">
           <bool>true</bool>
@@ -193,11 +141,7 @@
          </property>
         </widget>
        </item>
-<<<<<<< HEAD
-       <item row="3" column="7">
-=======
        <item row="1" column="8">
->>>>>>> b9f15325
         <widget class="QLabel" name="ch0Max">
          <property name="toolTip">
           <string>&lt;!DOCTYPE HTML PUBLIC &quot;-//W3C//DTD HTML 4.0//EN&quot; &quot;http://www.w3.org/TR/REC-html40/strict.dtd&quot;&gt;
@@ -212,11 +156,7 @@
          </property>
         </widget>
        </item>
-<<<<<<< HEAD
-       <item row="3" column="8">
-=======
        <item row="1" column="9">
->>>>>>> b9f15325
         <widget class="QCheckBox" name="ch0Rev">
          <property name="toolTip">
           <string>Check this to reverse the channel.
@@ -228,14 +168,10 @@
          </property>
         </widget>
        </item>
-       <item row="4" column="0">
+       <item row="2" column="0">
         <widget class="QComboBox" name="ch1Assign"/>
        </item>
-<<<<<<< HEAD
-       <item row="4" column="1">
-=======
        <item row="2" column="2">
->>>>>>> b9f15325
         <widget class="QLabel" name="ch1Cur">
          <property name="toolTip">
           <string>&lt;!DOCTYPE HTML PUBLIC &quot;-//W3C//DTD HTML 4.0//EN&quot; &quot;http://www.w3.org/TR/REC-html40/strict.dtd&quot;&gt;
@@ -249,11 +185,7 @@
          </property>
         </widget>
        </item>
-<<<<<<< HEAD
-       <item row="4" column="2">
-=======
        <item row="2" column="3">
->>>>>>> b9f15325
         <widget class="QLabel" name="ch1Min">
          <property name="toolTip">
           <string>&lt;!DOCTYPE HTML PUBLIC &quot;-//W3C//DTD HTML 4.0//EN&quot; &quot;http://www.w3.org/TR/REC-html40/strict.dtd&quot;&gt;
@@ -271,11 +203,7 @@
          </property>
         </widget>
        </item>
-<<<<<<< HEAD
-       <item row="4" column="4" colspan="3">
-=======
        <item row="2" column="5" colspan="3">
->>>>>>> b9f15325
         <widget class="QSlider" name="inSlider1">
          <property name="mouseTracking">
           <bool>true</bool>
@@ -294,11 +222,7 @@
          </property>
         </widget>
        </item>
-<<<<<<< HEAD
-       <item row="4" column="7">
-=======
        <item row="2" column="8">
->>>>>>> b9f15325
         <widget class="QLabel" name="ch1Max">
          <property name="toolTip">
           <string>&lt;!DOCTYPE HTML PUBLIC &quot;-//W3C//DTD HTML 4.0//EN&quot; &quot;http://www.w3.org/TR/REC-html40/strict.dtd&quot;&gt;
@@ -313,11 +237,7 @@
          </property>
         </widget>
        </item>
-<<<<<<< HEAD
-       <item row="4" column="8">
-=======
        <item row="2" column="9">
->>>>>>> b9f15325
         <widget class="QCheckBox" name="ch1Rev">
          <property name="toolTip">
           <string>Check this to reverse the channel.
@@ -329,14 +249,10 @@
          </property>
         </widget>
        </item>
-       <item row="5" column="0">
+       <item row="3" column="0">
         <widget class="QComboBox" name="ch2Assign"/>
        </item>
-<<<<<<< HEAD
-       <item row="5" column="1">
-=======
        <item row="3" column="2">
->>>>>>> b9f15325
         <widget class="QLabel" name="ch2Cur">
          <property name="toolTip">
           <string>&lt;!DOCTYPE HTML PUBLIC &quot;-//W3C//DTD HTML 4.0//EN&quot; &quot;http://www.w3.org/TR/REC-html40/strict.dtd&quot;&gt;
@@ -350,11 +266,7 @@
          </property>
         </widget>
        </item>
-<<<<<<< HEAD
-       <item row="5" column="2">
-=======
        <item row="3" column="3">
->>>>>>> b9f15325
         <widget class="QLabel" name="ch2Min">
          <property name="toolTip">
           <string>&lt;!DOCTYPE HTML PUBLIC &quot;-//W3C//DTD HTML 4.0//EN&quot; &quot;http://www.w3.org/TR/REC-html40/strict.dtd&quot;&gt;
@@ -372,11 +284,7 @@
          </property>
         </widget>
        </item>
-<<<<<<< HEAD
-       <item row="5" column="4" colspan="3">
-=======
        <item row="3" column="5" colspan="3">
->>>>>>> b9f15325
         <widget class="QSlider" name="inSlider2">
          <property name="mouseTracking">
           <bool>true</bool>
@@ -395,11 +303,7 @@
          </property>
         </widget>
        </item>
-<<<<<<< HEAD
-       <item row="5" column="7">
-=======
        <item row="3" column="8">
->>>>>>> b9f15325
         <widget class="QLabel" name="ch2Max">
          <property name="toolTip">
           <string>&lt;!DOCTYPE HTML PUBLIC &quot;-//W3C//DTD HTML 4.0//EN&quot; &quot;http://www.w3.org/TR/REC-html40/strict.dtd&quot;&gt;
@@ -414,11 +318,7 @@
          </property>
         </widget>
        </item>
-<<<<<<< HEAD
-       <item row="5" column="8">
-=======
        <item row="3" column="9">
->>>>>>> b9f15325
         <widget class="QCheckBox" name="ch2Rev">
          <property name="toolTip">
           <string>Check this to reverse the channel.
@@ -430,14 +330,10 @@
          </property>
         </widget>
        </item>
-       <item row="6" column="0">
+       <item row="4" column="0">
         <widget class="QComboBox" name="ch3Assign"/>
        </item>
-<<<<<<< HEAD
-       <item row="6" column="1">
-=======
        <item row="4" column="2">
->>>>>>> b9f15325
         <widget class="QLabel" name="ch3Cur">
          <property name="toolTip">
           <string>&lt;!DOCTYPE HTML PUBLIC &quot;-//W3C//DTD HTML 4.0//EN&quot; &quot;http://www.w3.org/TR/REC-html40/strict.dtd&quot;&gt;
@@ -451,11 +347,7 @@
          </property>
         </widget>
        </item>
-<<<<<<< HEAD
-       <item row="6" column="2">
-=======
        <item row="4" column="3">
->>>>>>> b9f15325
         <widget class="QLabel" name="ch3Min">
          <property name="toolTip">
           <string>&lt;!DOCTYPE HTML PUBLIC &quot;-//W3C//DTD HTML 4.0//EN&quot; &quot;http://www.w3.org/TR/REC-html40/strict.dtd&quot;&gt;
@@ -473,11 +365,7 @@
          </property>
         </widget>
        </item>
-<<<<<<< HEAD
-       <item row="6" column="4" colspan="3">
-=======
        <item row="4" column="5" colspan="3">
->>>>>>> b9f15325
         <widget class="QSlider" name="inSlider3">
          <property name="mouseTracking">
           <bool>true</bool>
@@ -496,11 +384,7 @@
          </property>
         </widget>
        </item>
-<<<<<<< HEAD
-       <item row="6" column="7">
-=======
        <item row="4" column="8">
->>>>>>> b9f15325
         <widget class="QLabel" name="ch3Max">
          <property name="toolTip">
           <string>&lt;!DOCTYPE HTML PUBLIC &quot;-//W3C//DTD HTML 4.0//EN&quot; &quot;http://www.w3.org/TR/REC-html40/strict.dtd&quot;&gt;
@@ -515,11 +399,7 @@
          </property>
         </widget>
        </item>
-<<<<<<< HEAD
-       <item row="6" column="8">
-=======
        <item row="4" column="9">
->>>>>>> b9f15325
         <widget class="QCheckBox" name="ch3Rev">
          <property name="toolTip">
           <string>Check this to reverse the channel.
@@ -531,14 +411,10 @@
          </property>
         </widget>
        </item>
-       <item row="7" column="0">
+       <item row="5" column="0">
         <widget class="QComboBox" name="ch4Assign"/>
        </item>
-<<<<<<< HEAD
-       <item row="7" column="1">
-=======
        <item row="5" column="2">
->>>>>>> b9f15325
         <widget class="QLabel" name="ch4Cur">
          <property name="toolTip">
           <string>&lt;!DOCTYPE HTML PUBLIC &quot;-//W3C//DTD HTML 4.0//EN&quot; &quot;http://www.w3.org/TR/REC-html40/strict.dtd&quot;&gt;
@@ -552,11 +428,7 @@
          </property>
         </widget>
        </item>
-<<<<<<< HEAD
-       <item row="7" column="2">
-=======
        <item row="5" column="3">
->>>>>>> b9f15325
         <widget class="QLabel" name="ch4Min">
          <property name="toolTip">
           <string>&lt;!DOCTYPE HTML PUBLIC &quot;-//W3C//DTD HTML 4.0//EN&quot; &quot;http://www.w3.org/TR/REC-html40/strict.dtd&quot;&gt;
@@ -574,11 +446,7 @@
          </property>
         </widget>
        </item>
-<<<<<<< HEAD
-       <item row="7" column="4" colspan="3">
-=======
        <item row="5" column="5" colspan="3">
->>>>>>> b9f15325
         <widget class="QSlider" name="inSlider4">
          <property name="mouseTracking">
           <bool>true</bool>
@@ -597,11 +465,7 @@
          </property>
         </widget>
        </item>
-<<<<<<< HEAD
-       <item row="7" column="7">
-=======
        <item row="5" column="8">
->>>>>>> b9f15325
         <widget class="QLabel" name="ch4Max">
          <property name="toolTip">
           <string>&lt;!DOCTYPE HTML PUBLIC &quot;-//W3C//DTD HTML 4.0//EN&quot; &quot;http://www.w3.org/TR/REC-html40/strict.dtd&quot;&gt;
@@ -616,11 +480,7 @@
          </property>
         </widget>
        </item>
-<<<<<<< HEAD
-       <item row="7" column="8">
-=======
        <item row="5" column="9">
->>>>>>> b9f15325
         <widget class="QCheckBox" name="ch4Rev">
          <property name="toolTip">
           <string>Check this to reverse the channel.
@@ -632,14 +492,10 @@
          </property>
         </widget>
        </item>
-       <item row="8" column="0">
+       <item row="6" column="0">
         <widget class="QComboBox" name="ch5Assign"/>
        </item>
-<<<<<<< HEAD
-       <item row="8" column="1">
-=======
        <item row="6" column="2">
->>>>>>> b9f15325
         <widget class="QLabel" name="ch5Cur">
          <property name="toolTip">
           <string>&lt;!DOCTYPE HTML PUBLIC &quot;-//W3C//DTD HTML 4.0//EN&quot; &quot;http://www.w3.org/TR/REC-html40/strict.dtd&quot;&gt;
@@ -653,11 +509,7 @@
          </property>
         </widget>
        </item>
-<<<<<<< HEAD
-       <item row="8" column="2">
-=======
        <item row="6" column="3">
->>>>>>> b9f15325
         <widget class="QLabel" name="ch5Min">
          <property name="toolTip">
           <string>&lt;!DOCTYPE HTML PUBLIC &quot;-//W3C//DTD HTML 4.0//EN&quot; &quot;http://www.w3.org/TR/REC-html40/strict.dtd&quot;&gt;
@@ -675,11 +527,7 @@
          </property>
         </widget>
        </item>
-<<<<<<< HEAD
-       <item row="8" column="4" colspan="3">
-=======
        <item row="6" column="5" colspan="3">
->>>>>>> b9f15325
         <widget class="QSlider" name="inSlider5">
          <property name="mouseTracking">
           <bool>true</bool>
@@ -698,11 +546,7 @@
          </property>
         </widget>
        </item>
-<<<<<<< HEAD
-       <item row="8" column="7">
-=======
        <item row="6" column="8">
->>>>>>> b9f15325
         <widget class="QLabel" name="ch5Max">
          <property name="toolTip">
           <string>&lt;!DOCTYPE HTML PUBLIC &quot;-//W3C//DTD HTML 4.0//EN&quot; &quot;http://www.w3.org/TR/REC-html40/strict.dtd&quot;&gt;
@@ -717,11 +561,7 @@
          </property>
         </widget>
        </item>
-<<<<<<< HEAD
-       <item row="8" column="8">
-=======
        <item row="6" column="9">
->>>>>>> b9f15325
         <widget class="QCheckBox" name="ch5Rev">
          <property name="toolTip">
           <string>Check this to reverse the channel.
@@ -733,14 +573,10 @@
          </property>
         </widget>
        </item>
-       <item row="9" column="0">
+       <item row="7" column="0">
         <widget class="QComboBox" name="ch6Assign"/>
        </item>
-<<<<<<< HEAD
-       <item row="9" column="1">
-=======
        <item row="7" column="2">
->>>>>>> b9f15325
         <widget class="QLabel" name="ch6Cur">
          <property name="toolTip">
           <string>&lt;!DOCTYPE HTML PUBLIC &quot;-//W3C//DTD HTML 4.0//EN&quot; &quot;http://www.w3.org/TR/REC-html40/strict.dtd&quot;&gt;
@@ -754,11 +590,7 @@
          </property>
         </widget>
        </item>
-<<<<<<< HEAD
-       <item row="9" column="2">
-=======
        <item row="7" column="3">
->>>>>>> b9f15325
         <widget class="QLabel" name="ch6Min">
          <property name="toolTip">
           <string>&lt;!DOCTYPE HTML PUBLIC &quot;-//W3C//DTD HTML 4.0//EN&quot; &quot;http://www.w3.org/TR/REC-html40/strict.dtd&quot;&gt;
@@ -776,11 +608,7 @@
          </property>
         </widget>
        </item>
-<<<<<<< HEAD
-       <item row="9" column="4" colspan="3">
-=======
        <item row="7" column="5" colspan="3">
->>>>>>> b9f15325
         <widget class="QSlider" name="inSlider6">
          <property name="mouseTracking">
           <bool>true</bool>
@@ -799,11 +627,7 @@
          </property>
         </widget>
        </item>
-<<<<<<< HEAD
-       <item row="9" column="7">
-=======
        <item row="7" column="8">
->>>>>>> b9f15325
         <widget class="QLabel" name="ch6Max">
          <property name="toolTip">
           <string>&lt;!DOCTYPE HTML PUBLIC &quot;-//W3C//DTD HTML 4.0//EN&quot; &quot;http://www.w3.org/TR/REC-html40/strict.dtd&quot;&gt;
@@ -818,11 +642,7 @@
          </property>
         </widget>
        </item>
-<<<<<<< HEAD
-       <item row="9" column="8">
-=======
        <item row="7" column="9">
->>>>>>> b9f15325
         <widget class="QCheckBox" name="ch6Rev">
          <property name="toolTip">
           <string>Check this to reverse the channel.
@@ -834,14 +654,10 @@
          </property>
         </widget>
        </item>
-       <item row="10" column="0">
+       <item row="8" column="0">
         <widget class="QComboBox" name="ch7Assign"/>
        </item>
-<<<<<<< HEAD
-       <item row="10" column="1">
-=======
        <item row="8" column="2">
->>>>>>> b9f15325
         <widget class="QLabel" name="ch7Cur">
          <property name="toolTip">
           <string>&lt;!DOCTYPE HTML PUBLIC &quot;-//W3C//DTD HTML 4.0//EN&quot; &quot;http://www.w3.org/TR/REC-html40/strict.dtd&quot;&gt;
@@ -855,11 +671,7 @@
          </property>
         </widget>
        </item>
-<<<<<<< HEAD
-       <item row="10" column="2">
-=======
        <item row="8" column="3">
->>>>>>> b9f15325
         <widget class="QLabel" name="ch7Min">
          <property name="toolTip">
           <string>&lt;!DOCTYPE HTML PUBLIC &quot;-//W3C//DTD HTML 4.0//EN&quot; &quot;http://www.w3.org/TR/REC-html40/strict.dtd&quot;&gt;
@@ -877,11 +689,7 @@
          </property>
         </widget>
        </item>
-<<<<<<< HEAD
-       <item row="10" column="4" colspan="3">
-=======
        <item row="8" column="5" colspan="3">
->>>>>>> b9f15325
         <widget class="QSlider" name="inSlider7">
          <property name="mouseTracking">
           <bool>true</bool>
@@ -900,11 +708,7 @@
          </property>
         </widget>
        </item>
-<<<<<<< HEAD
-       <item row="10" column="7">
-=======
        <item row="8" column="8">
->>>>>>> b9f15325
         <widget class="QLabel" name="ch7Max">
          <property name="toolTip">
           <string>&lt;!DOCTYPE HTML PUBLIC &quot;-//W3C//DTD HTML 4.0//EN&quot; &quot;http://www.w3.org/TR/REC-html40/strict.dtd&quot;&gt;
@@ -919,11 +723,7 @@
          </property>
         </widget>
        </item>
-<<<<<<< HEAD
-       <item row="10" column="8">
-=======
        <item row="8" column="9">
->>>>>>> b9f15325
         <widget class="QCheckBox" name="ch7Rev">
          <property name="toolTip">
           <string>Check this to reverse the channel.
@@ -935,36 +735,21 @@
          </property>
         </widget>
        </item>
-<<<<<<< HEAD
-       <item row="11" column="0">
-        <widget class="QCheckBox" name="doRCInputCalibration">
-=======
        <item row="14" column="0" colspan="10">
         <widget class="QLabel" name="label_20">
->>>>>>> b9f15325
          <property name="font">
           <font>
-           <weight>50</weight>
-           <bold>false</bold>
+           <weight>75</weight>
+           <bold>true</bold>
           </font>
          </property>
-         <property name="toolTip">
-          <string>Start calibrating the RC Inputs.
-Uncheck/Check to restart calibration.
-During calibration: move your RC controls over their whole range,
-then leave them on Neutral, uncheck calibration and save.
-Neutral should be put at the bottom of the slider for the throttle.</string>
-         </property>
-         <property name="text">
-          <string>Run Calibration</string>
-         </property>
-        </widget>
-       </item>
-<<<<<<< HEAD
-       <item row="13" column="0" colspan="9">
-=======
+         <property name="text">
+          <string>BEWARE: make sure your engines are not connected when running calibration!
+</string>
+         </property>
+        </widget>
+       </item>
        <item row="11" column="0" colspan="10">
->>>>>>> b9f15325
         <widget class="QLabel" name="lblMissingInputs">
          <property name="font">
           <font>
@@ -977,17 +762,23 @@
          </property>
         </widget>
        </item>
-       <item row="16" column="0" colspan="9">
-        <widget class="QLabel" name="label_20">
+       <item row="9" column="0">
+        <widget class="QCheckBox" name="doRCInputCalibration">
          <property name="font">
           <font>
-           <weight>75</weight>
-           <bold>true</bold>
+           <weight>50</weight>
+           <bold>false</bold>
           </font>
          </property>
-         <property name="text">
-          <string>BEWARE: make sure your engines are not connected when running calibration!
-</string>
+         <property name="toolTip">
+          <string>Start calibrating the RC Inputs.
+Uncheck/Check to restart calibration.
+During calibration: move your RC controls over their whole range,
+then leave them on Neutral, uncheck calibration and save.
+Neutral should be put at the bottom of the slider for the throttle.</string>
+         </property>
+         <property name="text">
+          <string>Run Calibration</string>
          </property>
         </widget>
        </item>
@@ -1375,19 +1166,6 @@
       </layout>
      </widget>
     </widget>
-   </item>
-   <item>
-    <spacer name="verticalSpacer_2">
-     <property name="orientation">
-      <enum>Qt::Vertical</enum>
-     </property>
-     <property name="sizeHint" stdset="0">
-      <size>
-       <width>20</width>
-       <height>40</height>
-      </size>
-     </property>
-    </spacer>
    </item>
    <item>
     <layout class="QHBoxLayout" name="horizontalLayout_5">

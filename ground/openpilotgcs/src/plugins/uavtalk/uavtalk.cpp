--- conflicted
+++ resolved
@@ -426,19 +426,11 @@
         // The CRC byte
         rxCSPacket = rxbyte;
 
-<<<<<<< HEAD
-        if (rxCS != rxCSPacket) { // packet error - faulty CRC
-            stats.rxErrors++;
-            rxState = STATE_SYNC;
-	    qDebug() << "******** CRC ERROR *********";
-            UAVTALK_QXTLOG_DEBUG("UAVTalk: CSum->Sync (badcrc)");
-=======
         if (rxCS != rxCSPacket) {
             // packet error - faulty CRC
             qWarning() << "UAVTalk - error : failed CRC check" << rxObjId;
             stats.rxCrcErrors++;
             rxState = STATE_ERROR;
->>>>>>> 41202a02
             break;
         }
 

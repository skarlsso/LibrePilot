--- conflicted
+++ resolved
@@ -164,11 +164,7 @@
         reply->deleteLater();
 
         if (version != VersionInfo::tagOrHash8()) {
-<<<<<<< HEAD
-            m_newVersionText = tr("(Update Available: %1)").arg(version);
-=======
             m_newVersionText = tr("Update Available: %1").arg(version);
->>>>>>> 650cbd3b
             emit newVersionTextChanged();
         }
     }

#
# Copyright (c) 2009-2013, The OpenPilot Team, http://www.openpilot.org
#
# This program is free software; you can redistribute it and/or modify
# it under the terms of the GNU General Public License as published by
# the Free Software Foundation; either version 3 of the License, or
# (at your option) any later version.
#
# This program is distributed in the hope that it will be useful, but
# WITHOUT ANY WARRANTY; without even the implied warranty of MERCHANTABILITY
# or FITNESS FOR A PARTICULAR PURPOSE. See the GNU General Public License
# for more details.
#
# You should have received a copy of the GNU General Public License along
# with this program; if not, write to the Free Software Foundation, Inc.,
# 59 Temple Place, Suite 330, Boston, MA 02111-1307 USA
#

ifndef OPENPILOT_IS_COOL
    $(error Top level Makefile must be used to build this target)
endif

# Set to YES to compile for debugging
DEBUG ?= NO

# Set to YES to use the Servo output pins for debugging via scope or logic analyser
ENABLE_DEBUG_PINS	?= NO

# Set to YES to enable the AUX UART which is mapped on the S1 (Tx) and S2 (Rx) servo outputs
ENABLE_AUX_UART		?= NO

# Include objects that are just nice information to show
DIAG_STACK		?= NO
DIAG_MIXERSTATUS	?= NO
DIAG_RATEDESIRED	?= NO
DIAG_I2C_WDG_STATS	?= NO
DIAG_TASKS		?= NO

# Or just turn on all the above diagnostics. WARNING: this consumes massive amounts of memory.
DIAG_ALL		?= NO

# Optimization level, can be [0, 1, 2, 3, s].
# 0 = turn off optimization. s = optimize for size.
# Note: 3 is not always the best optimization level.
ifeq ($(DEBUG), YES)
    OPT = 0
else
    OPT = s
endif

# Output format (can be ihex or binary or both).
#  binary to create a load-image in raw-binary format i.e. for SAM-BA,
#  ihex to create a load-image in Intel hex format
#LOADFORMAT = ihex
#LOADFORMAT = binary
LOADFORMAT = both

# Debugging format.
DEBUGF = dwarf-2

# Place project-specific -D (define) and/or -U options for C here.
CDEFS += -DUSE_$(BOARD)

ifeq ($(ENABLE_DEBUG_PINS), YES)
    CDEFS += -DPIOS_ENABLE_DEBUG_PINS
endif

ifeq ($(ENABLE_AUX_UART), YES)
    CDEFS += -DPIOS_ENABLE_AUX_UART
endif

# The following Makefile command, ifneq (,$(filter) $(A), $(B) $(C))
#    is equivalent to the pseudocode `if (A == B || A == C)`
ifneq (,$(filter YES,$(DIAG_STACK) $(DIAG_ALL)))
    CFLAGS += -DDIAG_STACK
endif

ifneq (,$(filter YES,$(DIAG_MIXERSTATUS) $(DIAG_ALL)))
    CFLAGS += -DDIAG_MIXERSTATUS
endif

ifneq (,$(filter YES,$(DIAG_RATEDESIRED) $(DIAG_ALL)))
    CFLAGS += -DDIAG_RATEDESIRED
endif

ifneq (,$(filter YES,$(DIAG_I2C_WDG_STATS) $(DIAG_ALL)))
    CFLAGS += -DDIAG_I2C_WDG_STATS
endif

ifneq (,$(filter YES,$(DIAG_TASKS) $(DIAG_ALL)))
    CFLAGS += -DDIAG_TASKS
endif

# Place project-specific -D and/or -U options for Assembler with preprocessor here.
#ADEFS = -DUSE_IRQ_ASM_WRAPPER
ADEFS = -D__ASSEMBLY__

# Provide board-specific defines
CDEFS += -DFW_BANK_BASE=$(FW_BANK_BASE)
CDEFS += -DFW_BANK_SIZE=$(FW_BANK_SIZE)
CDEFS += -DFW_DESC_SIZE=$(FW_DESC_SIZE)

# Compiler flag to set the C Standard level.
# c89   - "ANSI" C
# gnu89 - c89 plus GCC extensions
# c99   - ISO C99 standard (not yet fully implemented)
# gnu99 - c99 plus GCC extensions
CSTANDARD = -std=gnu99

# Compiler flags.
#
#  -g*:          generate debugging information
#  -O*:          optimization level
#  -f...:        tuning, see GCC manual and avr-libc documentation
#  -Wall...:     warning level
#  -Wa,...:      tell GCC to pass this to the assembler.
#    -adhlns...: create assembler listing

# Common architecture-specific flags from the device-specific library makefile
CFLAGS += $(ARCHFLAGS)
CFLAGS += $(CDEFS)
CFLAGS += -O$(OPT)
CFLAGS += -g$(DEBUGF)
CFLAGS += -mapcs-frame
CFLAGS += -fomit-frame-pointer
CFLAGS += -Wall
CFLAGS += $(patsubst %,-I%,$(EXTRAINCDIRS)) -I.
CFLAGS += -Wa,-adhlns=$(addprefix $(OUTDIR)/, $(notdir $(addsuffix .lst, $(basename $<))))

<<<<<<< HEAD

# FIXME: STM32F4xx library raises strict aliasing and const qualifier warnings
=======
# FIXME: stm32f4xx library raises strict aliasing and const qualifier warnings
>>>>>>> 4718e666
ifneq ($(MCU),cortex-m4)
    CFLAGS += -Werror
endif

ifeq ($(DEBUG), YES)
    CFLAGS += -DDEBUG
else
    CFLAGS += -ffunction-sections #-fdata-sections 
endif

# Compiler flags to generate dependency files
CFLAGS += -MD -MP -MF $(OUTDIR)/dep/$(@F).d

# Flags only for C
#CONLYFLAGS += -Wnested-externs
CONLYFLAGS += $(CSTANDARD)

# Assembler flags.
#  -Wa,...:    tell GCC to pass this to the assembler.
#  -ahlns:     create listing
ASFLAGS =  -mcpu=$(MCU) -I. -x assembler-with-cpp
ASFLAGS += $(ADEFS)
ASFLAGS += $(patsubst %,-I%,$(EXTRAINCDIRS))
ASFLAGS += -Wa,-adhlns=$(addprefix $(OUTDIR)/, $(notdir $(addsuffix .lst, $(basename $<))))

# Linker flags.
#  -Wl,...:     tell GCC to pass this to linker.
#    -Map:      create map file
#    --cref:    add cross reference to  map file
LDFLAGS += -nostartfiles
LDFLAGS += -Wl,--warn-common,--fatal-warnings,--gc-sections
LDFLAGS += -Wl,-Map=$(OUTDIR)/$(TARGET).map,--cref
LDFLAGS += $(patsubst %,-L%,$(EXTRA_LIBDIRS))
LDFLAGS += $(patsubst %,-l%,$(EXTRA_LIBS))
LDFLAGS += -lc -lgcc

ifneq ($(DEBUG), YES)
    LDFLAGS += -Wl,-static
endif

# List of all source files.
ALLSRC     = $(ASRCARM) $(ASRC) $(SRCARM) $(SRC) $(CPPSRCARM) $(CPPSRC)
# List of all source files without directory and file-extension.
ALLSRCBASE = $(notdir $(basename $(ALLSRC)))

# Define all object files.
ALLOBJ     = $(addprefix $(OUTDIR)/, $(addsuffix .o, $(ALLSRCBASE))) $(EXTRAOBJ)

# Define all listing files (used for make clean).
LSTFILES   = $(addprefix $(OUTDIR)/, $(addsuffix .lst, $(ALLSRCBASE)))
# Define all depedency-files (used for make clean).
DEPFILES   = $(addprefix $(OUTDIR)/dep/, $(addsuffix .o.d, $(ALLSRCBASE)))

# Default target.
all: build

ifeq ($(LOADFORMAT),ihex)
build: elf hex sym
else ifeq ($(LOADFORMAT),binary)
build: elf bin sym
else ifeq ($(LOADFORMAT),both)
build: elf hex bin sym
else
    $(error "$(MSG_FORMATERROR) $(FORMAT)")
endif

# Generate code for PyMite
# $(OUTDIR)/pmlib_img.c $(OUTDIR)/pmlib_nat.c $(OUTDIR)/pmlibusr_img.c $(OUTDIR)/pmlibusr_nat.c $(OUTDIR)/pmfeatures.h: $(wildcard $(PYMITELIB)/*.py) $(wildcard $(PYMITEPLAT)/*.py) $(wildcard $(FLIGHTPLANLIB)/*.py) $(wildcard $(FLIGHTPLANS)/*.py)
#	@$(ECHO) $(MSG_PYMITEINIT) $(call toprel, $@)
#	@$(PYTHON) $(PYMITETOOLS)/pmImgCreator.py -f $(PYMITEPLAT)/pmfeatures.py -c -s --memspace=flash -o $(OUTDIR)/pmlib_img.c --native-file=$(OUTDIR)/pmlib_nat.c $(PYMITELIB)/list.py $(PYMITELIB)/dict.py $(PYMITELIB)/__bi.py $(PYMITELIB)/sys.py $(PYMITELIB)/string.py $(wildcard $(FLIGHTPLANLIB)/*.py)
#	@$(PYTHON) $(PYMITETOOLS)/pmGenPmFeatures.py $(PYMITEPLAT)/pmfeatures.py > $(OUTDIR)/pmfeatures.h
#	@$(PYTHON) $(PYMITETOOLS)/pmImgCreator.py -f $(PYMITEPLAT)/pmfeatures.py -c -u -o $(OUTDIR)/pmlibusr_img.c --native-file=$(OUTDIR)/pmlibusr_nat.c $(FLIGHTPLANS)/test.py

# Link: create ELF output file from object files.
$(eval $(call LINK_TEMPLATE, $(OUTDIR)/$(TARGET).elf, $(ALLOBJ), $(ALLLIB)))

# Assemble: create object files from assembler source files.
$(foreach src, $(ASRC), $(eval $(call ASSEMBLE_TEMPLATE, $(src))))

# Assemble: create object files from assembler source files. ARM-only
$(foreach src, $(ASRCARM), $(eval $(call ASSEMBLE_ARM_TEMPLATE, $(src))))

# Compile: create object files from C source files.
$(foreach src, $(SRC), $(eval $(call COMPILE_C_TEMPLATE, $(src))))

# Compile: create object files from C source files. ARM-only
$(foreach src, $(SRCARM), $(eval $(call COMPILE_C_ARM_TEMPLATE, $(src))))

# Compile: create object files from C++ source files.
$(foreach src, $(CPPSRC), $(eval $(call COMPILE_CPP_TEMPLATE, $(src))))

# Compile: create object files from C++ source files. ARM-only
$(foreach src, $(CPPSRCARM), $(eval $(call COMPILE_CPP_ARM_TEMPLATE, $(src))))

# Compile: create assembler files from C source files. ARM/Thumb
$(eval $(call PARTIAL_COMPILE_TEMPLATE, SRC))

# Compile: create assembler files from C source files. ARM only
$(eval $(call PARTIAL_COMPILE_ARM_TEMPLATE, SRCARM))

# Add opfw target
$(eval $(call OPFW_TEMPLATE,$(OUTDIR)/$(TARGET).bin,$(BOARD_TYPE),$(BOARD_REVISION)))

$(OUTDIR)/$(TARGET).bin.o: $(OUTDIR)/$(TARGET).bin

.PHONY: elf lss sym hex bin bino opfw
elf: $(OUTDIR)/$(TARGET).elf
lss: $(OUTDIR)/$(TARGET).lss
sym: $(OUTDIR)/$(TARGET).sym
hex: $(OUTDIR)/$(TARGET).hex
bin: $(OUTDIR)/$(TARGET).bin
bino: $(OUTDIR)/$(TARGET).bin.o
opfw: $(OUTDIR)/$(TARGET).opfw

# Display sizes of sections.
$(eval $(call SIZE_TEMPLATE, $(OUTDIR)/$(TARGET).elf))

# Target: clean project
clean:
	@echo $(MSG_CLEANING)
	$(V1) $(RM) -f $(OUTDIR)/$(TARGET).map
	$(V1) $(RM) -f $(OUTDIR)/$(TARGET).elf
	$(V1) $(RM) -f $(OUTDIR)/$(TARGET).hex
	$(V1) $(RM) -f $(OUTDIR)/$(TARGET).bin
	$(V1) $(RM) -f $(OUTDIR)/$(TARGET).sym
	$(V1) $(RM) -f $(OUTDIR)/$(TARGET).lss
	$(V1) $(RM) -f $(OUTDIR)/$(TARGET).bin.o
	$(V1) $(RM) -f $(OUTDIR)/$(TARGET).opfw
	$(V1) $(RM) -f $(wildcard $(OUTDIR)/*.c)
	$(V1) $(RM) -f $(wildcard $(OUTDIR)/*.h)
	$(V1) $(RM) -f $(ALLOBJ)
	$(V1) $(RM) -f $(LSTFILES)
	$(V1) $(RM) -f $(DEPFILES)
	$(V1) $(RM) -f $(SRC:.c=.s)
	$(V1) $(RM) -f $(SRCARM:.c=.s)
	$(V1) $(RM) -f $(CPPSRC:.cpp=.s)
	$(V1) $(RM) -f $(CPPSRCARM:.cpp=.s)

# Create output files directory
# all known MS Windows OS define the ComSpec environment variable
$(shell $(MKDIR) -p $(OUTDIR) 2>/dev/null)

# Include the dependency files.
-include $(shell $(MKDIR) -p $(OUTDIR)/dep 2>/dev/null) $(wildcard $(OUTDIR)/dep/*)

# Listing of phony targets.
.PHONY: all build clean install<|MERGE_RESOLUTION|>--- conflicted
+++ resolved
@@ -127,12 +127,7 @@
 CFLAGS += $(patsubst %,-I%,$(EXTRAINCDIRS)) -I.
 CFLAGS += -Wa,-adhlns=$(addprefix $(OUTDIR)/, $(notdir $(addsuffix .lst, $(basename $<))))
 
-<<<<<<< HEAD
-
-# FIXME: STM32F4xx library raises strict aliasing and const qualifier warnings
-=======
 # FIXME: stm32f4xx library raises strict aliasing and const qualifier warnings
->>>>>>> 4718e666
 ifneq ($(MCU),cortex-m4)
     CFLAGS += -Werror
 endif

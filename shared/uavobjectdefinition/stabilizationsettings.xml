--- conflicted
+++ resolved
@@ -3,59 +3,6 @@
     <object name="StabilizationSettings" singleinstance="true" settings="true" category="Control">
         <description>PID settings used by the Stabilization module to combine the @ref AttitudeActual and @ref AttitudeDesired to compute @ref ActuatorDesired</description>
 
-<<<<<<< HEAD
-    <!-- Note: The number of elements here must match the number of available flight mode switch positions -->
-    <field name="FlightModeMap" units="" type="enum"
-        options="Bank1,Bank2,Bank3"
-        elements="6"
-        defaultvalue="Bank1,Bank1,Bank1,Bank1,Bank1,Bank1"/>
-
-    <field name="VbarSensitivity" units="frac" type="float" elementnames="Roll,Pitch,Yaw" defaultvalue="0.5,0.5,0.5"/>
-    <field name="VbarRollPI" units="1/(deg/s)" type="float" elementnames="Kp,Ki" defaultvalue="0.005,0.002"/>
-    <field name="VbarPitchPI" units="1/(deg/s)" type="float" elementnames="Kp,Ki" defaultvalue="0.005,0.002"/>
-    <field name="VbarYawPI" units="1/(deg/s)" type="float" elementnames="Kp,Ki" defaultvalue="0.005,0.002"/>
-    <field name="VbarTau" units="sec" type="float" elements="1" defaultvalue="0.5"/>
-    <field name="VbarGyroSuppress" units="%" type="int8" elements="1" defaultvalue="30"/>
-    <field name="VbarPiroComp" units="" type="enum" elements="1" options="FALSE,TRUE" defaultvalue="FALSE"/>
-    <field name="VbarMaxAngle" units="deg" type="uint8" elements="1" defaultvalue="10"/>
-
-    <field name="GyroTau" units="" type="float" elements="1" defaultvalue="0.005"/>
-    <field name="DerivativeCutoff" units="Hz" type="uint8" elements="1" defaultvalue="20"/>
-    <field name="DerivativeGamma" units="" type="float" elements="1" defaultvalue="1"/>
-
-    <field name="AxisLockKp" units="" type="float" elements="1" defaultvalue="2.5"/>
-    <field name="MaxAxisLock" units="deg" type="uint8" elements="1" defaultvalue="30"/>
-    <field name="MaxAxisLockRate" units="deg/s" type="uint8" elements="1" defaultvalue="2"/>
-
-    <field name="WeakLevelingKp" units="(deg/s)/deg" type="float" elements="1" defaultvalue="0.1"/>
-    <field name="MaxWeakLevelingRate" units="deg/s" type="uint8" elements="1" defaultvalue="5"/>
-
-    <field name="RattitudeModeTransition" units="%" type="uint8" elements="1" defaultvalue="80"/>
-
-    <field name="CruiseControlMinThrust"           units="%"   type="int8"  elements="1" defaultvalue="5"/>
-    <field name="CruiseControlMaxThrust"           units="%"   type="uint8" elements="1" defaultvalue="90"/>
-    <field name="CruiseControlMaxAngle"            units="deg" type="uint8" elements="1" defaultvalue="105"/>
-    <field name="CruiseControlMaxPowerFactor"      units="x"   type="float" elements="1" defaultvalue="3.0"/>
-    <field name="CruiseControlPowerTrim"           units="%"   type="float" elements="1" defaultvalue="100.0"/>
-    <field name="CruiseControlPowerDelayComp"      units="sec" type="float" elements="1" defaultvalue="0.25"/>
-    <field name="CruiseControlFlightModeSwitchPosEnable" units="" type="enum" elements="6" options="FALSE,TRUE" defaultvalue="FALSE"/>
-
-    <field name="CruiseControlInvertedThrustReversing" units="" type="enum" elements="1" options="Unreversed,Reversed" defaultvalue="Unreversed"/>
-    <field name="CruiseControlInvertedPowerOutput"     units="" type="enum" elements="1" options="Zero,Normal,Boosted" defaultvalue="Zero"/>
-
-    <field name="LowThrottleZeroIntegral" units="" type="enum" elements="1" options="FALSE,TRUE" defaultvalue="TRUE"/>
-
-    <field name="ScaleToAirspeed" units="m/s" type="float" elements="1" defaultvalue="0"/>
-    <field name="ScaleToAirspeedLimits" units="" type="float" elementnames="Min,Max" defaultvalue="0.05,3"/>
-
-    <field name="EnableThrustPIDScaling" units="" type="enum" elements="1" options="FALSE,TRUE" defaultvalue="FALSE"/>
-    <field name="ThrustPIDScaleCurve" units="percent" type="float" elementnames="0,25,50,75,100" defaultvalue="0.3,0.15,0,-0.15,-0.3"/>
-
-    <access gcs="readwrite" flight="readwrite"/>
-    <telemetrygcs acked="true" updatemode="onchange" period="0"/>
-    <telemetryflight acked="true" updatemode="onchange" period="0"/>
-    <logging updatemode="manual" period="0"/>
-=======
 	<!-- Note: The number of elements here must match the number of available flight mode switch positions -->
 	<field name="FlightModeMap" units="" type="enum"
 	    options="Bank1,Bank2,Bank3"
@@ -108,6 +55,5 @@
 	<telemetrygcs acked="true" updatemode="onchange" period="0"/>
 	<telemetryflight acked="true" updatemode="onchange" period="0"/>
 	<logging updatemode="manual" period="0"/>
->>>>>>> 344172e8
     </object>
 </xml>
--- conflicted
+++ resolved
@@ -7,17 +7,14 @@
         Defaults: updates at 5 Hz, tau = 300s settle time, exp(-(1/f)/tau) ~= 0.9993335555062
         Set BaroGPSOffsetCorrectionAlpha = 1.0 to completely disable baro offset updates. -->
         <field name="BaroGPSOffsetCorrectionAlpha" units="" type="float" elements="1" defaultvalue="0.9993335555062"/>
-<<<<<<< HEAD
 
 	<!-- Configuration for magnetometer vector validity check -->
 	<field name="MagnetometerMaxDeviation" units="%" type="float" elementnames="Warning,Error" defaultvalue="0.15,0.5" />
 
-=======
         <!--  Cooefficients for the polynomial that models the barometer pressure bias as a function of temperature 
               bias = a + b * temp + c * temp^2 + d * temp^3 --> 
         <field name="BaroTempCorrectionPolynomial" units="" type="float" elements="4" elementnames="a,b,c,d" defaultvalue="0,0,0,0"/>
         <field name="BaroTempCorrectionExtent" units="" type="float" elements="2" elementnames="min,max" defaultvalue="0,0"/>
->>>>>>> 3ada1da7
         <access gcs="readwrite" flight="readwrite"/>
         <telemetrygcs acked="true" updatemode="onchange" period="0"/>
         <telemetryflight acked="true" updatemode="onchange" period="0"/>

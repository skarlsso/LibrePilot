<xml>
    <object name="TaskInfo" singleinstance="true" settings="false">
        <description>Task information</description>
<<<<<<< HEAD
	<field name="StackRemaining" units="bytes" type="uint16" elementnames="System,Actuator,Attitude,Sensors,TelemetryTx,TelemetryTxPri,TelemetryRx,GPS,ManualControl,Altitude,Airspeed,Stabilization,AltitudeHold,PathPlanner,PathFollower,FlightPlan,Com2UsbBridge,Usb2ComBridge,OveroSync,ModemRx,ModemTx,ModemStat,EventDispatcher,Autotune"/>
	<field name="Running" units="bool" type="enum" options="False,True" elementnames="System,Actuator,Attitude,Sensors,TelemetryTx,TelemetryTxPri,TelemetryRx,GPS,ManualControl,Altitude,Airspeed,Stabilization,AltitudeHold,PathPlanner,PathFollower,FlightPlan,Com2UsbBridge,Usb2ComBridge,OveroSync,ModemRx,ModemTx,ModemStat,EventDispatcher,Autotune"/>
	<field name="RunningTime" units="%" type="uint8" elementnames="System,Actuator,Attitude,Sensors,TelemetryTx,TelemetryTxPri,TelemetryRx,GPS,ManualControl,Altitude,Airspeed,Stabilization,AltitudeHold,PathPlanner,PathFollower,FlightPlan,Com2UsbBridge,Usb2ComBridge,OveroSync,ModemRx,ModemTx,ModemStat,EventDispatcher,Autotune"/>
=======
        <field name="StackRemaining" units="bytes" type="uint16">
		<elementnames>
			<elementname>System</elementname>
			<elementname>Actuator</elementname>
			<elementname>Attitude</elementname>
			<elementname>Sensors</elementname>
			<elementname>TelemetryTx</elementname>
			<elementname>TelemetryTxPri</elementname>
			<elementname>TelemetryRx</elementname>
			<elementname>GPS</elementname>
			<elementname>ManualControl</elementname>
			<elementname>Altitude</elementname>
			<elementname>Stabilization</elementname>
			<elementname>AltitudeHold</elementname>
			<elementname>Guidance</elementname>
			<elementname>FlightPlan</elementname>
			<elementname>Com2UsbBridge</elementname>
			<elementname>Usb2ComBridge</elementname>
			<elementname>OveroSync</elementname>
			<elementname>Autotune</elementname>
			<elementname>EventDispatcher</elementname>
		</elementnames>
	</field> 
	<field name="Running" units="bool" type="enum">
		<elementnames>
			<elementname>System</elementname>
			<elementname>Actuator</elementname>
			<elementname>Attitude</elementname>
			<elementname>Sensors</elementname>
			<elementname>TelemetryTx</elementname>
			<elementname>TelemetryTxPri</elementname>
			<elementname>TelemetryRx</elementname>
			<elementname>GPS</elementname>
			<elementname>ManualControl</elementname>
			<elementname>Altitude</elementname>
			<elementname>Stabilization</elementname>
			<elementname>AltitudeHold</elementname>
			<elementname>Guidance</elementname>
			<elementname>FlightPlan</elementname>
			<elementname>Com2UsbBridge</elementname>
			<elementname>Usb2ComBridge</elementname>
			<elementname>OveroSync</elementname>
			<elementname>Autotune</elementname>
			<elementname>EventDispatcher</elementname>
		</elementnames>
		<options>
			<option>False</option>
			<option>True</option>
		</options>
	</field>
	<field name="RunningTime" units="%" type="uint8">
		<elementnames>
			<elementname>System</elementname>
			<elementname>Actuator</elementname>
			<elementname>Attitude</elementname>
			<elementname>Sensors</elementname>
			<elementname>TelemetryTx</elementname>
			<elementname>TelemetryTxPri</elementname>
			<elementname>TelemetryRx</elementname>
			<elementname>GPS</elementname>
			<elementname>ManualControl</elementname>
			<elementname>Altitude</elementname>
			<elementname>Stabilization</elementname>
			<elementname>AltitudeHold</elementname>
			<elementname>Guidance</elementname>
			<elementname>FlightPlan</elementname>
			<elementname>Com2UsbBridge</elementname>
			<elementname>Usb2ComBridge</elementname>
			<elementname>OveroSync</elementname>
			<elementname>Autotune</elementname>
			<elementname>EventDispatcher</elementname>
		</elementnames>
	</field> 
>>>>>>> 684620dc
        <access gcs="readwrite" flight="readwrite"/>
        <telemetrygcs acked="true" updatemode="onchange" period="0"/>
        <telemetryflight acked="true" updatemode="periodic" period="10000"/>
        <logging updatemode="periodic" period="1000"/>
    </object>
</xml>
<|MERGE_RESOLUTION|>--- conflicted
+++ resolved
@@ -1,88 +1,97 @@
-<xml>
-    <object name="TaskInfo" singleinstance="true" settings="false">
-        <description>Task information</description>
-<<<<<<< HEAD
-	<field name="StackRemaining" units="bytes" type="uint16" elementnames="System,Actuator,Attitude,Sensors,TelemetryTx,TelemetryTxPri,TelemetryRx,GPS,ManualControl,Altitude,Airspeed,Stabilization,AltitudeHold,PathPlanner,PathFollower,FlightPlan,Com2UsbBridge,Usb2ComBridge,OveroSync,ModemRx,ModemTx,ModemStat,EventDispatcher,Autotune"/>
-	<field name="Running" units="bool" type="enum" options="False,True" elementnames="System,Actuator,Attitude,Sensors,TelemetryTx,TelemetryTxPri,TelemetryRx,GPS,ManualControl,Altitude,Airspeed,Stabilization,AltitudeHold,PathPlanner,PathFollower,FlightPlan,Com2UsbBridge,Usb2ComBridge,OveroSync,ModemRx,ModemTx,ModemStat,EventDispatcher,Autotune"/>
-	<field name="RunningTime" units="%" type="uint8" elementnames="System,Actuator,Attitude,Sensors,TelemetryTx,TelemetryTxPri,TelemetryRx,GPS,ManualControl,Altitude,Airspeed,Stabilization,AltitudeHold,PathPlanner,PathFollower,FlightPlan,Com2UsbBridge,Usb2ComBridge,OveroSync,ModemRx,ModemTx,ModemStat,EventDispatcher,Autotune"/>
-=======
-        <field name="StackRemaining" units="bytes" type="uint16">
-		<elementnames>
-			<elementname>System</elementname>
-			<elementname>Actuator</elementname>
-			<elementname>Attitude</elementname>
-			<elementname>Sensors</elementname>
-			<elementname>TelemetryTx</elementname>
-			<elementname>TelemetryTxPri</elementname>
-			<elementname>TelemetryRx</elementname>
-			<elementname>GPS</elementname>
-			<elementname>ManualControl</elementname>
-			<elementname>Altitude</elementname>
-			<elementname>Stabilization</elementname>
-			<elementname>AltitudeHold</elementname>
-			<elementname>Guidance</elementname>
-			<elementname>FlightPlan</elementname>
-			<elementname>Com2UsbBridge</elementname>
-			<elementname>Usb2ComBridge</elementname>
-			<elementname>OveroSync</elementname>
-			<elementname>Autotune</elementname>
-			<elementname>EventDispatcher</elementname>
-		</elementnames>
-	</field> 
-	<field name="Running" units="bool" type="enum">
-		<elementnames>
-			<elementname>System</elementname>
-			<elementname>Actuator</elementname>
-			<elementname>Attitude</elementname>
-			<elementname>Sensors</elementname>
-			<elementname>TelemetryTx</elementname>
-			<elementname>TelemetryTxPri</elementname>
-			<elementname>TelemetryRx</elementname>
-			<elementname>GPS</elementname>
-			<elementname>ManualControl</elementname>
-			<elementname>Altitude</elementname>
-			<elementname>Stabilization</elementname>
-			<elementname>AltitudeHold</elementname>
-			<elementname>Guidance</elementname>
-			<elementname>FlightPlan</elementname>
-			<elementname>Com2UsbBridge</elementname>
-			<elementname>Usb2ComBridge</elementname>
-			<elementname>OveroSync</elementname>
-			<elementname>Autotune</elementname>
-			<elementname>EventDispatcher</elementname>
-		</elementnames>
-		<options>
-			<option>False</option>
-			<option>True</option>
-		</options>
-	</field>
-	<field name="RunningTime" units="%" type="uint8">
-		<elementnames>
-			<elementname>System</elementname>
-			<elementname>Actuator</elementname>
-			<elementname>Attitude</elementname>
-			<elementname>Sensors</elementname>
-			<elementname>TelemetryTx</elementname>
-			<elementname>TelemetryTxPri</elementname>
-			<elementname>TelemetryRx</elementname>
-			<elementname>GPS</elementname>
-			<elementname>ManualControl</elementname>
-			<elementname>Altitude</elementname>
-			<elementname>Stabilization</elementname>
-			<elementname>AltitudeHold</elementname>
-			<elementname>Guidance</elementname>
-			<elementname>FlightPlan</elementname>
-			<elementname>Com2UsbBridge</elementname>
-			<elementname>Usb2ComBridge</elementname>
-			<elementname>OveroSync</elementname>
-			<elementname>Autotune</elementname>
-			<elementname>EventDispatcher</elementname>
-		</elementnames>
-	</field> 
->>>>>>> 684620dc
-        <access gcs="readwrite" flight="readwrite"/>
-        <telemetrygcs acked="true" updatemode="onchange" period="0"/>
-        <telemetryflight acked="true" updatemode="periodic" period="10000"/>
-        <logging updatemode="periodic" period="1000"/>
-    </object>
-</xml>
+<xml>
+    <object name="TaskInfo" singleinstance="true" settings="false">
+        <description>Task information</description>
+        <field name="StackRemaining" units="bytes" type="uint16">
+		<elementnames>
+			<elementname>System</elementname>
+			<elementname>Actuator</elementname>
+			<elementname>Attitude</elementname>
+			<elementname>Sensors</elementname>
+			<elementname>TelemetryTx</elementname>
+			<elementname>TelemetryTxPri</elementname>
+			<elementname>TelemetryRx</elementname>
+			<elementname>GPS</elementname>
+			<elementname>ManualControl</elementname>
+			<elementname>Altitude</elementname>
+			<elementname>Airspeed</elementname>
+			<elementname>Stabilization</elementname>
+			<elementname>AltitudeHold</elementname>
+			<elementname>PathPlanner</elementname>
+			<elementname>PathFollower</elementname>
+			<elementname>FlightPlan</elementname>
+			<elementname>Com2UsbBridge</elementname>
+			<elementname>Usb2ComBridge</elementname>
+			<elementname>OveroSync</elementname>
+			<elementname>ModemRx</elementname>
+			<elementname>ModemTx</elementname>
+			<elementname>ModemStat</elementname>
+			<elementname>Autotune</elementname>
+			<elementname>EventDispatcher</elementname>
+		</elementnames>
+	</field> 
+	<field name="Running" units="bool" type="enum">
+		<elementnames>
+			<elementname>System</elementname>
+			<elementname>Actuator</elementname>
+			<elementname>Attitude</elementname>
+			<elementname>Sensors</elementname>
+			<elementname>TelemetryTx</elementname>
+			<elementname>TelemetryTxPri</elementname>
+			<elementname>TelemetryRx</elementname>
+			<elementname>GPS</elementname>
+			<elementname>ManualControl</elementname>
+			<elementname>Altitude</elementname>
+			<elementname>Airspeed</elementname>
+			<elementname>Stabilization</elementname>
+			<elementname>AltitudeHold</elementname>
+			<elementname>PathPlanner</elementname>
+			<elementname>PathFollower</elementname>
+			<elementname>FlightPlan</elementname>
+			<elementname>Com2UsbBridge</elementname>
+			<elementname>Usb2ComBridge</elementname>
+			<elementname>OveroSync</elementname>
+			<elementname>ModemRx</elementname>
+			<elementname>ModemTx</elementname>
+			<elementname>ModemStat</elementname>
+			<elementname>Autotune</elementname>
+			<elementname>EventDispatcher</elementname>
+		</elementnames>
+		<options>
+			<option>False</option>
+			<option>True</option>
+		</options>
+	</field>
+	<field name="RunningTime" units="%" type="uint8">
+		<elementnames>
+			<elementname>System</elementname>
+			<elementname>Actuator</elementname>
+			<elementname>Attitude</elementname>
+			<elementname>Sensors</elementname>
+			<elementname>TelemetryTx</elementname>
+			<elementname>TelemetryTxPri</elementname>
+			<elementname>TelemetryRx</elementname>
+			<elementname>GPS</elementname>
+			<elementname>ManualControl</elementname>
+			<elementname>Altitude</elementname>
+			<elementname>Airspeed</elementname>
+			<elementname>Stabilization</elementname>
+			<elementname>AltitudeHold</elementname>
+			<elementname>PathPlanner</elementname>
+			<elementname>PathFollower</elementname>
+			<elementname>FlightPlan</elementname>
+			<elementname>Com2UsbBridge</elementname>
+			<elementname>Usb2ComBridge</elementname>
+			<elementname>OveroSync</elementname>
+			<elementname>ModemRx</elementname>
+			<elementname>ModemTx</elementname>
+			<elementname>ModemStat</elementname>
+			<elementname>Autotune</elementname>
+			<elementname>EventDispatcher</elementname>
+		</elementnames>
+	</field> 
+        <access gcs="readwrite" flight="readwrite"/>
+        <telemetrygcs acked="true" updatemode="onchange" period="0"/>
+        <telemetryflight acked="true" updatemode="periodic" period="10000"/>
+        <logging updatemode="periodic" period="1000"/>
+    </object>
+</xml>
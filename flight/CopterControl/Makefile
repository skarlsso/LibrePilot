 #####
 # Project: OpenPilot
 #
 #
 # Makefile for OpenPilot project build PiOS and the AP.
 #
 # The OpenPilot Team, http://www.openpilot.org, Copyright (C) 2009.
 #
 # 
 # This program is free software; you can redistribute it and/or modify
 # it under the terms of the GNU General Public License as published by
 # the Free Software Foundation; either version 3 of the License, or
 # (at your option) any later version.
 #
 # This program is distributed in the hope that it will be useful, but
 # WITHOUT ANY WARRANTY; without even the implied warranty of MERCHANTABILITY
 # or FITNESS FOR A PARTICULAR PURPOSE. See the GNU General Public License
 # for more details.
 #
 # You should have received a copy of the GNU General Public License along
 # with this program; if not, write to the Free Software Foundation, Inc.,
 # 59 Temple Place, Suite 330, Boston, MA 02111-1307 USA
 #####

WHEREAMI := $(dir $(lastword $(MAKEFILE_LIST)))
TOP      := $(realpath $(WHEREAMI)/../../)
include $(TOP)/make/firmware-defs.mk
include $(TOP)/make/boards/$(BOARD_NAME)/board-info.mk

# Target file name (without extension).
TARGET := fw_$(BOARD_NAME)

# Directory for output files (lst, obj, dep, elf, sym, map, hex, bin etc.)
OUTDIR := $(TOP)/build/$(TARGET)

# Set developer code and compile options
# Set to YES to compile for debugging
DEBUG ?= NO

# Include objects that are just nice information to show
DIAGNOSTICS ?= NO

# Set to YES to build a FW version that will erase all flash memory
ERASE_FLASH ?= NO
# Set to YES to use the Servo output pins for debugging via scope or logic analyser
ENABLE_DEBUG_PINS ?= NO

# Set to Yes to enable the AUX UART which is mapped on the S1 (Tx) and S2 (Rx) servo outputs
ENABLE_AUX_UART ?= NO

USE_GPS ?= YES

USE_I2C ?= NO

# Set to YES when using Code Sourcery toolchain
CODE_SOURCERY ?= YES

# Remove command is different for Code Sourcery on Windows
ifeq ($(CODE_SOURCERY), YES)
REMOVE_CMD = cs-rm
else
REMOVE_CMD = rm
endif

FLASH_TOOL = OPENOCD

# List of modules to include
<<<<<<< HEAD
MODULES = Attitude Stabilization Actuator ManualControl FirmwareIAP CameraStab TxPID
# Telemetry must be last to grab the optional modules
=======
OPTMODULES = CameraStab
ifeq ($(USE_GPS), YES)
OPTMODULES += GPS
endif

MODULES = Attitude Stabilization Actuator ManualControl FirmwareIAP
# Telemetry must be last to grab the optional modules (why?)
>>>>>>> 3e4a3316
MODULES += Telemetry

# Paths
OPSYSTEM = ./System
OPSYSTEMINC = $(OPSYSTEM)/inc
OPUAVTALK = ../UAVTalk
OPUAVTALKINC = $(OPUAVTALK)/inc
OPUAVOBJ = ../UAVObjects
OPUAVOBJINC = $(OPUAVOBJ)/inc
OPTESTS  = ./Tests
OPMODULEDIR = ../Modules
FLIGHTLIB = ../Libraries
FLIGHTLIBINC = $(FLIGHTLIB)/inc
PIOS = ../PiOS
PIOSINC = $(PIOS)/inc
PIOSSTM32F10X = $(PIOS)/STM32F10x
PIOSCOMMON = $(PIOS)/Common
PIOSBOARDS = $(PIOS)/Boards
APPLIBDIR = $(PIOSSTM32F10X)/Libraries
STMLIBDIR = $(APPLIBDIR)
STMSPDDIR = $(STMLIBDIR)/STM32F10x_StdPeriph_Driver
STMUSBDIR = $(STMLIBDIR)/STM32_USB-FS-Device_Driver
STMSPDSRCDIR = $(STMSPDDIR)/src
STMSPDINCDIR = $(STMSPDDIR)/inc
STMUSBSRCDIR = $(STMUSBDIR)/src
STMUSBINCDIR = $(STMUSBDIR)/inc
CMSISDIR  = $(STMLIBDIR)/CMSIS/Core/CM3
DOSFSDIR  = $(APPLIBDIR)/dosfs
MSDDIR  = $(APPLIBDIR)/msd
RTOSDIR = $(APPLIBDIR)/FreeRTOS
RTOSSRCDIR = $(RTOSDIR)/Source
RTOSINCDIR = $(RTOSSRCDIR)/include
DOXYGENDIR = ../Doc/Doxygen
AHRSBOOTLOADER = ../Bootloaders/AHRS/
AHRSBOOTLOADERINC = $(AHRSBOOTLOADER)/inc
PYMITE = $(FLIGHTLIB)/PyMite
PYMITELIB = $(PYMITE)/lib
PYMITEPLAT = $(PYMITE)/platform/openpilot
PYMITETOOLS = $(PYMITE)/tools
PYMITEVM = $(PYMITE)/vm
PYMITEINC = $(PYMITEVM)
PYMITEINC += $(PYMITEPLAT)
PYMITEINC += $(OUTDIR)
FLIGHTPLANLIB = $(OPMODULEDIR)/FlightPlan/lib
FLIGHTPLANS = $(OPMODULEDIR)/FlightPlan/flightplans

OPUAVSYNTHDIR = $(OUTDIR)/../uavobject-synthetics/flight

# List C source files here. (C dependencies are automatically generated.)
# use file-extension c for "c-only"-files

ifndef TESTAPP
## MODULES
SRC += ${foreach MOD, ${OPTMODULES}, ${wildcard ${OPMODULEDIR}/${MOD}/*.c}}
SRC += ${foreach MOD, ${MODULES}, ${wildcard ${OPMODULEDIR}/${MOD}/*.c}}
## OPENPILOT CORE:
SRC += ${OPMODULEDIR}/System/systemmod.c
SRC += $(OPSYSTEM)/coptercontrol.c
SRC += $(OPSYSTEM)/pios_board.c
SRC += $(OPSYSTEM)/alarms.c
SRC += $(OPSYSTEM)/taskmonitor.c
SRC += $(OPUAVTALK)/uavtalk.c
SRC += $(OPUAVOBJ)/uavobjectmanager.c
SRC += $(OPUAVOBJ)/eventdispatcher.c
SRC += $(OPSYSTEM)/pios_usb_hid_desc.c
else
## TESTCODE
SRC += $(OPTESTS)/test_common.c
SRC += $(OPTESTS)/$(TESTAPP).c
endif



## UAVOBJECTS
ifndef TESTAPP
SRC += $(OPUAVSYNTHDIR)/accessorydesired.c
SRC += $(OPUAVSYNTHDIR)/objectpersistence.c
SRC += $(OPUAVSYNTHDIR)/gcstelemetrystats.c
SRC += $(OPUAVSYNTHDIR)/flighttelemetrystats.c
SRC += $(OPUAVSYNTHDIR)/flightstatus.c
SRC += $(OPUAVSYNTHDIR)/systemstats.c
SRC += $(OPUAVSYNTHDIR)/systemalarms.c
SRC += $(OPUAVSYNTHDIR)/systemsettings.c
SRC += $(OPUAVSYNTHDIR)/stabilizationdesired.c
SRC += $(OPUAVSYNTHDIR)/stabilizationsettings.c
SRC += $(OPUAVSYNTHDIR)/actuatorcommand.c
SRC += $(OPUAVSYNTHDIR)/actuatordesired.c
SRC += $(OPUAVSYNTHDIR)/actuatorsettings.c
SRC += $(OPUAVSYNTHDIR)/attituderaw.c
SRC += $(OPUAVSYNTHDIR)/attitudeactual.c
SRC += $(OPUAVSYNTHDIR)/manualcontrolcommand.c
SRC += $(OPUAVSYNTHDIR)/i2cstats.c
SRC += $(OPUAVSYNTHDIR)/watchdogstatus.c
SRC += $(OPUAVSYNTHDIR)/manualcontrolsettings.c
SRC += $(OPUAVSYNTHDIR)/mixersettings.c
SRC += $(OPUAVSYNTHDIR)/firmwareiapobj.c
SRC += $(OPUAVSYNTHDIR)/attitudesettings.c
SRC += $(OPUAVSYNTHDIR)/camerastabsettings.c
SRC += $(OPUAVSYNTHDIR)/cameradesired.c
SRC += $(OPUAVSYNTHDIR)/gpsposition.c
SRC += $(OPUAVSYNTHDIR)/hwsettings.c
SRC += $(OPUAVSYNTHDIR)/gcsreceiver.c
SRC += $(OPUAVSYNTHDIR)/receiveractivity.c
SRC += $(OPUAVSYNTHDIR)/taskinfo.c
SRC += $(OPUAVSYNTHDIR)/mixerstatus.c
SRC += $(OPUAVSYNTHDIR)/ratedesired.c
SRC += $(OPUAVSYNTHDIR)/txpidsettings.c

endif

## PIOS Hardware (STM32F10x)
SRC += $(PIOSSTM32F10X)/pios_sys.c
SRC += $(PIOSSTM32F10X)/pios_led.c
SRC += $(PIOSSTM32F10X)/pios_delay.c
SRC += $(PIOSSTM32F10X)/pios_usart.c
SRC += $(PIOSSTM32F10X)/pios_irq.c
SRC += $(PIOSSTM32F10X)/pios_adc.c
SRC += $(PIOSSTM32F10X)/pios_servo.c
SRC += $(PIOSSTM32F10X)/pios_i2c.c
SRC += $(PIOSSTM32F10X)/pios_spi.c
SRC += $(PIOSSTM32F10X)/pios_ppm.c
SRC += $(PIOSSTM32F10X)/pios_pwm.c
SRC += $(PIOSSTM32F10X)/pios_dsm.c
SRC += $(PIOSSTM32F10X)/pios_sbus.c
SRC += $(PIOSSTM32F10X)/pios_debug.c
SRC += $(PIOSSTM32F10X)/pios_gpio.c
SRC += $(PIOSSTM32F10X)/pios_exti.c
SRC += $(PIOSSTM32F10X)/pios_rtc.c
SRC += $(PIOSSTM32F10X)/pios_wdg.c
SRC += $(PIOSSTM32F10X)/pios_tim.c


# PIOS USB related files (seperated to make code maintenance more easy)
SRC += $(PIOSSTM32F10X)/pios_usb_hid.c
SRC += $(PIOSSTM32F10X)/pios_usb_hid_istr.c
SRC += $(PIOSSTM32F10X)/pios_usb_hid_prop.c
SRC += $(PIOSSTM32F10X)/pios_usb_hid_pwr.c

## PIOS Hardware (Common)
SRC += $(PIOSCOMMON)/pios_crc.c
SRC += $(PIOSCOMMON)/pios_flashfs_objlist.c
SRC += $(PIOSCOMMON)/pios_flash_w25x.c
SRC += $(PIOSCOMMON)/pios_adxl345.c
SRC += $(PIOSCOMMON)/pios_com.c
SRC += $(PIOSCOMMON)/pios_i2c_esc.c
SRC += $(PIOSCOMMON)/pios_iap.c
SRC += $(PIOSCOMMON)/pios_bl_helper.c
SRC += $(PIOSCOMMON)/pios_rcvr.c
SRC += $(PIOSCOMMON)/pios_gcsrcvr.c
SRC += $(PIOSCOMMON)/printf-stdarg.c
## Libraries for flight calculations
SRC += $(FLIGHTLIB)/fifo_buffer.c
SRC += $(FLIGHTLIB)/CoordinateConversions.c

## CMSIS for STM32
SRC += $(CMSISDIR)/core_cm3.c
SRC += $(CMSISDIR)/system_stm32f10x.c

## Used parts of the STM-Library
SRC += $(STMSPDSRCDIR)/stm32f10x_adc.c
SRC += $(STMSPDSRCDIR)/stm32f10x_bkp.c
SRC += $(STMSPDSRCDIR)/stm32f10x_crc.c
SRC += $(STMSPDSRCDIR)/stm32f10x_dac.c
SRC += $(STMSPDSRCDIR)/stm32f10x_dma.c
SRC += $(STMSPDSRCDIR)/stm32f10x_exti.c
SRC += $(STMSPDSRCDIR)/stm32f10x_flash.c
SRC += $(STMSPDSRCDIR)/stm32f10x_gpio.c
SRC += $(STMSPDSRCDIR)/stm32f10x_i2c.c
SRC += $(STMSPDSRCDIR)/stm32f10x_pwr.c
SRC += $(STMSPDSRCDIR)/stm32f10x_rcc.c
SRC += $(STMSPDSRCDIR)/stm32f10x_rtc.c
SRC += $(STMSPDSRCDIR)/stm32f10x_spi.c
SRC += $(STMSPDSRCDIR)/stm32f10x_tim.c
SRC += $(STMSPDSRCDIR)/stm32f10x_usart.c
SRC += $(STMSPDSRCDIR)/stm32f10x_iwdg.c
SRC += $(STMSPDSRCDIR)/stm32f10x_dbgmcu.c
SRC += $(STMSPDSRCDIR)/misc.c

## STM32 USB Library
SRC += $(STMUSBSRCDIR)/usb_core.c
SRC += $(STMUSBSRCDIR)/usb_init.c
SRC += $(STMUSBSRCDIR)/usb_int.c
SRC += $(STMUSBSRCDIR)/usb_mem.c
SRC += $(STMUSBSRCDIR)/usb_regs.c
SRC += $(STMUSBSRCDIR)/usb_sil.c

## RTOS
SRC += $(RTOSSRCDIR)/list.c
SRC += $(RTOSSRCDIR)/queue.c
SRC += $(RTOSSRCDIR)/tasks.c

## RTOS Portable
SRC += $(RTOSSRCDIR)/portable/GCC/ARM_CM3/port.c
SRC += $(RTOSSRCDIR)/portable/MemMang/heap_1.c

## Dosfs file system
#SRC += $(DOSFSDIR)/dosfs.c
#SRC += $(DOSFSDIR)/dfs_sdcard.c

## PyMite files
#SRC += $(wildcard ${PYMITEVM}/*.c)
#SRC += $(wildcard ${PYMITEPLAT}/*.c)
#SRC += $(OUTDIR)/pmlib_img.c
#SRC += $(OUTDIR)/pmlib_nat.c
#SRC += $(OUTDIR)/pmlibusr_img.c
#SRC += $(OUTDIR)/pmlibusr_nat.c

## Mass Storage Device
#SRC += $(MSDDIR)/msd.c
#SRC += $(MSDDIR)/msd_bot.c
#SRC += $(MSDDIR)/msd_desc.c
#SRC += $(MSDDIR)/msd_memory.c
#SRC += $(MSDDIR)/msd_scsi.c
#SRC += $(MSDDIR)/msd_scsi_data.c

# List C source files here which must be compiled in ARM-Mode (no -mthumb).
# use file-extension c for "c-only"-files
## just for testing, timer.c could be compiled in thumb-mode too
SRCARM =

# List C++ source files here.
# use file-extension .cpp for C++-files (not .C)
CPPSRC =

# List C++ source files here which must be compiled in ARM-Mode.
# use file-extension .cpp for C++-files (not .C)
#CPPSRCARM = $(TARGET).cpp
CPPSRCARM =

# List Assembler source files here.
# Make them always end in a capital .S. Files ending in a lowercase .s
# will not be considered source files but generated files (assembler
# output from the compiler), and will be deleted upon "make clean"!
# Even though the DOS/Win* filesystem matches both .s and .S the same,
# it will preserve the spelling of the filenames, and gcc itself does
# care about how the name is spelled on its command-line.
ASRC = $(PIOSSTM32F10X)/startup_stm32f10x_$(MODEL)$(MODEL_SUFFIX).S

# List Assembler source files here which must be assembled in ARM-Mode..
ASRCARM =

# List any extra directories to look for include files here.
#    Each directory must be seperated by a space.
EXTRAINCDIRS  =  $(OPSYSTEM)
EXTRAINCDIRS  += $(OPSYSTEMINC)
EXTRAINCDIRS  += $(OPUAVTALK)
EXTRAINCDIRS  += $(OPUAVTALKINC)
EXTRAINCDIRS  += $(OPUAVOBJ)
EXTRAINCDIRS  += $(OPUAVOBJINC)
EXTRAINCDIRS  += $(OPUAVSYNTHDIR)
EXTRAINCDIRS  += $(PIOS)
EXTRAINCDIRS  += $(PIOSINC)
EXTRAINCDIRS  += $(FLIGHTLIBINC)
EXTRAINCDIRS  += $(PIOSSTM32F10X)
EXTRAINCDIRS  += $(PIOSCOMMON)
EXTRAINCDIRS  += $(PIOSBOARDS)
EXTRAINCDIRS  += $(STMSPDINCDIR)
EXTRAINCDIRS  += $(STMUSBINCDIR)
EXTRAINCDIRS  += $(CMSISDIR)
EXTRAINCDIRS  += $(DOSFSDIR)
EXTRAINCDIRS  += $(MSDDIR)
EXTRAINCDIRS  += $(RTOSINCDIR)
EXTRAINCDIRS  += $(APPLIBDIR)
EXTRAINCDIRS  += $(RTOSSRCDIR)/portable/GCC/ARM_CM3
EXTRAINCDIRS  += $(AHRSBOOTLOADERINC)
EXTRAINCDIRS  += $(PYMITEINC)

EXTRAINCDIRS += ${foreach MOD, ${OPTMODULES} ${MODULES}, ${OPMODULEDIR}/${MOD}/inc} ${OPMODULEDIR}/System/inc


# List any extra directories to look for library files here.
# Also add directories where the linker should search for
# includes from linker-script to the list
#     Each directory must be seperated by a space.
EXTRA_LIBDIRS =

# Extra Libraries
#    Each library-name must be seperated by a space.
#    i.e. to link with libxyz.a, libabc.a and libefsl.a:
#    EXTRA_LIBS = xyz abc efsl
# for newlib-lpc (file: libnewlibc-lpc.a):
#    EXTRA_LIBS = newlib-lpc
EXTRA_LIBS =

# Path to Linker-Scripts
LINKERSCRIPTPATH = $(PIOSSTM32F10X)

# Optimization level, can be [0, 1, 2, 3, s].
# 0 = turn off optimization. s = optimize for size.
# (Note: 3 is not always the best optimization level. See avr-libc FAQ.)

ifeq ($(DEBUG),YES)
OPT = 1
else
OPT = s
endif

# Output format. (can be ihex or binary or both)
#  binary to create a load-image in raw-binary format i.e. for SAM-BA,
#  ihex to create a load-image in Intel hex format
#LOADFORMAT = ihex
#LOADFORMAT = binary
LOADFORMAT = both

# Debugging format.
DEBUGF = dwarf-2

# Place project-specific -D (define) and/or
# -U options for C here.
CDEFS = -DSTM32F10X_$(MODEL)
CDEFS += -DUSE_STDPERIPH_DRIVER
CDEFS += -DUSE_$(BOARD)
ifeq ($(ENABLE_DEBUG_PINS), YES)
CDEFS += -DPIOS_ENABLE_DEBUG_PINS
endif
ifeq ($(ENABLE_AUX_UART), YES)
CDEFS += -DPIOS_ENABLE_AUX_UART
endif
ifeq ($(ERASE_FLASH), YES)
CDEFS += -DERASE_FLASH
endif

ifneq ($(USE_GPS), NO)
CDEFS += -DUSE_GPS
endif

ifeq ($(USE_I2C), YES)
CDEFS += -DUSE_I2C
endif

# Place project-specific -D and/or -U options for
# Assembler with preprocessor here.
#ADEFS = -DUSE_IRQ_ASM_WRAPPER
ADEFS = -D__ASSEMBLY__

# Compiler flag to set the C Standard level.
# c89   - "ANSI" C
# gnu89 - c89 plus GCC extensions
# c99   - ISO C99 standard (not yet fully implemented)
# gnu99 - c99 plus GCC extensions
CSTANDARD = -std=gnu99

#-----

# Compiler flags.

#  -g*:          generate debugging information
#  -O*:          optimization level
#  -f...:        tuning, see GCC manual and avr-libc documentation
#  -Wall...:     warning level
#  -Wa,...:      tell GCC to pass this to the assembler.
#    -adhlns...: create assembler listing
#
# Flags for C and C++ (arm-elf-gcc/arm-elf-g++)

ifeq ($(DEBUG),YES)
CFLAGS = -DDEBUG
endif

ifeq ($(DIAGNOSTICS),YES)
CFLAGS = -DDIAGNOSTICS
endif

CFLAGS += -g$(DEBUGF)
CFLAGS += -O$(OPT)
CFLAGS += -mcpu=$(MCU)
CFLAGS += $(CDEFS)
CFLAGS += $(patsubst %,-I%,$(EXTRAINCDIRS)) -I.

#CFLAGS += -fno-cprop-registers -fno-defer-pop -fno-guess-branch-probability -fno-section-anchors
#CFLAGS += -fno-if-conversion -fno-if-conversion2 -fno-ipa-pure-const -fno-ipa-reference -fno-merge-constants
#CFLAGS += -fno-split-wide-types -fno-tree-ccp -fno-tree-ch -fno-tree-copy-prop -fno-tree-copyrename
#CFLAGS += -fno-tree-dce -fno-tree-dominator-opts -fno-tree-dse -fno-tree-fre -fno-tree-sink -fno-tree-sra
#CFLAGS += -fno-tree-ter
#CFLAGS += -g$(DEBUGF) -DDEBUG

CFLAGS += -mapcs-frame
CFLAGS += -fomit-frame-pointer
ifeq ($(CODE_SOURCERY), YES)
CFLAGS += -fpromote-loop-indices
endif

CFLAGS += -Wall
CFLAGS += -Werror
CFLAGS += -Wa,-adhlns=$(addprefix $(OUTDIR)/, $(notdir $(addsuffix .lst, $(basename $<))))
# Compiler flags to generate dependency files:
CFLAGS += -MD -MP -MF $(OUTDIR)/dep/$(@F).d

# flags only for C
#CONLYFLAGS += -Wnested-externs
CONLYFLAGS += $(CSTANDARD)

# Assembler flags.
#  -Wa,...:    tell GCC to pass this to the assembler.
#  -ahlns:     create listing
ASFLAGS  = -mcpu=$(MCU) -I. -x assembler-with-cpp
ASFLAGS += $(ADEFS)
ASFLAGS += -Wa,-adhlns=$(addprefix $(OUTDIR)/, $(notdir $(addsuffix .lst, $(basename $<))))
ASFLAGS += $(patsubst %,-I%,$(EXTRAINCDIRS))

MATH_LIB = -lm

# Linker flags.
#  -Wl,...:     tell GCC to pass this to linker.
#    -Map:      create map file
#    --cref:    add cross reference to  map file
LDFLAGS = -nostartfiles -Wl,-Map=$(OUTDIR)/$(TARGET).map,--cref,--gc-sections
LDFLAGS += $(patsubst %,-L%,$(EXTRA_LIBDIRS))
LDFLAGS += -lc
LDFLAGS += $(patsubst %,-l%,$(EXTRA_LIBS))
LDFLAGS += $(MATH_LIB)
LDFLAGS += -lc -lgcc

# Set linker-script name depending on selected submodel name
LDFLAGS += -T$(LINKERSCRIPTPATH)/link_$(BOARD)_memory.ld
LDFLAGS += -T$(LINKERSCRIPTPATH)/link_$(BOARD)_sections.ld

# Define programs and commands.
REMOVE  = $(REMOVE_CMD) -f
PYTHON  = python

# List of all source files.
ALLSRC     = $(ASRCARM) $(ASRC) $(SRCARM) $(SRC) $(CPPSRCARM) $(CPPSRC)
# List of all source files without directory and file-extension.
ALLSRCBASE = $(notdir $(basename $(ALLSRC)))

# Define all object files.
ALLOBJ     = $(addprefix $(OUTDIR)/, $(addsuffix .o, $(ALLSRCBASE)))

# Define all listing files (used for make clean).
LSTFILES   = $(addprefix $(OUTDIR)/, $(addsuffix .lst, $(ALLSRCBASE)))
# Define all depedency-files (used for make clean).
DEPFILES   = $(addprefix $(OUTDIR)/dep/, $(addsuffix .o.d, $(ALLSRCBASE)))

# Default target.
all: build

ifeq ($(LOADFORMAT),ihex)
build: elf hex lss sym
else
ifeq ($(LOADFORMAT),binary)
build: elf bin lss sym
else
ifeq ($(LOADFORMAT),both)
build: elf hex bin lss sym
else
$(error "$(MSG_FORMATERROR) $(FORMAT)")
endif
endif
endif

# Generate code for PyMite
#$(OUTDIR)/pmlib_img.c $(OUTDIR)/pmlib_nat.c $(OUTDIR)/pmlibusr_img.c $(OUTDIR)/pmlibusr_nat.c $(OUTDIR)/pmfeatures.h: $(wildcard $(PYMITELIB)/*.py) $(wildcard $(PYMITEPLAT)/*.py) $(wildcard $(FLIGHTPLANLIB)/*.py) $(wildcard $(FLIGHTPLANS)/*.py)
#	@echo $(MSG_PYMITEINIT) $(call toprel, $@)
#	@$(PYTHON) $(PYMITETOOLS)/pmImgCreator.py -f $(PYMITEPLAT)/pmfeatures.py -c -s --memspace=flash -o $(OUTDIR)/pmlib_img.c --native-file=$(OUTDIR)/pmlib_nat.c $(PYMITELIB)/list.py $(PYMITELIB)/dict.py $(PYMITELIB)/__bi.py $(PYMITELIB)/sys.py $(PYMITELIB)/string.py $(wildcard $(FLIGHTPLANLIB)/*.py)
#	@$(PYTHON) $(PYMITETOOLS)/pmGenPmFeatures.py $(PYMITEPLAT)/pmfeatures.py > $(OUTDIR)/pmfeatures.h
#	@$(PYTHON) $(PYMITETOOLS)/pmImgCreator.py -f $(PYMITEPLAT)/pmfeatures.py -c -u -o $(OUTDIR)/pmlibusr_img.c --native-file=$(OUTDIR)/pmlibusr_nat.c $(FLIGHTPLANS)/test.py

# Link: create ELF output file from object files.
$(eval $(call LINK_TEMPLATE, $(OUTDIR)/$(TARGET).elf, $(ALLOBJ)))

# Assemble: create object files from assembler source files.
$(foreach src, $(ASRC), $(eval $(call ASSEMBLE_TEMPLATE, $(src))))

# Assemble: create object files from assembler source files. ARM-only
$(foreach src, $(ASRCARM), $(eval $(call ASSEMBLE_ARM_TEMPLATE, $(src))))

# Compile: create object files from C source files.
$(foreach src, $(SRC), $(eval $(call COMPILE_C_TEMPLATE, $(src))))

# Compile: create object files from C source files. ARM-only
$(foreach src, $(SRCARM), $(eval $(call COMPILE_C_ARM_TEMPLATE, $(src))))

# Compile: create object files from C++ source files.
$(foreach src, $(CPPSRC), $(eval $(call COMPILE_CPP_TEMPLATE, $(src))))

# Compile: create object files from C++ source files. ARM-only
$(foreach src, $(CPPSRCARM), $(eval $(call COMPILE_CPP_ARM_TEMPLATE, $(src))))

# Compile: create assembler files from C source files. ARM/Thumb
$(eval $(call PARTIAL_COMPILE_TEMPLATE, SRC))

# Compile: create assembler files from C source files. ARM only
$(eval $(call PARTIAL_COMPILE_ARM_TEMPLATE, SRCARM))

$(OUTDIR)/$(TARGET).bin.o: $(OUTDIR)/$(TARGET).bin

$(eval $(call OPFW_TEMPLATE,$(OUTDIR)/$(TARGET).bin,$(BOARD_TYPE),$(BOARD_REVISION)))

# Add jtag targets (program and wipe)
$(eval $(call JTAG_TEMPLATE,$(OUTDIR)/$(TARGET).bin,$(FW_BANK_BASE),$(FW_BANK_SIZE),$(OPENOCD_CONFIG)))

.PHONY: elf lss sym hex bin bino opfw
elf: $(OUTDIR)/$(TARGET).elf
lss: $(OUTDIR)/$(TARGET).lss
sym: $(OUTDIR)/$(TARGET).sym
hex: $(OUTDIR)/$(TARGET).hex
bin: $(OUTDIR)/$(TARGET).bin
bino: $(OUTDIR)/$(TARGET).bin.o
opfw: $(OUTDIR)/$(TARGET).opfw

# Display sizes of sections.
$(eval $(call SIZE_TEMPLATE, $(OUTDIR)/$(TARGET).elf))

# Generate Doxygen documents
docs:
	doxygen  $(DOXYGENDIR)/doxygen.cfg

# Install: install binary file with prefix/suffix into install directory
install: $(OUTDIR)/$(TARGET).opfw
ifneq ($(INSTALL_DIR),)
	@echo $(MSG_INSTALLING) $(call toprel, $<)
	$(V1) mkdir -p $(INSTALL_DIR)
	$(V1) $(INSTALL) $< $(INSTALL_DIR)/$(INSTALL_PFX)$(TARGET)$(INSTALL_SFX).opfw
else
	$(error INSTALL_DIR must be specified for $@)
endif

# Target: clean project.
clean: clean_list

clean_list :
	@echo $(MSG_CLEANING)
	$(V1) $(REMOVE) $(OUTDIR)/$(TARGET).map
	$(V1) $(REMOVE) $(OUTDIR)/$(TARGET).elf
	$(V1) $(REMOVE) $(OUTDIR)/$(TARGET).hex
	$(V1) $(REMOVE) $(OUTDIR)/$(TARGET).bin
	$(V1) $(REMOVE) $(OUTDIR)/$(TARGET).sym
	$(V1) $(REMOVE) $(OUTDIR)/$(TARGET).lss
	$(V1) $(REMOVE) $(OUTDIR)/$(TARGET).bin.o
	$(V1) $(REMOVE) $(wildcard $(OUTDIR)/*.c)
	$(V1) $(REMOVE) $(wildcard $(OUTDIR)/*.h)
	$(V1) $(REMOVE) $(ALLOBJ)
	$(V1) $(REMOVE) $(LSTFILES)
	$(V1) $(REMOVE) $(DEPFILES)
	$(V1) $(REMOVE) $(SRC:.c=.s)
	$(V1) $(REMOVE) $(SRCARM:.c=.s)
	$(V1) $(REMOVE) $(CPPSRC:.cpp=.s)
	$(V1) $(REMOVE) $(CPPSRCARM:.cpp=.s)


# Create output files directory
# all known MS Windows OS define the ComSpec environment variable
ifdef ComSpec
$(shell md $(subst /,\\,$(OUTDIR)) 2>NUL)
else
$(shell mkdir -p $(OUTDIR) 2>/dev/null)
endif

# Include the dependency files.
ifdef ComSpec
-include $(shell md $(subst /,\\,$(OUTDIR))\dep 2>NUL) $(wildcard $(OUTDIR)/dep/*)
else
-include $(shell mkdir -p $(OUTDIR) 2>/dev/null) $(shell mkdir $(OUTDIR)/dep 2>/dev/null) $(wildcard $(OUTDIR)/dep/*)
endif

# Listing of phony targets.
.PHONY : all build clean clean_list install<|MERGE_RESOLUTION|>--- conflicted
+++ resolved
@@ -65,18 +65,14 @@
 FLASH_TOOL = OPENOCD
 
 # List of modules to include
-<<<<<<< HEAD
-MODULES = Attitude Stabilization Actuator ManualControl FirmwareIAP CameraStab TxPID
-# Telemetry must be last to grab the optional modules
-=======
 OPTMODULES = CameraStab
 ifeq ($(USE_GPS), YES)
 OPTMODULES += GPS
 endif
+OPTMODULES += TxPID
 
 MODULES = Attitude Stabilization Actuator ManualControl FirmwareIAP
 # Telemetry must be last to grab the optional modules (why?)
->>>>>>> 3e4a3316
 MODULES += Telemetry
 
 # Paths

#####
# Project: OpenPilot INS
#
#
# Makefile for OpenPilot INS project
#
# The OpenPilot Team, http://www.openpilot.org, Copyright (C) 2009.
#
#
# This program is free software; you can redistribute it and/or modify
# it under the terms of the GNU General Public License as published by
# the Free Software Foundation; either version 3 of the License, or
# (at your option) any later version.
#
# This program is distributed in the hope that it will be useful, but
# WITHOUT ANY WARRANTY; without even the implied warranty of MERCHANTABILITY
# or FITNESS FOR A PARTICULAR PURPOSE. See the GNU General Public License
# for more details.
#
# You should have received a copy of the GNU General Public License along
# with this program; if not, write to the Free Software Foundation, Inc.,
# 59 Temple Place, Suite 330, Boston, MA 02111-1307 USA
#####

WHEREAMI := $(dir $(lastword $(MAKEFILE_LIST)))
TOP      := $(realpath $(WHEREAMI)/../../)
include $(TOP)/make/firmware-defs.mk
include $(TOP)/make/boards/$(BOARD_NAME)/board-info.mk

# Target file name (without extension).
TARGET := fw_$(BOARD_NAME)

# Directory for output files (lst, obj, dep, elf, sym, map, hex, bin etc.)
OUTDIR := $(TOP)/build/$(TARGET)

# Set developer code and compile options
# Set to YES for debugging
DEBUG ?= NO

# Set to YES when using Code Sourcery toolchain
CODE_SOURCERY ?= NO

ifeq ($(CODE_SOURCERY), YES)
REMOVE_CMD = cs-rm
else
REMOVE_CMD = rm
endif

FLASH_TOOL = OPENOCD

# List of modules to include
<<<<<<< HEAD
MODULES = Sensors Attitude/revolution ManualControl Stabilization Altitude/revolution Actuator GPS FirmwareIAP
MODULES += Telemetry
MODULES += OveroSync
=======
MODULES = Sensors Attitude/revolution ManualControl Stabilization Altitude/revolution Actuator GPS Telemetry FirmwareIAP AltitudeHold
>>>>>>> d2ce7761
PYMODULES = 
#FlightPlan

# Paths
OPSYSTEM = ./System
OPSYSTEMINC = $(OPSYSTEM)/inc
OPUAVTALK = ../UAVTalk
OPUAVTALKINC = $(OPUAVTALK)/inc
OPUAVOBJ = ../UAVObjects
OPUAVOBJINC = $(OPUAVOBJ)/inc
PIOS = ../PiOS
PIOSINC = $(PIOS)/inc
OPMODULEDIR = ../Modules
FLIGHTLIB = ../Libraries
FLIGHTLIBINC = ../Libraries/inc
PIOSSTM32F4XX = $(PIOS)/STM32F4xx
PIOSCOMMON = $(PIOS)/Common
PIOSBOARDS = $(PIOS)/Boards
PIOSCOMMONLIB = $(PIOSCOMMON)/Libraries
APPLIBDIR = $(PIOSSTM32F4XX)/Libraries
STMLIBDIR = $(APPLIBDIR)
STMSPDDIR = $(STMLIBDIR)/STM32F4xx_StdPeriph_Driver
STMSPDSRCDIR = $(STMSPDDIR)/src
STMSPDINCDIR = $(STMSPDDIR)/inc
OPUAVOBJ = ../UAVObjects
OPUAVOBJINC = $(OPUAVOBJ)/inc
BOOT = ../Bootloaders/INS
BOOTINC = $(BOOT)/inc
PYMITE = $(FLIGHTLIB)/PyMite
PYMITELIB = $(PYMITE)/lib
PYMITEPLAT = $(PYMITE)/platform/openpilot
PYMITETOOLS = $(PYMITE)/tools
PYMITEVM = $(PYMITE)/vm
PYMITEINC = $(PYMITEVM)
PYMITEINC += $(PYMITEPLAT)
PYMITEINC += $(OUTDIR)
FLIGHTPLANLIB = $(OPMODULEDIR)/FlightPlan/lib
FLIGHTPLANS = $(OPMODULEDIR)/FlightPlan/flightplans
HWDEFSINC = ../board_hw_defs/$(BOARD_NAME)
UAVOBJSYNTHDIR = $(OUTDIR)/../uavobject-synthetics/flight

SRC = 
# optional component libraries
include $(PIOSCOMMONLIB)/FreeRTOS/library.mk
#include $(PIOSCOMMONLIB)/dosfs/library.mk
include $(PIOSCOMMONLIB)/msheap/library.mk


# List C source files here. (C dependencies are automatically generated.)
# use file-extension c for "c-only"-files

## PyMite files and modules
SRC += $(OUTDIR)/pmlib_img.c
SRC += $(OUTDIR)/pmlib_nat.c
SRC += $(OUTDIR)/pmlibusr_img.c
SRC += $(OUTDIR)/pmlibusr_nat.c
PYSRC += $(wildcard ${PYMITEVM}/*.c)
PYSRC += $(wildcard ${PYMITEPLAT}/*.c)
PYSRC += ${foreach MOD, ${PYMODULES}, ${wildcard ${OPMODULEDIR}/${MOD}/*.c}}
SRC += $(PYSRC)

## MODULES
SRC += ${foreach MOD, ${MODULES}, ${wildcard ${OPMODULEDIR}/${MOD}/*.c}}
## OPENPILOT CORE:
SRC += ${OPMODULEDIR}/System/systemmod.c
SRC += $(OPSYSTEM)/revolution.c
SRC += $(OPSYSTEM)/pios_board.c
SRC += $(OPSYSTEM)/alarms.c
SRC += $(OPUAVTALK)/uavtalk.c
SRC += $(OPUAVOBJ)/uavobjectmanager.c
SRC += $(OPUAVOBJ)/eventdispatcher.c

#ifeq ($(DEBUG),YES)
SRC += $(OPSYSTEM)/dcc_stdio.c                                                                                                                                                                                                
SRC += $(OPSYSTEM)/cm3_fault_handlers.c
#endif

SRC += $(FLIGHTLIB)/CoordinateConversions.c
SRC += $(FLIGHTLIB)/fifo_buffer.c
SRC += $(FLIGHTLIB)/WorldMagModel.c
SRC += $(FLIGHTLIB)/insgps13state.c
SRC += $(FLIGHTLIB)/taskmonitor.c

## PIOS Hardware (STM32F4xx)
include $(PIOS)/STM32F4xx/library.mk

## PIOS Hardware (Common)
SRC += $(PIOSCOMMON)/pios_mpu6000.c
SRC += $(PIOSCOMMON)/pios_bma180.c
SRC += $(PIOSCOMMON)/pios_l3gd20.c
SRC += $(PIOSCOMMON)/pios_hmc5883.c
SRC += $(PIOSCOMMON)/pios_ms5611.c
SRC += $(PIOSCOMMON)/pios_crc.c
SRC += $(PIOSCOMMON)/pios_com.c
SRC += $(PIOSCOMMON)/pios_rcvr.c
SRC += $(PIOSCOMMON)/pios_flash_jedec.c
SRC += $(PIOSCOMMON)/pios_flashfs_objlist.c
SRC += $(PIOSCOMMON)/printf-stdarg.c

include ./UAVObjects.inc
SRC += $(UAVOBJSRC)

# List C source files here which must be compiled in ARM-Mode (no -mthumb).
# use file-extension c for "c-only"-files
## just for testing, timer.c could be compiled in thumb-mode too
SRCARM =

# List C++ source files here.
# use file-extension .cpp for C++-files (not .C)
CPPSRC =

# List C++ source files here which must be compiled in ARM-Mode.
# use file-extension .cpp for C++-files (not .C)
#CPPSRCARM = $(TARGET).cpp
CPPSRCARM =

# List Assembler source files here.
# Make them always end in a capital .S. Files ending in a lowercase .s
# will not be considered source files but generated files (assembler
# output from the compiler), and will be deleted upon "make clean"!
# Even though the DOS/Win* filesystem matches both .s and .S the same,
# it will preserve the spelling of the filenames, and gcc itself does
# care about how the name is spelled on its command-line.


# List Assembler source files here which must be assembled in ARM-Mode..
ASRCARM =

# List any extra directories to look for include files here.
#    Each directory must be seperated by a space.
EXTRAINCDIRS  += $(PIOS)
EXTRAINCDIRS  += $(PIOSINC)
EXTRAINCDIRS  += $(OPSYSTEMINC)
EXTRAINCDIRS  += $(OPUAVTALK)
EXTRAINCDIRS  += $(OPUAVTALKINC)
EXTRAINCDIRS  += $(OPUAVOBJ)
EXTRAINCDIRS  += $(OPUAVOBJINC)
EXTRAINCDIRS  += $(UAVOBJSYNTHDIR)
EXTRAINCDIRS  += $(FLIGHTLIBINC)
EXTRAINCDIRS  += $(PIOSSTM32F4XX)
EXTRAINCDIRS  += $(PIOSCOMMON)
EXTRAINCDIRS  += $(PIOSBOARDS)
EXTRAINCDIRS  += $(STMSPDINCDIR)
EXTRAINCDIRS  += $(CMSISDIR)
EXTRAINCDIRS  += $(OPUAVSYNTHDIR)
EXTRAINCDIRS  += $(BOOTINC)
EXTRAINCDIRS  += $(PYMITEINC)
EXTRAINCDIRS  += $(HWDEFSINC)

# Generate intermediate code
gencode: ${OUTDIR}/pmlib_img.c ${OUTDIR}/pmlib_nat.c ${OUTDIR}/pmlibusr_img.c ${OUTDIR}/pmlibusr_nat.c ${OUTDIR}/pmfeatures.h 

$(PYSRC): gencode

PYTHON = python

# Generate code for PyMite
${OUTDIR}/pmlib_img.c ${OUTDIR}/pmlib_nat.c ${OUTDIR}/pmlibusr_img.c ${OUTDIR}/pmlibusr_nat.c ${OUTDIR}/pmfeatures.h: $(wildcard ${PYMITELIB}/*.py) $(wildcard ${PYMITEPLAT}/*.py) $(wildcard ${FLIGHTPLANLIB}/*.py) $(wildcard ${FLIGHTPLANS}/*.py) 
	@echo $(MSG_PYMITEINIT) $(call toprel, $@)
	@$(PYTHON) $(PYMITETOOLS)/pmImgCreator.py -f $(PYMITEPLAT)/pmfeatures.py -c -s --memspace=flash -o $(OUTDIR)/pmlib_img.c --native-file=$(OUTDIR)/pmlib_nat.c $(PYMITELIB)/list.py $(PYMITELIB)/dict.py $(PYMITELIB)/__bi.py $(PYMITELIB)/sys.py $(PYMITELIB)/string.py $(wildcard $(FLIGHTPLANLIB)/*.py)
	@$(PYTHON) $(PYMITETOOLS)/pmGenPmFeatures.py $(PYMITEPLAT)/pmfeatures.py > $(OUTDIR)/pmfeatures.h
	@$(PYTHON) $(PYMITETOOLS)/pmImgCreator.py -f $(PYMITEPLAT)/pmfeatures.py -c -u -o $(OUTDIR)/pmlibusr_img.c --native-file=$(OUTDIR)/pmlibusr_nat.c $(FLIGHTPLANS)/test.py
EXTRAINCDIRS += ${foreach MOD, ${MODULES} ${PYMODULES}, $(OPMODULEDIR)/${MOD}/inc} ${OPMODULEDIR}/System/inc

# List any extra directories to look for library files here.
# Also add directories where the linker should search for
# includes from linker-script to the list
#     Each directory must be seperated by a space.
EXTRA_LIBDIRS =

# Extra Libraries
#    Each library-name must be seperated by a space.
#    i.e. to link with libxyz.a, libabc.a and libefsl.a:
#    EXTRA_LIBS = xyz abc efsl
# for newlib-lpc (file: libnewlibc-lpc.a):
#    EXTRA_LIBS = newlib-lpc
EXTRA_LIBS =

# Path to Linker-Scripts
LINKERSCRIPTPATH = $(PIOSSTM32F4XX)

# Optimization level, can be [0, 1, 2, 3, s].
# 0 = turn off optimization. s = optimize for size.
# (Note: 3 is not always the best optimization level. See avr-libc FAQ.)

ifeq ($(DEBUG),YES)
CFLAGS += -O0
CFLAGS += -DGENERAL_COV
CFLAGS += -finstrument-functions -ffixed-r10
else
CFLAGS += -Os
endif


   
# common architecture-specific flags from the device-specific library makefile
CFLAGS += $(ARCHFLAGS)

CFLAGS += -DDIAGNOSTICS
CFLAGS += -DDIAG_TASKS

# This is not the best place for these.  Really should abstract out
# to the board file or something
CFLAGS += -DSTM32F4XX
CFLAGS += -DMEM_SIZE=1024000000

# Output format. (can be ihex or binary or both)
#  binary to create a load-image in raw-binary format i.e. for SAM-BA,
#  ihex to create a load-image in Intel hex format
#LOADFORMAT = ihex
#LOADFORMAT = binary
LOADFORMAT = both

# Debugging format.
DEBUGF = dwarf-2

# Place project-specific -D (define) and/or
# -U options for C here.
CDEFS += -DSTM32F10X_$(MODEL)
CDEFS += -DSYSCLK_FREQ=$(SYSCLK_FREQ)
CDEFS += -DUSE_STDPERIPH_DRIVER
CDEFS += -DUSE_$(BOARD)

# Place project-specific -D and/or -U options for
# Assembler with preprocessor here.
#ADEFS = -DUSE_IRQ_ASM_WRAPPER
ADEFS = -D__ASSEMBLY__

# Compiler flag to set the C Standard level.
# c89   - "ANSI" C
# gnu89 - c89 plus GCC extensions
# c99   - ISO C99 standard (not yet fully implemented)
# gnu99 - c99 plus GCC extensions
CSTANDARD = -std=gnu99

#-----

# Compiler flags.

#  -g*:          generate debugging information
#  -O*:          optimization level
#  -f...:        tuning, see GCC manual and avr-libc documentation
#  -Wall...:     warning level
#  -Wa,...:      tell GCC to pass this to the assembler.
#    -adhlns...: create assembler listing
#
# Flags for C and C++ (arm-elf-gcc/arm-elf-g++)

CFLAGS += -g$(DEBUGF)

CFLAGS += -ffast-math

CFLAGS += -mcpu=$(MCU)
CFLAGS += $(CDEFS)
CFLAGS += $(patsubst %,-I%,$(EXTRAINCDIRS)) -I.

CFLAGS += -mapcs-frame
CFLAGS += -fomit-frame-pointer
ifeq ($(CODE_SOURCERY), YES)
CFLAGS += -fpromote-loop-indices
endif

#CFLAGS += -Wall
#CFLAGS += -Werror
CFLAGS += -Wa,-adhlns=$(addprefix $(OUTDIR)/, $(notdir $(addsuffix .lst, $(basename $<))))
# Compiler flags to generate dependency files:
CFLAGS += -MD -MP -MF $(OUTDIR)/dep/$(@F).d

# flags only for C
#CONLYFLAGS += -Wnested-externs
CONLYFLAGS += $(CSTANDARD)

# Assembler flags.
#  -Wa,...:    tell GCC to pass this to the assembler.
#  -ahlns:     create listing
ASFLAGS  = $(ARCHFLAGS) -mthumb -I. -x assembler-with-cpp
ASFLAGS += $(ADEFS)
ASFLAGS += -Wa,-adhlns=$(addprefix $(OUTDIR)/, $(notdir $(addsuffix .lst, $(basename $<))))
ASFLAGS += $(patsubst %,-I%,$(EXTRAINCDIRS))

MATH_LIB = -lm

# Linker flags.
#  -Wl,...:     tell GCC to pass this to linker.
#    -Map:      create map file
#    --cref:    add cross reference to  map file
LDFLAGS = -nostartfiles -Wl,-Map=$(OUTDIR)/$(TARGET).map,--cref,--gc-sections
LDFLAGS += $(patsubst %,-L%,$(EXTRA_LIBDIRS))
LDFLAGS += -lc
LDFLAGS += $(patsubst %,-l%,$(EXTRA_LIBS))
LDFLAGS += $(MATH_LIB)
LDFLAGS += -lc -lgcc

#Linker scripts                                                                                                                                                                                                              
LDFLAGS += $(addprefix -T,$(LINKER_SCRIPTS_APP))


# Define programs and commands.
REMOVE  = $(REMOVE_CMD) -f
PYHON   = python

# List of all source files.
ALLSRC     = $(ASRCARM) $(ASRC) $(SRCARM) $(SRC) $(CPPSRCARM) $(CPPSRC)
# List of all source files without directory and file-extension.
ALLSRCBASE = $(notdir $(basename $(ALLSRC)))

# Define all object files.
ALLOBJ     = $(addprefix $(OUTDIR)/, $(addsuffix .o, $(ALLSRCBASE)))

# Define all listing files (used for make clean).
LSTFILES   = $(addprefix $(OUTDIR)/, $(addsuffix .lst, $(ALLSRCBASE)))
# Define all depedency-files (used for make clean).
DEPFILES   = $(addprefix $(OUTDIR)/dep/, $(addsuffix .o.d, $(ALLSRCBASE)))

# Default target.
all: gccversion build

ifeq ($(LOADFORMAT),ihex)
build: elf hex lss sym
else
ifeq ($(LOADFORMAT),binary)
build: elf bin lss sym
else
ifeq ($(LOADFORMAT),both)
build: elf hex bin lss sym
else
$(error "$(MSG_FORMATERROR) $(FORMAT)")
endif
endif
endif


# Link: create ELF output file from object files.
$(eval $(call LINK_TEMPLATE, $(OUTDIR)/$(TARGET).elf, $(ALLOBJ)))

# Assemble: create object files from assembler source files.
$(foreach src, $(ASRC), $(eval $(call ASSEMBLE_TEMPLATE, $(src))))

# Assemble: create object files from assembler source files. ARM-only
$(foreach src, $(ASRCARM), $(eval $(call ASSEMBLE_ARM_TEMPLATE, $(src))))

# Compile: create object files from C source files.
$(foreach src, $(SRC), $(eval $(call COMPILE_C_TEMPLATE, $(src))))

# Compile: create object files from C source files. ARM-only
$(foreach src, $(SRCARM), $(eval $(call COMPILE_C_ARM_TEMPLATE, $(src))))

# Compile: create object files from C++ source files.
$(foreach src, $(CPPSRC), $(eval $(call COMPILE_CPP_TEMPLATE, $(src))))

# Compile: create object files from C++ source files. ARM-only
$(foreach src, $(CPPSRCARM), $(eval $(call COMPILE_CPP_ARM_TEMPLATE, $(src))))

# Compile: create assembler files from C source files. ARM/Thumb
$(eval $(call PARTIAL_COMPILE_TEMPLATE, SRC))

# Compile: create assembler files from C source files. ARM only
$(eval $(call PARTIAL_COMPILE_ARM_TEMPLATE, SRCARM))

$(OUTDIR)/$(TARGET).bin.o: $(OUTDIR)/$(TARGET).bin

$(eval $(call OPFW_TEMPLATE,$(OUTDIR)/$(TARGET).bin,$(BOARD_TYPE),$(BOARD_REVISION)))

# Add jtag targets (program and wipe)
$(eval $(call JTAG_TEMPLATE,$(OUTDIR)/$(TARGET).bin,$(FW_BANK_BASE),$(FW_BANK_SIZE),$(OPENOCD_CONFIG)))

.PHONY: elf lss sym hex bin bino opfw
elf: $(OUTDIR)/$(TARGET).elf
lss: $(OUTDIR)/$(TARGET).lss
sym: $(OUTDIR)/$(TARGET).sym
hex: $(OUTDIR)/$(TARGET).hex
bin: $(OUTDIR)/$(TARGET).bin
bino: $(OUTDIR)/$(TARGET).bin.o
opfw: $(OUTDIR)/$(TARGET).opfw

# Display sizes of sections.
$(eval $(call SIZE_TEMPLATE, $(OUTDIR)/$(TARGET).elf))

# Generate Doxygen documents
docs:
	doxygen  $(DOXYGENDIR)/doxygen.cfg

# Install: install binary file with prefix/suffix into install directory
install: $(OUTDIR)/$(TARGET).opfw
ifneq ($(INSTALL_DIR),)
	@echo $(MSG_INSTALLING) $(call toprel, $<)
	$(V1) mkdir -p $(INSTALL_DIR)
	$(V1) $(INSTALL) $< $(INSTALL_DIR)/$(INSTALL_PFX)$(TARGET)$(INSTALL_SFX).opfw
else
	$(error INSTALL_DIR must be specified for $@)
endif

# Target: clean project.
clean: clean_list

clean_list :
	@echo $(MSG_CLEANING)
	$(V1) $(REMOVE) $(OUTDIR)/$(TARGET).map
	$(V1) $(REMOVE) $(OUTDIR)/$(TARGET).elf
	$(V1) $(REMOVE) $(OUTDIR)/$(TARGET).hex
	$(V1) $(REMOVE) $(OUTDIR)/$(TARGET).bin
	$(V1) $(REMOVE) $(OUTDIR)/$(TARGET).sym
	$(V1) $(REMOVE) $(OUTDIR)/$(TARGET).lss
	$(V1) $(REMOVE) $(OUTDIR)/$(TARGET).bin.o
	$(V1) $(REMOVE) $(ALLOBJ)
	$(V1) $(REMOVE) $(LSTFILES)
	$(V1) $(REMOVE) $(DEPFILES)
	$(V1) $(REMOVE) $(SRC:.c=.s)
	$(V1) $(REMOVE) $(SRCARM:.c=.s)
	$(V1) $(REMOVE) $(CPPSRC:.cpp=.s)
	$(V1) $(REMOVE) $(CPPSRCARM:.cpp=.s)

# Create output files directory
# all known MS Windows OS define the ComSpec environment variable
ifdef ComSpec
$(shell md $(subst /,\\,$(OUTDIR)) 2>NUL)
else
$(shell mkdir -p $(OUTDIR) 2>/dev/null)
endif

# Include the dependency files.
ifdef ComSpec
-include $(shell md $(subst /,\\,$(OUTDIR))\dep 2>NUL) $(wildcard $(OUTDIR)/dep/*)
else
-include $(shell mkdir $(OUTDIR) 2>/dev/null) $(shell mkdir $(OUTDIR)/dep 2>/dev/null) $(wildcard $(OUTDIR)/dep/*)
endif

# Listing of phony targets.
.PHONY : all build clean clean_list install<|MERGE_RESOLUTION|>--- conflicted
+++ resolved
@@ -49,13 +49,9 @@
 FLASH_TOOL = OPENOCD
 
 # List of modules to include
-<<<<<<< HEAD
-MODULES = Sensors Attitude/revolution ManualControl Stabilization Altitude/revolution Actuator GPS FirmwareIAP
+MODULES = Sensors Attitude/revolution ManualControl Stabilization Altitude/revolution Actuator GPS FirmwareIAP AltitudeHold
 MODULES += Telemetry
 MODULES += OveroSync
-=======
-MODULES = Sensors Attitude/revolution ManualControl Stabilization Altitude/revolution Actuator GPS Telemetry FirmwareIAP AltitudeHold
->>>>>>> d2ce7761
 PYMODULES = 
 #FlightPlan
 

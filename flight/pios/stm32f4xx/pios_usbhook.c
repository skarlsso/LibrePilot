--- conflicted
+++ resolved
@@ -167,8 +167,6 @@
     /*
      * FIXME do not hardcode endpoint type
      */
-<<<<<<< HEAD
-=======
 
     /*
      * Make sure we refuse OUT transactions until we explicitly
@@ -183,7 +181,6 @@
     DCD_SetEPStatus(&pios_usb_otg_core_handle,
                     epnum,
                     USB_OTG_EP_RX_NAK);
->>>>>>> daf329d8
 }
 
 extern void PIOS_USBHOOK_DeRegisterEpOutCallback(uint8_t epnum)

--- conflicted
+++ resolved
@@ -49,11 +49,7 @@
     .rx_start   = PIOS_USB_CDC_RxStart,
     .bind_tx_cb = PIOS_USB_CDC_RegisterTxCallback,
     .bind_rx_cb = PIOS_USB_CDC_RegisterRxCallback,
-<<<<<<< HEAD
-    .available  = PIOS_USB_CheckAvailable,
-=======
     .available  = PIOS_USB_CDC_Available,
->>>>>>> 900f643b
 };
 
 enum pios_usb_cdc_dev_magic {
@@ -71,13 +67,6 @@
     pios_com_callback tx_out_cb;
     uint32_t tx_out_context;
 
-<<<<<<< HEAD
-    uint8_t  rx_packet_buffer[PIOS_USB_BOARD_CDC_DATA_LENGTH];
-    uint8_t  tx_packet_buffer[PIOS_USB_BOARD_CDC_DATA_LENGTH];
-
-    uint32_t rx_dropped;
-    uint32_t rx_oversize;
-=======
     bool     usb_ctrl_if_enabled;
     bool     usb_data_if_enabled;
 
@@ -102,7 +91,6 @@
      * variable may trigger new USB CDC Notification packets to be sent to the host.
      */
     volatile uint16_t prev_uart_state;
->>>>>>> 900f643b
 };
 
 static bool PIOS_USB_CDC_validate(struct pios_usb_cdc_dev *usb_cdc_dev)
@@ -115,19 +103,12 @@
 {
     struct pios_usb_cdc_dev *usb_cdc_dev;
 
-<<<<<<< HEAD
-    usb_cdc_dev = (struct pios_usb_cdc_dev *)pvPortMalloc(sizeof(*usb_cdc_dev));
-=======
     usb_cdc_dev = (struct pios_usb_cdc_dev *)pvPortMalloc(sizeof(struct pios_usb_cdc_dev));
->>>>>>> 900f643b
     if (!usb_cdc_dev) {
         return NULL;
     }
 
-<<<<<<< HEAD
-=======
     memset(usb_cdc_dev, 0, sizeof(struct pios_usb_cdc_dev));
->>>>>>> 900f643b
     usb_cdc_dev->magic = PIOS_USB_CDC_DEV_MAGIC;
     return usb_cdc_dev;
 }
@@ -137,30 +118,19 @@
 static struct pios_usb_cdc_dev *PIOS_USB_CDC_alloc(void)
 {
     struct pios_usb_cdc_dev *usb_cdc_dev;
-<<<<<<< HEAD
 
     if (pios_usb_cdc_num_devs >= PIOS_USB_CDC_MAX_DEVS) {
         return NULL;
     }
 
     usb_cdc_dev = &pios_usb_cdc_devs[pios_usb_cdc_num_devs++];
-=======
-
-    if (pios_usb_cdc_num_devs >= PIOS_USB_CDC_MAX_DEVS) {
-        return NULL;
-    }
-
-    usb_cdc_dev = &pios_usb_cdc_devs[pios_usb_cdc_num_devs++];
 
     memset(usb_cdc_dev, 0, sizeof(struct pios_usb_cdc_dev));
->>>>>>> 900f643b
     usb_cdc_dev->magic = PIOS_USB_CDC_DEV_MAGIC;
 
     return usb_cdc_dev;
 }
 #endif /* if defined(PIOS_INCLUDE_FREERTOS) */
-<<<<<<< HEAD
-=======
 
 /* Implement USB_IFOPS for CDC Control Interface */
 static void PIOS_USB_CDC_CTRL_IF_Init(uint32_t usb_cdc_id);
@@ -174,7 +144,6 @@
     .setup  = PIOS_USB_CDC_CTRL_IF_Setup,
     .ctrl_data_out = PIOS_USB_CDC_CTRL_IF_CtrlDataOut,
 };
->>>>>>> 900f643b
 
 /* Implement USB_IFOPS for CDC Data Interface */
 static void PIOS_USB_CDC_DATA_IF_Init(uint32_t usb_cdc_id);
@@ -191,18 +160,10 @@
 
 static uint32_t pios_usb_cdc_id;
 
-<<<<<<< HEAD
-/* Need a better way to pull these in */
-extern void(*pEpInt_IN[7]) (void);
-extern void(*pEpInt_OUT[7]) (void);
-
-=======
->>>>>>> 900f643b
 int32_t PIOS_USB_CDC_Init(uint32_t *usbcdc_id, const struct pios_usb_cdc_cfg *cfg, uint32_t lower_id)
 {
     PIOS_Assert(usbcdc_id);
     PIOS_Assert(cfg);
-<<<<<<< HEAD
 
     struct pios_usb_cdc_dev *usb_cdc_dev;
 
@@ -217,28 +178,6 @@
 
     pios_usb_cdc_id  = (uint32_t)usb_cdc_dev;
 
-    /* Bind lower level callbacks into the USB infrastructure */
-    pEpInt_OUT[cfg->ctrl_tx_ep - 1] = PIOS_USB_CDC_CTRL_EP_IN_Callback;
-    pEpInt_IN[cfg->data_tx_ep - 1]  = PIOS_USB_CDC_DATA_EP_IN_Callback;
-    pEpInt_OUT[cfg->data_rx_ep - 1] = PIOS_USB_CDC_DATA_EP_OUT_Callback;
-
-    *usbcdc_id = (uint32_t)usb_cdc_dev;
-
-=======
-
-    struct pios_usb_cdc_dev *usb_cdc_dev;
-
-    usb_cdc_dev = (struct pios_usb_cdc_dev *)PIOS_USB_CDC_alloc();
-    if (!usb_cdc_dev) {
-        goto out_fail;
-    }
-
-    /* Bind the configuration to the device instance */
-    usb_cdc_dev->cfg = cfg;
-    usb_cdc_dev->lower_id = lower_id;
-
-    pios_usb_cdc_id  = (uint32_t)usb_cdc_dev;
-
     /* Rx and Tx are not active yet */
     usb_cdc_dev->rx_active           = false;
     usb_cdc_dev->tx_active           = false;
@@ -260,7 +199,6 @@
 
     *usbcdc_id = (uint32_t)usb_cdc_dev;
 
->>>>>>> 900f643b
     return 0;
 
 out_fail:
@@ -301,7 +239,58 @@
     }
 #endif /* PIOS_INCLUDE_FREERTOS */
 
-<<<<<<< HEAD
+    return true;
+}
+
+static void PIOS_USB_CDC_RxStart(uint32_t usbcdc_id, uint16_t rx_bytes_avail)
+{
+    struct pios_usb_cdc_dev *usb_cdc_dev = (struct pios_usb_cdc_dev *)usbcdc_id;
+
+    bool valid = PIOS_USB_CDC_validate(usb_cdc_dev);
+
+    PIOS_Assert(valid);
+
+    /* Make sure this USB interface has been initialized */
+    if (!usb_cdc_dev->usb_data_if_enabled) {
+        return;
+    }
+
+    if (!PIOS_USB_CheckAvailable(usb_cdc_dev->lower_id)) {
+        return;
+    }
+
+    // If endpoint was stalled and there is now space make it valid
+    if (!usb_cdc_dev->rx_active && (rx_bytes_avail >= PIOS_USB_BOARD_CDC_DATA_LENGTH)) {
+        PIOS_USBHOOK_EndpointRx(usb_cdc_dev->cfg->data_rx_ep,
+                                usb_cdc_dev->rx_packet_buffer,
+                                sizeof(usb_cdc_dev->rx_packet_buffer));
+        usb_cdc_dev->rx_active = true;
+    }
+}
+
+static void PIOS_USB_CDC_TxStart(uint32_t usbcdc_id, __attribute__((unused)) uint16_t tx_bytes_avail)
+{
+    struct pios_usb_cdc_dev *usb_cdc_dev = (struct pios_usb_cdc_dev *)usbcdc_id;
+
+    bool valid = PIOS_USB_CDC_validate(usb_cdc_dev);
+
+    PIOS_Assert(valid);
+
+    /* Make sure this USB interface has been initialized */
+    if (!usb_cdc_dev->usb_data_if_enabled) {
+        return;
+    }
+
+    if (!PIOS_USB_CheckAvailable(usb_cdc_dev->lower_id)) {
+        return;
+    }
+
+    if (!usb_cdc_dev->tx_active) {
+        /* Transmitter is not currently active, send a report */
+        PIOS_USB_CDC_SendData(usb_cdc_dev);
+    }
+}
+
 static void PIOS_USB_CDC_RegisterRxCallback(uint32_t usbcdc_id, pios_com_callback rx_in_cb, uint32_t context)
 {
     struct pios_usb_cdc_dev *usb_cdc_dev = (struct pios_usb_cdc_dev *)usbcdc_id;
@@ -316,41 +305,11 @@
      */
     usb_cdc_dev->rx_in_context = context;
     usb_cdc_dev->rx_in_cb = rx_in_cb;
-=======
-    return true;
-}
-
-static void PIOS_USB_CDC_RxStart(uint32_t usbcdc_id, uint16_t rx_bytes_avail)
+}
+
+static void PIOS_USB_CDC_RegisterTxCallback(uint32_t usbcdc_id, pios_com_callback tx_out_cb, uint32_t context)
 {
     struct pios_usb_cdc_dev *usb_cdc_dev = (struct pios_usb_cdc_dev *)usbcdc_id;
-
-    bool valid = PIOS_USB_CDC_validate(usb_cdc_dev);
-
-    PIOS_Assert(valid);
-
-    /* Make sure this USB interface has been initialized */
-    if (!usb_cdc_dev->usb_data_if_enabled) {
-        return;
-    }
-
-    if (!PIOS_USB_CheckAvailable(usb_cdc_dev->lower_id)) {
-        return;
-    }
-
-    // If endpoint was stalled and there is now space make it valid
-    if (!usb_cdc_dev->rx_active && (rx_bytes_avail >= PIOS_USB_BOARD_CDC_DATA_LENGTH)) {
-        PIOS_USBHOOK_EndpointRx(usb_cdc_dev->cfg->data_rx_ep,
-                                usb_cdc_dev->rx_packet_buffer,
-                                sizeof(usb_cdc_dev->rx_packet_buffer));
-        usb_cdc_dev->rx_active = true;
-    }
->>>>>>> 900f643b
-}
-
-static void PIOS_USB_CDC_TxStart(uint32_t usbcdc_id, __attribute__((unused)) uint16_t tx_bytes_avail)
-{
-    struct pios_usb_cdc_dev *usb_cdc_dev = (struct pios_usb_cdc_dev *)usbcdc_id;
-<<<<<<< HEAD
 
     bool valid = PIOS_USB_CDC_validate(usb_cdc_dev);
 
@@ -364,132 +323,10 @@
     usb_cdc_dev->tx_out_cb = tx_out_cb;
 }
 
-static void PIOS_USB_CDC_RxStart(uint32_t usbcdc_id, uint16_t rx_bytes_avail)
-{
-    struct pios_usb_cdc_dev *usb_cdc_dev = (struct pios_usb_cdc_dev *)usbcdc_id;
-
-    bool valid = PIOS_USB_CDC_validate(usb_cdc_dev);
-
-    PIOS_Assert(valid);
-
-    if (!PIOS_USB_CheckAvailable(usb_cdc_dev->lower_id)) {
-        return;
-    }
-
-    // If endpoint was stalled and there is now space make it valid
-    PIOS_IRQ_Disable();
-    if ((GetEPRxStatus(usb_cdc_dev->cfg->data_rx_ep) != EP_RX_VALID) &&
-        (rx_bytes_avail >= sizeof(usb_cdc_dev->rx_packet_buffer))) {
-        SetEPRxStatus(usb_cdc_dev->cfg->data_rx_ep, EP_RX_VALID);
-    }
-    PIOS_IRQ_Enable();
-}
-
-static void PIOS_USB_CDC_SendData(struct pios_usb_cdc_dev *usb_cdc_dev)
-{
-    uint16_t bytes_to_tx;
-
-    if (!usb_cdc_dev->tx_out_cb) {
-        return;
-    }
-
-    bool need_yield = false;
-    bytes_to_tx = (usb_cdc_dev->tx_out_cb)(usb_cdc_dev->tx_out_context,
-                                           usb_cdc_dev->tx_packet_buffer,
-                                           sizeof(usb_cdc_dev->tx_packet_buffer),
-                                           NULL,
-                                           &need_yield);
-    if (bytes_to_tx == 0) {
-        return;
-    }
-
-    UserToPMABufferCopy(usb_cdc_dev->tx_packet_buffer,
-                        GetEPTxAddr(usb_cdc_dev->cfg->data_tx_ep),
-                        bytes_to_tx);
-    SetEPTxCount(usb_cdc_dev->cfg->data_tx_ep, bytes_to_tx);
-    SetEPTxValid(usb_cdc_dev->cfg->data_tx_ep);
-
-#if defined(PIOS_INCLUDE_FREERTOS)
-    if (need_yield) {
-        vPortYieldFromISR();
-    }
-#endif /* PIOS_INCLUDE_FREERTOS */
-=======
-
-    bool valid = PIOS_USB_CDC_validate(usb_cdc_dev);
-
-    PIOS_Assert(valid);
-
-    /* Make sure this USB interface has been initialized */
-    if (!usb_cdc_dev->usb_data_if_enabled) {
-        return;
-    }
-
-    if (!PIOS_USB_CheckAvailable(usb_cdc_dev->lower_id)) {
-        return;
-    }
-
-    if (!usb_cdc_dev->tx_active) {
-        /* Transmitter is not currently active, send a report */
-        PIOS_USB_CDC_SendData(usb_cdc_dev);
-    }
-}
-
-static void PIOS_USB_CDC_RegisterRxCallback(uint32_t usbcdc_id, pios_com_callback rx_in_cb, uint32_t context)
-{
-    struct pios_usb_cdc_dev *usb_cdc_dev = (struct pios_usb_cdc_dev *)usbcdc_id;
-
-    bool valid = PIOS_USB_CDC_validate(usb_cdc_dev);
-
-    PIOS_Assert(valid);
-
-    /*
-     * Order is important in these assignments since ISR uses _cb
-     * field to determine if it's ok to dereference _cb and _context
-     */
-    usb_cdc_dev->rx_in_context = context;
-    usb_cdc_dev->rx_in_cb = rx_in_cb;
-}
-
-static void PIOS_USB_CDC_RegisterTxCallback(uint32_t usbcdc_id, pios_com_callback tx_out_cb, uint32_t context)
-{
-    struct pios_usb_cdc_dev *usb_cdc_dev = (struct pios_usb_cdc_dev *)usbcdc_id;
-
-    bool valid = PIOS_USB_CDC_validate(usb_cdc_dev);
-
-    PIOS_Assert(valid);
-
-    /*
-     * Order is important in these assignments since ISR uses _cb
-     * field to determine if it's ok to dereference _cb and _context
-     */
-    usb_cdc_dev->tx_out_context = context;
-    usb_cdc_dev->tx_out_cb = tx_out_cb;
->>>>>>> 900f643b
-}
-
 static bool PIOS_USB_CDC_CTRL_EP_IN_Callback(uint32_t usb_cdc_id, uint8_t epnum, uint16_t len);
 
 static void PIOS_USB_CDC_CTRL_IF_Init(uint32_t usb_cdc_id)
 {
-<<<<<<< HEAD
-    struct pios_usb_cdc_dev *usb_cdc_dev = (struct pios_usb_cdc_dev *)usbcdc_id;
-
-    bool valid = PIOS_USB_CDC_validate(usb_cdc_dev);
-
-    PIOS_Assert(valid);
-
-    if (!PIOS_USB_CheckAvailable(usb_cdc_dev->lower_id)) {
-        return;
-    }
-
-    if (GetEPTxStatus(usb_cdc_dev->cfg->data_tx_ep) == EP_TX_VALID) {
-        /* Endpoint is already transmitting */
-        return;
-    }
-
-    PIOS_USB_CDC_SendData(usb_cdc_dev);
-=======
     struct pios_usb_cdc_dev *usb_cdc_dev = (struct pios_usb_cdc_dev *)usb_cdc_id;
 
     if (!PIOS_USB_CDC_validate(usb_cdc_dev)) {
@@ -580,27 +417,18 @@
     }
 
     return true;
->>>>>>> 900f643b
 }
 
 static bool PIOS_USB_CDC_Available(uint32_t usbcdc_id)
 {
-<<<<<<< HEAD
-    struct pios_usb_cdc_dev *usb_cdc_dev = (struct pios_usb_cdc_dev *)pios_usb_cdc_id;
-=======
     struct pios_usb_cdc_dev *usb_cdc_dev = (struct pios_usb_cdc_dev *)usbcdc_id;
->>>>>>> 900f643b
 
     bool valid = PIOS_USB_CDC_validate(usb_cdc_dev);
 
     PIOS_Assert(valid);
 
-<<<<<<< HEAD
-    PIOS_USB_CDC_SendData(usb_cdc_dev);
-=======
     return PIOS_USB_CheckAvailable(usb_cdc_dev->lower_id) &&
            (control_line_state & USB_CDC_CONTROL_LINE_STATE_DTE_PRESENT);
->>>>>>> 900f643b
 }
 
 /**
@@ -609,61 +437,6 @@
  */
 static void PIOS_USB_CDC_CTRL_IF_CtrlDataOut(uint32_t usb_cdc_id, const struct usb_setup_request *req)
 {
-<<<<<<< HEAD
-    struct pios_usb_cdc_dev *usb_cdc_dev = (struct pios_usb_cdc_dev *)pios_usb_cdc_id;
-
-    bool valid = PIOS_USB_CDC_validate(usb_cdc_dev);
-
-    PIOS_Assert(valid);
-
-    uint32_t DataLength;
-
-    /* Get the number of received data on the selected Endpoint */
-    DataLength = GetEPRxCount(usb_cdc_dev->cfg->data_rx_ep);
-    if (DataLength > sizeof(usb_cdc_dev->rx_packet_buffer)) {
-        usb_cdc_dev->rx_oversize++;
-        DataLength = sizeof(usb_cdc_dev->rx_packet_buffer);
-    }
-
-    /* Use the memory interface function to read from the selected endpoint */
-    PMAToUserBufferCopy((uint8_t *)usb_cdc_dev->rx_packet_buffer,
-                        GetEPRxAddr(usb_cdc_dev->cfg->data_rx_ep),
-                        DataLength);
-
-    if (!usb_cdc_dev->rx_in_cb) {
-        /* No Rx call back registered, disable the receiver */
-        SetEPRxStatus(usb_cdc_dev->cfg->data_rx_ep, EP_RX_NAK);
-        return;
-    }
-
-    uint16_t headroom;
-    bool need_yield = false;
-    uint16_t rc;
-    rc = (usb_cdc_dev->rx_in_cb)(usb_cdc_dev->rx_in_context,
-                                 usb_cdc_dev->rx_packet_buffer,
-                                 DataLength,
-                                 &headroom,
-                                 &need_yield);
-
-    if (rc < DataLength) {
-        /* Lost bytes on rx */
-        usb_cdc_dev->rx_dropped += (DataLength - rc);
-    }
-
-    if (headroom >= sizeof(usb_cdc_dev->rx_packet_buffer)) {
-        /* We have room for a maximum length message */
-        SetEPRxStatus(usb_cdc_dev->cfg->data_rx_ep, EP_RX_VALID);
-    } else {
-        /* Not enough room left for a message, apply backpressure */
-        SetEPRxStatus(usb_cdc_dev->cfg->data_rx_ep, EP_RX_NAK);
-    }
-
-#if defined(PIOS_INCLUDE_FREERTOS)
-    if (need_yield) {
-        vPortYieldFromISR();
-    }
-#endif /* PIOS_INCLUDE_FREERTOS */
-=======
     struct pios_usb_cdc_dev *usb_cdc_dev = (struct pios_usb_cdc_dev *)usb_cdc_id;
 
     if (!PIOS_USB_CDC_validate(usb_cdc_dev)) {
@@ -708,7 +481,6 @@
         /* Unhandled request */
         return;
     }
->>>>>>> 900f643b
 }
 
 static struct usb_cdc_serial_state_report uart_state = {
@@ -728,37 +500,6 @@
     struct pios_usb_cdc_dev *usb_cdc_dev = (struct pios_usb_cdc_dev *)pios_usb_cdc_id;
 
     bool valid = PIOS_USB_CDC_validate(usb_cdc_dev);
-<<<<<<< HEAD
-
-    PIOS_Assert(valid);
-
-    static uint16_t control_line_state;
-
-    uint8_t wValue0 = pInformation->USBwValue0;
-    uint8_t wValue1 = pInformation->USBwValue1;
-
-    control_line_state = wValue1 << 8 | wValue0;
-
-    return USB_SUCCESS;
-}
-
-static struct usb_cdc_line_coding line_coding = {
-    .dwDTERate   = htousbl(57600),
-    .bCharFormat = USB_CDC_LINE_CODING_STOP_1,
-    .bParityType = USB_CDC_LINE_CODING_PARITY_NONE,
-    .bDataBits   = 8,
-};
-
-RESULT PIOS_USB_CDC_SetLineCoding(void)
-{
-    struct pios_usb_cdc_dev *usb_cdc_dev = (struct pios_usb_cdc_dev *)pios_usb_cdc_id;
-
-    bool valid = PIOS_USB_CDC_validate(usb_cdc_dev);
-
-    PIOS_Assert(valid);
-
-    return USB_SUCCESS;
-=======
 
     PIOS_Assert(valid);
 
@@ -856,7 +597,6 @@
 {
     /* CDC DATA interfaces don't have any OUT data stages on the control endpoint */
     PIOS_Assert(0);
->>>>>>> 900f643b
 }
 
 /**
@@ -869,56 +609,6 @@
     __attribute__((unused)) uint16_t len)
 {
     struct pios_usb_cdc_dev *usb_cdc_dev = (struct pios_usb_cdc_dev *)pios_usb_cdc_id;
-<<<<<<< HEAD
-
-    bool valid = PIOS_USB_CDC_validate(usb_cdc_dev);
-
-    PIOS_Assert(valid);
-
-    if (Length == 0) {
-        pInformation->Ctrl_Info.Usb_wLength = sizeof(line_coding);
-        return NULL;
-    } else {
-        return (uint8_t *)&line_coding;
-    }
-}
-
-struct usb_cdc_serial_state_report uart_state = {
-    .bmRequestType = 0xA1,
-    .bNotification = USB_CDC_NOTIFICATION_SERIAL_STATE,
-    .wValue      = 0,
-    .wIndex      = htousbs(1),
-    .wLength     = htousbs(2),
-    .bmUartState = htousbs(0),
-};
-
-static void PIOS_USB_CDC_CTRL_EP_IN_Callback(void)
-{
-    struct pios_usb_cdc_dev *usb_cdc_dev = (struct pios_usb_cdc_dev *)pios_usb_cdc_id;
-
-    bool valid = PIOS_USB_CDC_validate(usb_cdc_dev);
-
-    PIOS_Assert(valid);
-
-    /* Give back UART State Bitmap */
-    /* UART State Bitmap
-     *   15-7: reserved
-     *      6:  bOverRun    overrun error
-     *      5:  bParity     parity error
-     *      4:  bFraming    framing error
-     *      3:  bRingSignal RI
-     *      2:  bBreak      break reception
-     *      1:  bTxCarrier  DSR
-     *      0:  bRxCarrier  DCD
-     */
-    uart_state.bmUartState = htousbs(0x0003);
-
-    UserToPMABufferCopy((uint8_t *)&uart_state,
-                        GetEPTxAddr(usb_cdc_dev->cfg->data_tx_ep),
-                        sizeof(uart_state));
-    SetEPTxCount(usb_cdc_dev->cfg->data_tx_ep, PIOS_USB_BOARD_CDC_MGMT_LENGTH);
-    SetEPTxValid(usb_cdc_dev->cfg->data_tx_ep);
-=======
 
     bool valid = PIOS_USB_CDC_validate(usb_cdc_dev);
 
@@ -988,7 +678,6 @@
 #endif /* PIOS_INCLUDE_FREERTOS */
 
     return rc;
->>>>>>> 900f643b
 }
 
 #endif /* PIOS_INCLUDE_USB_CDC */
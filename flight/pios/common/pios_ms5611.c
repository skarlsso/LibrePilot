/**
 ******************************************************************************
 * @addtogroup PIOS PIOS Core hardware abstraction layer
 * @{
 * @addtogroup PIOS_MS5611 MS5611 Functions
 * @brief Hardware functions to deal with the altitude pressure sensor
 * @{
 *
 * @file       pios_ms5611.c
 * @author     The OpenPilot Team, http://www.openpilot.org Copyright (C) 2012.
 * @brief      MS5611 Pressure Sensor Routines
 * @see        The GNU Public License (GPL) Version 3
 *
 ******************************************************************************/
/*
 * This program is free software; you can redistribute it and/or modify
 * it under the terms of the GNU General Public License as published by
 * the Free Software Foundation; either version 3 of the License, or
 * (at your option) any later version.
 *
 * This program is distributed in the hope that it will be useful, but
 * WITHOUT ANY WARRANTY; without even the implied warranty of MERCHANTABILITY
 * or FITNESS FOR A PARTICULAR PURPOSE. See the GNU General Public License
 * for more details.
 *
 * You should have received a copy of the GNU General Public License along
 * with this program; if not, write to the Free Software Foundation, Inc.,
 * 59 Temple Place, Suite 330, Boston, MA 02111-1307 USA
 */

#include "pios.h"

#ifdef PIOS_INCLUDE_MS5611


// TODO: Clean this up.  Getting around old constant.
#define PIOS_MS5611_OVERSAMPLING oversampling


/* Glocal Variables */
ConversionTypeTypeDef CurrentRead;

/* Local Variables */
MS5611CalibDataTypeDef CalibData;

/* Straight from the datasheet */
static uint32_t RawTemperature;
static uint32_t RawPressure;
static int64_t Pressure;
static int64_t Temperature;
<<<<<<< HEAD

=======
static int32_t lastConversionStart;
>>>>>>> 900f643b
static int32_t PIOS_MS5611_Read(uint8_t address, uint8_t *buffer, uint8_t len);
static int32_t PIOS_MS5611_WriteCommand(uint8_t command);

// Move into proper driver structure with cfg stored
static uint32_t oversampling;
static const struct pios_ms5611_cfg *dev_cfg;
static int32_t i2c_id;


/**
 * Initialise the MS5611 sensor
 */
int32_t ms5611_read_flag;
void PIOS_MS5611_Init(const struct pios_ms5611_cfg *cfg, int32_t i2c_device)
{
    i2c_id  = i2c_device;

    oversampling = cfg->oversampling;
    dev_cfg = cfg; // Store cfg before enabling interrupt

    PIOS_MS5611_WriteCommand(MS5611_RESET);
    PIOS_DELAY_WaitmS(20);

    uint8_t data[2];

    /* Calibration parameters */
    for (int i = 0; i < 6; i++) {
        PIOS_MS5611_Read(MS5611_CALIB_ADDR + i * 2, data, 2);
        CalibData.C[i] = (data[0] << 8) | data[1];
    }
}

/**
 * Start the ADC conversion
 * \param[in] PresOrTemp BMP085_PRES_ADDR or BMP085_TEMP_ADDR
 * \return 0 for success, -1 for failure (conversion completed and not read)
 */
int32_t PIOS_MS5611_StartADC(ConversionTypeTypeDef Type)
{
    /* Start the conversion */
    if (Type == TemperatureConv) {
        while (PIOS_MS5611_WriteCommand(MS5611_TEMP_ADDR + oversampling) != 0) {
            continue;
        }
    } else if (Type == PressureConv) {
        while (PIOS_MS5611_WriteCommand(MS5611_PRES_ADDR + oversampling) != 0) {
            continue;
        }
    }
<<<<<<< HEAD

=======
    lastConversionStart = PIOS_DELAY_GetRaw();
>>>>>>> 900f643b
    CurrentRead = Type;

    return 0;
}

/**
 * @brief Return the delay for the current osr
 */
int32_t PIOS_MS5611_GetDelay()
{
    switch (oversampling) {
    case MS5611_OSR_256:
<<<<<<< HEAD
        return 2;
=======
        return 1;
>>>>>>> 900f643b

    case MS5611_OSR_512:
        return 2;

    case MS5611_OSR_1024:
        return 3;

    case MS5611_OSR_2048:
        return 5;

    case MS5611_OSR_4096:
        return 10;

    default:
        break;
    }
    return 10;
<<<<<<< HEAD
=======
}

/**
 * @brief Return the delay for the current osr in uS
 */
uint32_t PIOS_MS5611_GetDelayUs()
{
    switch (oversampling) {
    case MS5611_OSR_256:
        return 600;

    case MS5611_OSR_512:
        return 1170;

    case MS5611_OSR_1024:
        return 2280;

    case MS5611_OSR_2048:
        return 4540;

    case MS5611_OSR_4096:
        return 9040;

    default:
        break;
    }
    return 10;
>>>>>>> 900f643b
}

/**
 * Read the ADC conversion value (once ADC conversion has completed)
 * \param[in] PresOrTemp BMP085_PRES_ADDR or BMP085_TEMP_ADDR
 * \return 0 if successfully read the ADC, -1 if failed
 */
int32_t PIOS_MS5611_ReadADC(void)
{
    uint8_t Data[3];

    Data[0] = 0;
    Data[1] = 0;
    Data[2] = 0;

<<<<<<< HEAD
=======
    while (PIOS_MS5611_GetDelayUs() > PIOS_DELAY_DiffuS(lastConversionStart)) {
        vTaskDelay(0);
    }
>>>>>>> 900f643b
    static int64_t deltaTemp;

    /* Read and store the 16bit result */
    if (CurrentRead == TemperatureConv) {
        /* Read the temperature conversion */
        if (PIOS_MS5611_Read(MS5611_ADC_READ, Data, 3) != 0) {
            return -1;
        }

        RawTemperature = (Data[0] << 16) | (Data[1] << 8) | Data[2];

        deltaTemp = ((int32_t)RawTemperature) - (CalibData.C[4] << 8);
        Temperature    = 2000l + ((deltaTemp * CalibData.C[5]) >> 23);
    } else {
        int64_t Offset;
        int64_t Sens;

        /* Read the pressure conversion */
        if (PIOS_MS5611_Read(MS5611_ADC_READ, Data, 3) != 0) {
            return -1;
        }
        RawPressure = ((Data[0] << 16) | (Data[1] << 8) | Data[2]);

        Offset   = (((int64_t)CalibData.C[1]) << 16) + ((((int64_t)CalibData.C[3]) * deltaTemp) >> 7);
        Sens     = ((int64_t)CalibData.C[0]) << 15;
        Sens     = Sens + ((((int64_t)CalibData.C[2]) * deltaTemp) >> 8);

        Pressure = (((((int64_t)RawPressure) * Sens) >> 21) - Offset) >> 15;
    }
    return 0;
}

/**
 * Return the most recently computed temperature in kPa
 */
float PIOS_MS5611_GetTemperature(void)
{
    return ((float)Temperature) / 100.0f;
}

/**
 * Return the most recently computed pressure in kPa
 */
float PIOS_MS5611_GetPressure(void)
{
    return ((float)Pressure) / 1000.0f;
}

/**
 * Reads one or more bytes into a buffer
 * \param[in] the command indicating the address to read
 * \param[out] buffer destination buffer
 * \param[in] len number of bytes which should be read
 * \return 0 if operation was successful
 * \return -1 if error during I2C transfer
 */
int32_t PIOS_MS5611_Read(uint8_t address, uint8_t *buffer, uint8_t len)
{
    const struct pios_i2c_txn txn_list[] = {
        {
            .info = __func__,
            .addr = MS5611_I2C_ADDR,
            .rw   = PIOS_I2C_TXN_WRITE,
            .len  = 1,
            .buf  = &address,
        }
        ,
        {
            .info = __func__,
            .addr = MS5611_I2C_ADDR,
            .rw   = PIOS_I2C_TXN_READ,
            .len  = len,
            .buf  = buffer,
        }
    };

    return PIOS_I2C_Transfer(i2c_id, txn_list, NELEMENTS(txn_list));
}

/**
 * Writes one or more bytes to the MS5611
 * \param[in] address Register address
 * \param[in] buffer source buffer
 * \return 0 if operation was successful
 * \return -1 if error during I2C transfer
 */
int32_t PIOS_MS5611_WriteCommand(uint8_t command)
{
    const struct pios_i2c_txn txn_list[] = {
        {
            .info = __func__,
            .addr = MS5611_I2C_ADDR,
            .rw   = PIOS_I2C_TXN_WRITE,
            .len  = 1,
            .buf  = &command,
        }
        ,
    };

    return PIOS_I2C_Transfer(i2c_id, txn_list, NELEMENTS(txn_list));
}

/**
 * @brief Run self-test operation.
 * \return 0 if self-test succeed, -1 if failed
 */
int32_t PIOS_MS5611_Test()
{
    // TODO: Is there a better way to test this than just checking that pressure/temperature has changed?
    int32_t cur_value = 0;

    cur_value = Temperature;
    PIOS_MS5611_StartADC(TemperatureConv);
    PIOS_DELAY_WaitmS(5);
    PIOS_MS5611_ReadADC();
    if (cur_value == Temperature) {
        return -1;
    }

    cur_value = Pressure;
    PIOS_MS5611_StartADC(PressureConv);
    PIOS_DELAY_WaitmS(26);
    PIOS_MS5611_ReadADC();
    if (cur_value == Pressure) {
        return -1;
    }

    return 0;
}

#endif /* PIOS_INCLUDE_MS5611 */

/**
 * @}
 * @}
 */<|MERGE_RESOLUTION|>--- conflicted
+++ resolved
@@ -48,11 +48,7 @@
 static uint32_t RawPressure;
 static int64_t Pressure;
 static int64_t Temperature;
-<<<<<<< HEAD
-
-=======
 static int32_t lastConversionStart;
->>>>>>> 900f643b
 static int32_t PIOS_MS5611_Read(uint8_t address, uint8_t *buffer, uint8_t len);
 static int32_t PIOS_MS5611_WriteCommand(uint8_t command);
 
@@ -102,11 +98,7 @@
             continue;
         }
     }
-<<<<<<< HEAD
-
-=======
     lastConversionStart = PIOS_DELAY_GetRaw();
->>>>>>> 900f643b
     CurrentRead = Type;
 
     return 0;
@@ -119,11 +111,7 @@
 {
     switch (oversampling) {
     case MS5611_OSR_256:
-<<<<<<< HEAD
-        return 2;
-=======
         return 1;
->>>>>>> 900f643b
 
     case MS5611_OSR_512:
         return 2;
@@ -141,8 +129,6 @@
         break;
     }
     return 10;
-<<<<<<< HEAD
-=======
 }
 
 /**
@@ -170,7 +156,6 @@
         break;
     }
     return 10;
->>>>>>> 900f643b
 }
 
 /**
@@ -186,12 +171,9 @@
     Data[1] = 0;
     Data[2] = 0;
 
-<<<<<<< HEAD
-=======
     while (PIOS_MS5611_GetDelayUs() > PIOS_DELAY_DiffuS(lastConversionStart)) {
         vTaskDelay(0);
     }
->>>>>>> 900f643b
     static int64_t deltaTemp;
 
     /* Read and store the 16bit result */

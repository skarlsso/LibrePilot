--- conflicted
+++ resolved
@@ -30,16 +30,10 @@
 #ifdef PIOS_INCLUDE_FLASH
 
 #include <stdbool.h>
-<<<<<<< HEAD
 #include <openpilot.h>
 #include <pios_math.h>
 #include <pios_wdg.h>
 #include "pios_flashfs_logfs_priv.h"
-=======
-#include <stddef.h>		/* NULL */
-
-#define MIN(x,y) ((x) < (y) ? (x) : (y))
->>>>>>> a7460bfd
 
 /*
  * Filesystem state data tracked in RAM
@@ -203,14 +197,10 @@
 #ifdef PIOS_LED_HEARTBEAT
 		PIOS_LED_Toggle(PIOS_LED_HEARTBEAT);
 #endif
-<<<<<<< HEAD
 #ifdef PIOS_INCLUDE_WDG
 		PIOS_WDG_Clear();
 #endif
-		if (logfs_erase_arena(arena) != 0)
-=======
 		if (logfs_erase_arena(logfs, arena) != 0)
->>>>>>> a7460bfd
 			return -1;
 	}
 

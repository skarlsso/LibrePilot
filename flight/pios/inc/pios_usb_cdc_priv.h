/**
 ******************************************************************************
 * @addtogroup PIOS PIOS Core hardware abstraction layer
 * @{
 * @addtogroup PIOS_USB_COM USB CDC COM layer functions
 * @brief Hardware communication layer
 * @{
 *
 * @file       pios_usb_cdc_priv.h
 * @author     The OpenPilot Team, http://www.openpilot.org Copyright (C) 2010.
 * @brief      USB COM CDC private definitions.
 * @see        The GNU Public License (GPL) Version 3
 *
 *****************************************************************************/
/*
 * This program is free software; you can redistribute it and/or modify
 * it under the terms of the GNU General Public License as published by
 * the Free Software Foundation; either version 3 of the License, or
 * (at your option) any later version.
 *
 * This program is distributed in the hope that it will be useful, but
 * WITHOUT ANY WARRANTY; without even the implied warranty of MERCHANTABILITY
 * or FITNESS FOR A PARTICULAR PURPOSE. See the GNU General Public License
 * for more details.
 *
 * You should have received a copy of the GNU General Public License along
 * with this program; if not, write to the Free Software Foundation, Inc.,
 * 59 Temple Place, Suite 330, Boston, MA 02111-1307 USA
 */

#ifndef PIOS_USB_CDC_PRIV_H
#define PIOS_USB_CDC_PRIV_H

struct pios_usb_cdc_cfg {
    uint8_t ctrl_if;
    uint8_t ctrl_tx_ep;

    uint8_t data_if;
    uint8_t data_rx_ep;
    uint8_t data_tx_ep;
};

extern const struct pios_com_driver pios_usb_cdc_com_driver;

extern int32_t PIOS_USB_CDC_Init(uint32_t *usbcdc_id, const struct pios_usb_cdc_cfg *cfg, uint32_t lower_id);
<<<<<<< HEAD
=======

/* From USB CDC Spec Section 6.2.14 SetControlLineState */
#define USB_CDC_CONTROL_LINE_STATE_DTE_PRESENT 0x01
>>>>>>> 900f643b

#endif /* PIOS_USB_CDC_PRIV_H */

/**
 * @}
 * @}
 */<|MERGE_RESOLUTION|>--- conflicted
+++ resolved
@@ -43,12 +43,9 @@
 extern const struct pios_com_driver pios_usb_cdc_com_driver;
 
 extern int32_t PIOS_USB_CDC_Init(uint32_t *usbcdc_id, const struct pios_usb_cdc_cfg *cfg, uint32_t lower_id);
-<<<<<<< HEAD
-=======
 
 /* From USB CDC Spec Section 6.2.14 SetControlLineState */
 #define USB_CDC_CONTROL_LINE_STATE_DTE_PRESENT 0x01
->>>>>>> 900f643b
 
 #endif /* PIOS_USB_CDC_PRIV_H */
 

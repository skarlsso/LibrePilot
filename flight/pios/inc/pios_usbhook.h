--- conflicted
+++ resolved
@@ -55,11 +55,7 @@
     void (*init)(uint32_t context);
     void (*deinit)(uint32_t context);
     bool (*setup)(uint32_t context, struct usb_setup_request *req);
-<<<<<<< HEAD
-    void (*ctrl_data_out)(uint32_t context, struct usb_setup_request *req);
-=======
     void (*ctrl_data_out)(uint32_t context, const struct usb_setup_request *req);
->>>>>>> 900f643b
 };
 
 extern void PIOS_USBHOOK_RegisterIfOps(uint8_t ifnum, struct pios_usb_ifops *ifops, uint32_t context);

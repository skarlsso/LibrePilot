--- conflicted
+++ resolved
@@ -7,33 +7,21 @@
 
 
 const struct pios_flash_ut_cfg flash_config = {
-<<<<<<< HEAD
-    .size_of_flash  = 0x00200000,
-=======
     .size_of_flash  = 0x00300000,
->>>>>>> daf329d8
     .size_of_sector = 0x00010000,
 };
 
 #include "pios_flashfs_logfs_priv.h"
 
-<<<<<<< HEAD
-const struct flashfs_logfs_cfg flashfs_config = {
-    .fs_magic      = 0x89abceef,
-    .total_fs_size = 0x00200000, /* 2M bytes (32 sectors = entire chip) */
-=======
 const struct flashfs_logfs_cfg flashfs_config_partition_a = {
     .fs_magic      = 0x89abceef,
     .total_fs_size = 0x00200000, /* 2M bytes (32 sectors) */
->>>>>>> daf329d8
     .arena_size    = 0x00010000, /* 256 * slot size */
     .slot_size     = 0x00000100, /* 256 bytes */
 
     .start_offset  = 0,          /* start at the beginning of the chip */
     .sector_size   = 0x00010000, /* 64K bytes */
     .page_size     = 0x00000100, /* 256 bytes */
-<<<<<<< HEAD
-=======
 };
 
 const struct flashfs_logfs_cfg flashfs_config_partition_b = {
@@ -45,5 +33,4 @@
     .start_offset  = 0x00200000, /* start after partition a */
     .sector_size   = 0x00010000, /* 64K bytes */
     .page_size     = 0x00000100, /* 256 bytes */
->>>>>>> daf329d8
 };
--- conflicted
+++ resolved
@@ -169,10 +169,7 @@
 SRC += $(PIOSSTM32F10X)/pios_wdg.c
 SRC += $(PIOSSTM32F10X)/pios_tim.c
 SRC += $(PIOSSTM32F10X)/pios_pwm.c
-<<<<<<< HEAD
-=======
 SRC += $(PIOSSTM32F10X)/pios_adc.c
->>>>>>> 23f6c8af
 
 # PIOS USB related files (separated to make code maintenance more easy)
 SRC += $(PIOSSTM32F10X)/pios_usb.c

/**
 ******************************************************************************
 * @addtogroup OpenPilotModules OpenPilot Modules
 * @{
 * @addtogroup Attitude Copter Control Attitude Estimation
 * @brief Acquires sensor data and computes attitude estimate
 * Specifically updates the the @ref AttitudeActual "AttitudeActual" and @ref AttitudeRaw "AttitudeRaw" settings objects
 * @{
 *
 * @file       attitude.c
 * @author     The OpenPilot Team, http://www.openpilot.org Copyright (C) 2010.
 * @brief      Module to handle all comms to the AHRS on a periodic basis.
 *
 * @see        The GNU Public License (GPL) Version 3
 *
 ******************************************************************************/
/*
 * This program is free software; you can redistribute it and/or modify
 * it under the terms of the GNU General Public License as published by
 * the Free Software Foundation; either version 3 of the License, or
 * (at your option) any later version.
 *
 * This program is distributed in the hope that it will be useful, but
 * WITHOUT ANY WARRANTY; without even the implied warranty of MERCHANTABILITY
 * or FITNESS FOR A PARTICULAR PURPOSE. See the GNU General Public License
 * for more details.
 *
 * You should have received a copy of the GNU General Public License along
 * with this program; if not, write to the Free Software Foundation, Inc.,
 * 59 Temple Place, Suite 330, Boston, MA 02111-1307 USA
 */

/**
 * Input objects: None, takes sensor data via pios
 * Output objects: @ref AttitudeRaw @ref AttitudeActual
 *
 * This module computes an attitude estimate from the sensor data
 *
 * The module executes in its own thread.
 *
 * UAVObjects are automatically generated by the UAVObjectGenerator from
 * the object definition XML file.
 *
 * Modules have no API, all communication to other modules is done through UAVObjects.
 * However modules may use the API exposed by shared libraries.
 * See the OpenPilot wiki for more details.
 * http://www.openpilot.org/OpenPilot_Application_Architecture
 *
 */

#include "pios.h"
#include "attitude.h"
#include "attituderaw.h"
#include "attitudeactual.h"
#include "attitudesettings.h"
#include "flightstatus.h"
#include "manualcontrolcommand.h"
#include "CoordinateConversions.h"
#include "pios_flash_w25x.h"

// Private constants
#define STACK_SIZE_BYTES 540
#define TASK_PRIORITY (tskIDLE_PRIORITY+3)

#define UPDATE_RATE  2.0f
#define GYRO_NEUTRAL 1665

#define PI_MOD(x) (fmod(x + M_PI, M_PI * 2) - M_PI)
// Private types

// Private variables
static xTaskHandle taskHandle;

// Private functions
static void AttitudeTask(void *parameters);

static float gyro_correct_int[3] = {0,0,0};
static xQueueHandle gyro_queue;

static int8_t updateSensors(AttitudeRawData *);
static void updateAttitude(AttitudeRawData *);
static void settingsUpdatedCb(UAVObjEvent * objEv);

static float accelKi = 0;
static float accelKp = 0;
static float yawBiasRate = 0;
static float gyroGain = 0.42;
static int16_t accelbias[3];
static float q[4] = {1,0,0,0};
static float R[3][3];
static int8_t rotate = 0;
static bool zero_during_arming = false;
static bool bias_correct_gyro = true;

// For running trim flights
static volatile bool trim_requested = false;
static volatile int32_t trim_accels[3];
static volatile int32_t trim_samples;
int32_t const MAX_TRIM_FLIGHT_SAMPLES = 65535;

#define GRAV         9.81f
#define ACCEL_SCALE  (GRAV * 0.004f)
/* 0.004f is gravity / LSB */

/**
 * Initialise the module, called on startup
 * \returns 0 on success or -1 if initialisation failed
 */
int32_t AttitudeStart(void)
{
	
	// Start main task
	xTaskCreate(AttitudeTask, (signed char *)"Attitude", STACK_SIZE_BYTES/4, NULL, TASK_PRIORITY, &taskHandle);
	TaskMonitorAdd(TASKINFO_RUNNING_ATTITUDE, taskHandle);
	PIOS_WDG_RegisterFlag(PIOS_WDG_ATTITUDE);
	
	return 0;
}

/**
 * Initialise the module, called on startup
 * \returns 0 on success or -1 if initialisation failed
 */
int32_t AttitudeInitialize(void)
{
	AttitudeActualInitialize();
	AttitudeRawInitialize();
	AttitudeSettingsInitialize();
	
	// Initialize quaternion
	AttitudeActualData attitude;
	AttitudeActualGet(&attitude);
	attitude.q1 = 1;
	attitude.q2 = 0;
	attitude.q3 = 0;
	attitude.q4 = 0;
	AttitudeActualSet(&attitude);
	
	// Cannot trust the values to init right above if BL runs
	gyro_correct_int[0] = 0;
	gyro_correct_int[1] = 0;
	gyro_correct_int[2] = 0;
	
	q[0] = 1;
	q[1] = 0;
	q[2] = 0;
	q[3] = 0;
	for(uint8_t i = 0; i < 3; i++)
		for(uint8_t j = 0; j < 3; j++)
			R[i][j] = 0;
	
	trim_requested = false;
	
	// Create queue for passing gyro data, allow 2 back samples in case
	gyro_queue = xQueueCreate(1, sizeof(float) * 4);
	if(gyro_queue == NULL)
		return -1;
	
	
	PIOS_ADC_SetQueue(gyro_queue);
	
	AttitudeSettingsConnectCallback(&settingsUpdatedCb);
	
	return 0;
}

MODULE_INITCALL(AttitudeInitialize, AttitudeStart)

/**
 * Module thread, should not return.
 */
static void AttitudeTask(void *parameters)
{
	uint8_t init = 0;
	AlarmsClear(SYSTEMALARMS_ALARM_ATTITUDE);
	
	PIOS_ADC_Config((PIOS_ADC_RATE / 1000.0f) * UPDATE_RATE);
	
	// Keep flash CS pin high while talking accel
	PIOS_FLASH_DISABLE;
	PIOS_ADXL345_Init();
	
	// Set critical error and wait until the accel is producing data
	while(PIOS_ADXL345_FifoElements() == 0) {
		AlarmsSet(SYSTEMALARMS_ALARM_ATTITUDE, SYSTEMALARMS_ALARM_CRITICAL);
		PIOS_WDG_UpdateFlag(PIOS_WDG_ATTITUDE);
	}
	
	// Force settings update to make sure rotation loaded
	settingsUpdatedCb(AttitudeSettingsHandle());
	
	// Main task loop
	while (1) {
		
		FlightStatusData flightStatus;
		FlightStatusGet(&flightStatus);
		
		if((xTaskGetTickCount() < 7000) && (xTaskGetTickCount() > 1000)) {
			// For first 7 seconds use accels to get gyro bias
			accelKp = 1;
			accelKi = 0.9;
			yawBiasRate = 0.23;
			init = 0;
		}
		else if (zero_during_arming && (flightStatus.Armed == FLIGHTSTATUS_ARMED_ARMING)) {
			accelKp = 1;
			accelKi = 0.9;
			yawBiasRate = 0.23;
			init = 0;
		} else if (init == 0) {
			// Reload settings (all the rates)
			AttitudeSettingsAccelKiGet(&accelKi);
			AttitudeSettingsAccelKpGet(&accelKp);
			AttitudeSettingsYawBiasRateGet(&yawBiasRate);
			init = 1;
		}
		
		PIOS_WDG_UpdateFlag(PIOS_WDG_ATTITUDE);
		
		AttitudeRawData attitudeRaw;
		AttitudeRawGet(&attitudeRaw);
		if(updateSensors(&attitudeRaw) != 0)
			AlarmsSet(SYSTEMALARMS_ALARM_ATTITUDE, SYSTEMALARMS_ALARM_ERROR);
		else {
			// Only update attitude when sensor data is good
			updateAttitude(&attitudeRaw);
			AttitudeRawSet(&attitudeRaw);
			AlarmsClear(SYSTEMALARMS_ALARM_ATTITUDE);
		}
		
	}
}

/**
 * Get an update from the sensors
 * @param[in] attitudeRaw Populate the UAVO instead of saving right here
 * @return 0 if successfull, -1 if not
 */
static int8_t updateSensors(AttitudeRawData * attitudeRaw)
{
	struct pios_adxl345_data accel_data;
	float gyro[4];
	
	// Only wait the time for two nominal updates before setting an alarm
	if(xQueueReceive(gyro_queue, (void * const) gyro, UPDATE_RATE * 2) == errQUEUE_EMPTY) {
		AlarmsSet(SYSTEMALARMS_ALARM_ATTITUDE, SYSTEMALARMS_ALARM_ERROR);
		return -1;
	}
	
	// No accel data available
	if(PIOS_ADXL345_FifoElements() == 0)
		return -1;
	
	// First sample is temperature
	attitudeRaw->gyros[ATTITUDERAW_GYROS_X] = -(gyro[1] - GYRO_NEUTRAL) * gyroGain;
	attitudeRaw->gyros[ATTITUDERAW_GYROS_Y] = (gyro[2] - GYRO_NEUTRAL) * gyroGain;
	attitudeRaw->gyros[ATTITUDERAW_GYROS_Z] = -(gyro[3] - GYRO_NEUTRAL) * gyroGain;
	
	int32_t x = 0;
	int32_t y = 0;
	int32_t z = 0;
	uint8_t i = 0;
	uint8_t samples_remaining;
	do {
		i++;
		samples_remaining = PIOS_ADXL345_Read(&accel_data);
		x +=  accel_data.x;
		y += -accel_data.y;
		z += -accel_data.z;
	} while ( (i < 32) && (samples_remaining > 0) );
<<<<<<< HEAD
	attitudeRaw->temperature[ATTITUDERAW_TEMPERATURE_GYRO] = samples_remaining;
	attitudeRaw->temperature[ATTITUDERAW_TEMPERATURE_ACCEL] = i;

=======
	attitudeRaw->gyrotemp[0] = samples_remaining;
	attitudeRaw->gyrotemp[1] = i;
	
>>>>>>> 64202ce0
	float accel[3] = {(float) x / i, (float) y / i, (float) z / i};
	
	if(rotate) {
		// TODO: rotate sensors too so stabilization is well behaved
		float vec_out[3];
		rot_mult(R, accel, vec_out);
		attitudeRaw->accels[0] = vec_out[0];
		attitudeRaw->accels[1] = vec_out[1];
		attitudeRaw->accels[2] = vec_out[2];
		rot_mult(R, attitudeRaw->gyros, vec_out);
		attitudeRaw->gyros[0] = vec_out[0];
		attitudeRaw->gyros[1] = vec_out[1];
		attitudeRaw->gyros[2] = vec_out[2];
	} else {
		attitudeRaw->accels[0] = accel[0];
		attitudeRaw->accels[1] = accel[1];
		attitudeRaw->accels[2] = accel[2];
	}
	
	if (trim_requested) {
		if (trim_samples >= MAX_TRIM_FLIGHT_SAMPLES) {
			trim_requested = false;
		} else {
			uint8_t armed;
			float throttle;
			FlightStatusArmedGet(&armed);
			ManualControlCommandThrottleGet(&throttle);  // Until flight status indicates airborne
			if ((armed == FLIGHTSTATUS_ARMED_ARMED) && (throttle > 0)) {
				trim_samples++;
				// Store the digitally scaled version since that is what we use for bias
				trim_accels[0] += attitudeRaw->accels[ATTITUDERAW_ACCELS_X];
				trim_accels[1] += attitudeRaw->accels[ATTITUDERAW_ACCELS_Y];
				trim_accels[2] += attitudeRaw->accels[ATTITUDERAW_ACCELS_Z];	
			}
		}
	}
	
	// Scale accels and correct bias
	attitudeRaw->accels[ATTITUDERAW_ACCELS_X] = (attitudeRaw->accels[ATTITUDERAW_ACCELS_X] - accelbias[0]) * ACCEL_SCALE;
	attitudeRaw->accels[ATTITUDERAW_ACCELS_Y] = (attitudeRaw->accels[ATTITUDERAW_ACCELS_Y] - accelbias[1]) * ACCEL_SCALE;
	attitudeRaw->accels[ATTITUDERAW_ACCELS_Z] = (attitudeRaw->accels[ATTITUDERAW_ACCELS_Z] - accelbias[2]) * ACCEL_SCALE;
	
	if(bias_correct_gyro) {
		// Applying integral component here so it can be seen on the gyros and correct bias
		attitudeRaw->gyros[ATTITUDERAW_GYROS_X] += gyro_correct_int[0];
		attitudeRaw->gyros[ATTITUDERAW_GYROS_Y] += gyro_correct_int[1];
		attitudeRaw->gyros[ATTITUDERAW_GYROS_Z] += gyro_correct_int[2];
	}
	
	// Because most crafts wont get enough information from gravity to zero yaw gyro, we try
	// and make it average zero (weakly)
	gyro_correct_int[2] += - attitudeRaw->gyros[ATTITUDERAW_GYROS_Z] * yawBiasRate;
	
	return 0;
}

static void updateAttitude(AttitudeRawData * attitudeRaw)
{
	float dT;
	portTickType thisSysTime = xTaskGetTickCount();
	static portTickType lastSysTime = 0;
	
	dT = (thisSysTime == lastSysTime) ? 0.001 : (portMAX_DELAY & (thisSysTime - lastSysTime)) / portTICK_RATE_MS / 1000.0f;
	lastSysTime = thisSysTime;
	
	// Bad practice to assume structure order, but saves memory
	float gyro[3];
	gyro[0] = attitudeRaw->gyros[0];
	gyro[1] = attitudeRaw->gyros[1];
	gyro[2] = attitudeRaw->gyros[2];
	
	{
		float * accels = attitudeRaw->accels;
		float grot[3];
		float accel_err[3];
		
		// Rotate gravity to body frame and cross with accels
		grot[0] = -(2 * (q[1] * q[3] - q[0] * q[2]));
		grot[1] = -(2 * (q[2] * q[3] + q[0] * q[1]));
		grot[2] = -(q[0] * q[0] - q[1]*q[1] - q[2]*q[2] + q[3]*q[3]);
		CrossProduct((const float *) accels, (const float *) grot, accel_err);
		
		// Account for accel magnitude
		float accel_mag = sqrt(accels[0]*accels[0] + accels[1]*accels[1] + accels[2]*accels[2]);
		accel_err[0] /= accel_mag;
		accel_err[1] /= accel_mag;
		accel_err[2] /= accel_mag;
		
		// Accumulate integral of error.  Scale here so that units are (deg/s) but Ki has units of s
		gyro_correct_int[0] += accel_err[0] * accelKi;
		gyro_correct_int[1] += accel_err[1] * accelKi;
		
		//gyro_correct_int[2] += accel_err[2] * accelKi;
		
		// Correct rates based on error, integral component dealt with in updateSensors
		gyro[0] += accel_err[0] * accelKp / dT;
		gyro[1] += accel_err[1] * accelKp / dT;
		gyro[2] += accel_err[2] * accelKp / dT;
	}
	
	{ // scoping variables to save memory
		// Work out time derivative from INSAlgo writeup
		// Also accounts for the fact that gyros are in deg/s
		float qdot[4];
		qdot[0] = (-q[1] * gyro[0] - q[2] * gyro[1] - q[3] * gyro[2]) * dT * M_PI / 180 / 2;
		qdot[1] = (q[0] * gyro[0] - q[3] * gyro[1] + q[2] * gyro[2]) * dT * M_PI / 180 / 2;
		qdot[2] = (q[3] * gyro[0] + q[0] * gyro[1] - q[1] * gyro[2]) * dT * M_PI / 180 / 2;
		qdot[3] = (-q[2] * gyro[0] + q[1] * gyro[1] + q[0] * gyro[2]) * dT * M_PI / 180 / 2;
		
		// Take a time step
		q[0] = q[0] + qdot[0];
		q[1] = q[1] + qdot[1];
		q[2] = q[2] + qdot[2];
		q[3] = q[3] + qdot[3];
		
		if(q[0] < 0) {
			q[0] = -q[0];
			q[1] = -q[1];
			q[2] = -q[2];
			q[3] = -q[3];
		}
	}
	
	// Renomalize
	float qmag = sqrt(q[0]*q[0] + q[1]*q[1] + q[2]*q[2] + q[3]*q[3]);
	q[0] = q[0] / qmag;
	q[1] = q[1] / qmag;
	q[2] = q[2] / qmag;
	q[3] = q[3] / qmag;
	
	// If quaternion has become inappropriately short or is nan reinit.
	// THIS SHOULD NEVER ACTUALLY HAPPEN
	if((fabs(qmag) < 1e-3) || (qmag != qmag)) {
		q[0] = 1;
		q[1] = 0;
		q[2] = 0;
		q[3] = 0;
	}
	
	AttitudeActualData attitudeActual;
	AttitudeActualGet(&attitudeActual);
	
	quat_copy(q, &attitudeActual.q1);
	
	// Convert into eueler degrees (makes assumptions about RPY order)
	Quaternion2RPY(&attitudeActual.q1,&attitudeActual.Roll);
	
	AttitudeActualSet(&attitudeActual);
}

static void settingsUpdatedCb(UAVObjEvent * objEv) {
	AttitudeSettingsData attitudeSettings;
	AttitudeSettingsGet(&attitudeSettings);
	
	
	accelKp = attitudeSettings.AccelKp;
	accelKi = attitudeSettings.AccelKi;
	yawBiasRate = attitudeSettings.YawBiasRate;
	gyroGain = attitudeSettings.GyroGain;
	
	zero_during_arming = attitudeSettings.ZeroDuringArming == ATTITUDESETTINGS_ZERODURINGARMING_TRUE;
	bias_correct_gyro = attitudeSettings.BiasCorrectGyro == ATTITUDESETTINGS_BIASCORRECTGYRO_TRUE;
	
	accelbias[0] = attitudeSettings.AccelBias[ATTITUDESETTINGS_ACCELBIAS_X];
	accelbias[1] = attitudeSettings.AccelBias[ATTITUDESETTINGS_ACCELBIAS_Y];
	accelbias[2] = attitudeSettings.AccelBias[ATTITUDESETTINGS_ACCELBIAS_Z];
	
	gyro_correct_int[0] = attitudeSettings.GyroBias[ATTITUDESETTINGS_GYROBIAS_X] / 100.0f;
	gyro_correct_int[1] = attitudeSettings.GyroBias[ATTITUDESETTINGS_GYROBIAS_Y] / 100.0f;
	gyro_correct_int[2] = attitudeSettings.GyroBias[ATTITUDESETTINGS_GYROBIAS_Z] / 100.0f;
	
	// Indicates not to expend cycles on rotation
	if(attitudeSettings.BoardRotation[0] == 0 && attitudeSettings.BoardRotation[1] == 0 &&
	   attitudeSettings.BoardRotation[2] == 0) {
		rotate = 0;
		
		// Shouldn't be used but to be safe
		float rotationQuat[4] = {1,0,0,0};
		Quaternion2R(rotationQuat, R);
	} else {
		float rotationQuat[4];
		const float rpy[3] = {attitudeSettings.BoardRotation[ATTITUDESETTINGS_BOARDROTATION_ROLL],
			attitudeSettings.BoardRotation[ATTITUDESETTINGS_BOARDROTATION_PITCH],
			attitudeSettings.BoardRotation[ATTITUDESETTINGS_BOARDROTATION_YAW]};
		RPY2Quaternion(rpy, rotationQuat);
		Quaternion2R(rotationQuat, R);
		rotate = 1;
	}
	
	if (attitudeSettings.TrimFlight == ATTITUDESETTINGS_TRIMFLIGHT_START) {
		trim_accels[0] = 0;
		trim_accels[1] = 0;
		trim_accels[2] = 0;
		trim_samples = 0;
		trim_requested = true;
	} else if (attitudeSettings.TrimFlight == ATTITUDESETTINGS_TRIMFLIGHT_LOAD) {
		trim_requested = false;
		attitudeSettings.AccelBias[ATTITUDESETTINGS_ACCELBIAS_X] = trim_accels[0] / trim_samples;
		attitudeSettings.AccelBias[ATTITUDESETTINGS_ACCELBIAS_Y] = trim_accels[1] / trim_samples;
		// Z should average -grav
		attitudeSettings.AccelBias[ATTITUDESETTINGS_ACCELBIAS_Z] = trim_accels[2] / trim_samples + GRAV / ACCEL_SCALE;
		attitudeSettings.TrimFlight = ATTITUDESETTINGS_TRIMFLIGHT_NORMAL;
		AttitudeSettingsSet(&attitudeSettings);
	} else
		trim_requested = false;
}
/**
 * @}
 * @}
 */<|MERGE_RESOLUTION|>--- conflicted
+++ resolved
@@ -268,15 +268,9 @@
 		y += -accel_data.y;
 		z += -accel_data.z;
 	} while ( (i < 32) && (samples_remaining > 0) );
-<<<<<<< HEAD
 	attitudeRaw->temperature[ATTITUDERAW_TEMPERATURE_GYRO] = samples_remaining;
 	attitudeRaw->temperature[ATTITUDERAW_TEMPERATURE_ACCEL] = i;
 
-=======
-	attitudeRaw->gyrotemp[0] = samples_remaining;
-	attitudeRaw->gyrotemp[1] = i;
-	
->>>>>>> 64202ce0
 	float accel[3] = {(float) x / i, (float) y / i, (float) z / i};
 	
 	if(rotate) {

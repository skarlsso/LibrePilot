/**
 ******************************************************************************
 * @addtogroup OpenPilotModules OpenPilot Modules
 * @brief The OpenPilot Modules do the majority of the control in OpenPilot.  The 
 * @ref SystemModule "System Module" starts all the other modules that then take care
 * of all the telemetry and control algorithms and such.  This is done through the @ref PIOS 
 * "PIOS Hardware abstraction layer" which then contains hardware specific implementations
 * (currently only STM32 supported)
 *
 * @{ 
 * @addtogroup SystemModule System Module
 * @brief Initializes PIOS and other modules runs monitoring
 * After initializing all the modules (currently selected by Makefile but in
 * future controlled by configuration on SD card) runs basic monitoring and
 * alarms.
 * @{ 
 *
 * @file       systemmod.c
 * @author     The OpenPilot Team, http://www.openpilot.org Copyright (C) 2010.
 * @brief      System module
 *
 * @see        The GNU Public License (GPL) Version 3
 *
 *****************************************************************************/
/*
 * This program is free software; you can redistribute it and/or modify
 * it under the terms of the GNU General Public License as published by
 * the Free Software Foundation; either version 3 of the License, or
 * (at your option) any later version.
 *
 * This program is distributed in the hope that it will be useful, but
 * WITHOUT ANY WARRANTY; without even the implied warranty of MERCHANTABILITY
 * or FITNESS FOR A PARTICULAR PURPOSE. See the GNU General Public License
 * for more details.
 *
 * You should have received a copy of the GNU General Public License along
 * with this program; if not, write to the Free Software Foundation, Inc.,
 * 59 Temple Place, Suite 330, Boston, MA 02111-1307 USA
 */

#include <openpilot.h>

// private includes
#include "inc/systemmod.h"

// UAVOs
#include <objectpersistence.h>
#include <flightstatus.h>
#include <systemstats.h>
#include <systemsettings.h>
#include <i2cstats.h>
#include <taskinfo.h>
#include <watchdogstatus.h>
#include <taskmonitor.h>
#include <hwsettings.h>

// Flight Libraries
#include <sanitycheck.h>


//#define DEBUG_THIS_FILE

#if defined(PIOS_INCLUDE_DEBUG_CONSOLE) && defined(DEBUG_THIS_FILE)
#define DEBUG_MSG(format, ...) PIOS_COM_SendFormattedString(PIOS_COM_DEBUG, format, ## __VA_ARGS__)
#else
#define DEBUG_MSG(format, ...)
#endif

// Private constants
#define SYSTEM_UPDATE_PERIOD_MS 1000
#define LED_BLINK_RATE_HZ 5

#ifndef IDLE_COUNTS_PER_SEC_AT_NO_LOAD
#define IDLE_COUNTS_PER_SEC_AT_NO_LOAD 995998	// calibrated by running tests/test_cpuload.c
<<<<<<< HEAD
// must be updated if the FreeRTOS or compiler
// optimisation options are changed.
=======
						// must be updated if the FreeRTOS or compiler
						// optimisation options are changed.
>>>>>>> 8011a947
#endif

#if defined(PIOS_SYSTEM_STACK_SIZE)
#define STACK_SIZE_BYTES PIOS_SYSTEM_STACK_SIZE
#else
#define STACK_SIZE_BYTES 924
#endif

#define TASK_PRIORITY (tskIDLE_PRIORITY+1)

// Private types

// Private variables
static uint32_t idleCounter;
static uint32_t idleCounterClear;
static xTaskHandle systemTaskHandle;
static xQueueHandle objectPersistenceQueue;
static bool stackOverflow;
static bool mallocFailed;
static HwSettingsData bootHwSettings;

// Private functions
static void objectUpdatedCb(UAVObjEvent * ev);
static void hwSettingsUpdatedCb(UAVObjEvent * ev);
static void updateStats();
static void updateSystemAlarms();
static void systemTask(void *parameters);
#ifdef DIAG_I2C_WDG_STATS
static void updateI2Cstats();
static void updateWDGstats();
#endif
/**
 * Create the module task.
 * \returns 0 on success or -1 if initialization failed
 */
int32_t SystemModStart(void)
{
    // Initialize vars
    stackOverflow = false;
    mallocFailed = false;
    // Create system task
    xTaskCreate(systemTask, (signed char *) "System", STACK_SIZE_BYTES / 4, NULL, TASK_PRIORITY, &systemTaskHandle);
    // Register task
    TaskMonitorAdd(TASKINFO_RUNNING_SYSTEM, systemTaskHandle);

    return 0;
}

/**
 * Initialize the module, called on startup.
 * \returns 0 on success or -1 if initialization failed
 */
int32_t SystemModInitialize(void)
{

    // Must registers objects here for system thread because ObjectManager started in OpenPilotInit
    SystemSettingsInitialize();
    SystemStatsInitialize();
    FlightStatusInitialize();
    ObjectPersistenceInitialize();
#ifdef DIAG_TASKS
    TaskInfoInitialize();
#endif
#ifdef DIAG_I2C_WDG_STATS
    I2CStatsInitialize();
    WatchdogStatusInitialize();
#endif

    objectPersistenceQueue = xQueueCreate(1, sizeof(UAVObjEvent));
    if (objectPersistenceQueue == NULL)
        return -1;

    SystemModStart();

    return 0;
}

MODULE_INITCALL(SystemModInitialize, 0)
/**
 * System task, periodically executes every SYSTEM_UPDATE_PERIOD_MS
 */
static void systemTask(void *parameters)
{
    /* create all modules thread */
    MODULE_TASKCREATE_ALL;

    if (mallocFailed) {
        /* We failed to malloc during task creation,
         * system behaviour is undefined.  Reset and let
         * the BootFault code recover for us.
         */
        PIOS_SYS_Reset();
    }

#if defined(PIOS_INCLUDE_IAP)
    /* Record a successful boot */
    PIOS_IAP_WriteBootCount(0);
#endif

    // Initialize vars
    idleCounter = 0;
    idleCounterClear = 0;

    // Listen for SettingPersistance object updates, connect a callback function
    ObjectPersistenceConnectQueue(objectPersistenceQueue);

<<<<<<< HEAD
    // Whenever the configuration changes, make sure it is safe to fly
    HwSettingsConnectCallback(hwSettingsUpdatedCb);
=======
	// Load a copy of HwSetting active at boot time
	HwSettingsGet(&bootHwSettings);
	// Whenever the configuration changes, make sure it is safe to fly
	HwSettingsConnectCallback(hwSettingsUpdatedCb);
>>>>>>> 8011a947

    // Main system loop
    while (1) {
        // Update the system statistics
        updateStats();

        // Update the system alarms
        updateSystemAlarms();
#ifdef DIAG_I2C_WDG_STATS
        updateI2Cstats();
        updateWDGstats();
#endif

#ifdef DIAG_TASKS
        // Update the task status object
        TaskMonitorUpdateAll();
#endif

        // Flash the heartbeat LED
#if defined(PIOS_LED_HEARTBEAT)
        PIOS_LED_Toggle(PIOS_LED_HEARTBEAT);
        DEBUG_MSG("+ 0x%08x\r\n", 0xDEADBEEF);
#endif	/* PIOS_LED_HEARTBEAT */

        // Turn on the error LED if an alarm is set
#if defined (PIOS_LED_ALARM)
        if (AlarmsHasWarnings()) {
            PIOS_LED_On(PIOS_LED_ALARM);
        } else {
            PIOS_LED_Off(PIOS_LED_ALARM);
        }
#endif	/* PIOS_LED_ALARM */

        FlightStatusData flightStatus;
        FlightStatusGet(&flightStatus);

        UAVObjEvent ev;
        int delayTime = flightStatus.Armed == FLIGHTSTATUS_ARMED_ARMED ?
        SYSTEM_UPDATE_PERIOD_MS / portTICK_RATE_MS / (LED_BLINK_RATE_HZ * 2) :
        SYSTEM_UPDATE_PERIOD_MS / portTICK_RATE_MS;

        if(xQueueReceive(objectPersistenceQueue, &ev, delayTime) == pdTRUE) {
            // If object persistence is updated call the callback
            objectUpdatedCb(&ev);
        }
    }
}

/**
 * Function called in response to object updates
 */
static void objectUpdatedCb(UAVObjEvent * ev)
{
<<<<<<< HEAD
    ObjectPersistenceData objper;
    UAVObjHandle obj;

    // If the object updated was the ObjectPersistence execute requested action
    if (ev->obj == ObjectPersistenceHandle()) {
        // Get object data
        ObjectPersistenceGet(&objper);

        int retval = 1;
        FlightStatusData flightStatus;
        FlightStatusGet(&flightStatus);

        // When this is called because of this method don't do anything
        if (objper.Operation == OBJECTPERSISTENCE_OPERATION_ERROR || objper.Operation == OBJECTPERSISTENCE_OPERATION_COMPLETED) {
            return;
        }

        // Execute action if disarmed
        if (flightStatus.Armed != FLIGHTSTATUS_ARMED_DISARMED) {
            retval = -1;
        } else if (objper.Operation == OBJECTPERSISTENCE_OPERATION_LOAD) {
            if (objper.Selection == OBJECTPERSISTENCE_SELECTION_SINGLEOBJECT) {
                // Get selected object
                obj = UAVObjGetByID(objper.ObjectID);
                if (obj == 0) {
                    return;
                }
                // Load selected instance
                retval = UAVObjLoad(obj, objper.InstanceID);
            } else if (objper.Selection == OBJECTPERSISTENCE_SELECTION_ALLSETTINGS || objper.Selection == OBJECTPERSISTENCE_SELECTION_ALLOBJECTS) {
                retval = UAVObjLoadSettings();
            } else if (objper.Selection == OBJECTPERSISTENCE_SELECTION_ALLMETAOBJECTS || objper.Selection == OBJECTPERSISTENCE_SELECTION_ALLOBJECTS) {
                retval = UAVObjLoadMetaobjects();
            }
        } else if (objper.Operation == OBJECTPERSISTENCE_OPERATION_SAVE) {
            if (objper.Selection == OBJECTPERSISTENCE_SELECTION_SINGLEOBJECT) {
                // Get selected object
                obj = UAVObjGetByID(objper.ObjectID);
                if (obj == 0) {
                    return;
                }
                // Save selected instance
                retval = UAVObjSave(obj, objper.InstanceID);

                // Not sure why this is needed
                vTaskDelay(10);

                // Verify saving worked
                if (retval == 0)
                    retval = UAVObjLoad(obj, objper.InstanceID);
            } else if (objper.Selection == OBJECTPERSISTENCE_SELECTION_ALLSETTINGS || objper.Selection == OBJECTPERSISTENCE_SELECTION_ALLOBJECTS) {
                retval = UAVObjSaveSettings();
            } else if (objper.Selection == OBJECTPERSISTENCE_SELECTION_ALLMETAOBJECTS || objper.Selection == OBJECTPERSISTENCE_SELECTION_ALLOBJECTS) {
                retval = UAVObjSaveMetaobjects();
            }
        } else if (objper.Operation == OBJECTPERSISTENCE_OPERATION_DELETE) {
            if (objper.Selection == OBJECTPERSISTENCE_SELECTION_SINGLEOBJECT) {
                // Get selected object
                obj = UAVObjGetByID(objper.ObjectID);
                if (obj == 0) {
                    return;
                }
                // Delete selected instance
                retval = UAVObjDelete(obj, objper.InstanceID);
            } else if (objper.Selection == OBJECTPERSISTENCE_SELECTION_ALLSETTINGS || objper.Selection == OBJECTPERSISTENCE_SELECTION_ALLOBJECTS) {
                retval = UAVObjDeleteSettings();
            } else if (objper.Selection == OBJECTPERSISTENCE_SELECTION_ALLMETAOBJECTS || objper.Selection == OBJECTPERSISTENCE_SELECTION_ALLOBJECTS) {
                retval = UAVObjDeleteMetaobjects();
            }
        } else if (objper.Operation == OBJECTPERSISTENCE_OPERATION_FULLERASE) {
            retval = -1;
#if defined(PIOS_INCLUDE_FLASH_SECTOR_SETTINGS)
            retval = PIOS_FLASHFS_Format(0);
=======
	ObjectPersistenceData objper;
	UAVObjHandle obj;

	// If the object updated was the ObjectPersistence execute requested action
	if (ev->obj == ObjectPersistenceHandle()) {
		// Get object data
		ObjectPersistenceGet(&objper);

		int retval = 1;
		FlightStatusData flightStatus;
		FlightStatusGet(&flightStatus);

		// When this is called because of this method don't do anything
		if (objper.Operation == OBJECTPERSISTENCE_OPERATION_ERROR ||
			objper.Operation == OBJECTPERSISTENCE_OPERATION_COMPLETED) {
			return;
		}

		// Execute action if disarmed
		if(flightStatus.Armed != FLIGHTSTATUS_ARMED_DISARMED) {
			retval = -1;
		} else if (objper.Operation == OBJECTPERSISTENCE_OPERATION_LOAD) {
			if (objper.Selection == OBJECTPERSISTENCE_SELECTION_SINGLEOBJECT) {
				// Get selected object
				obj = UAVObjGetByID(objper.ObjectID);
				if (obj == 0) {
					return;
				}
				// Load selected instance
				retval = UAVObjLoad(obj, objper.InstanceID);
			} else if (objper.Selection == OBJECTPERSISTENCE_SELECTION_ALLSETTINGS
				   || objper.Selection == OBJECTPERSISTENCE_SELECTION_ALLOBJECTS) {
				retval = UAVObjLoadSettings();
			} else if (objper.Selection == OBJECTPERSISTENCE_SELECTION_ALLMETAOBJECTS
				   || objper.Selection == OBJECTPERSISTENCE_SELECTION_ALLOBJECTS) {
				retval = UAVObjLoadMetaobjects();
			}
		} else if (objper.Operation == OBJECTPERSISTENCE_OPERATION_SAVE) {
			if (objper.Selection == OBJECTPERSISTENCE_SELECTION_SINGLEOBJECT) {
				// Get selected object
				obj = UAVObjGetByID(objper.ObjectID);
				if (obj == 0) {
					return;
				}
				// Save selected instance
				retval = UAVObjSave(obj, objper.InstanceID);

				// Not sure why this is needed
				vTaskDelay(10);

				// Verify saving worked
				if (retval == 0)
					retval = UAVObjLoad(obj, objper.InstanceID);
			} else if (objper.Selection == OBJECTPERSISTENCE_SELECTION_ALLSETTINGS
				   || objper.Selection == OBJECTPERSISTENCE_SELECTION_ALLOBJECTS) {
				retval = UAVObjSaveSettings();
			} else if (objper.Selection == OBJECTPERSISTENCE_SELECTION_ALLMETAOBJECTS
				   || objper.Selection == OBJECTPERSISTENCE_SELECTION_ALLOBJECTS) {
				retval = UAVObjSaveMetaobjects();
			}
		} else if (objper.Operation == OBJECTPERSISTENCE_OPERATION_DELETE) {
			if (objper.Selection == OBJECTPERSISTENCE_SELECTION_SINGLEOBJECT) {
				// Get selected object
				obj = UAVObjGetByID(objper.ObjectID);
				if (obj == 0) {
					return;
				}
				// Delete selected instance
				retval = UAVObjDelete(obj, objper.InstanceID);
			} else if (objper.Selection == OBJECTPERSISTENCE_SELECTION_ALLSETTINGS
				   || objper.Selection == OBJECTPERSISTENCE_SELECTION_ALLOBJECTS) {
				retval = UAVObjDeleteSettings();
			} else if (objper.Selection == OBJECTPERSISTENCE_SELECTION_ALLMETAOBJECTS
				   || objper.Selection == OBJECTPERSISTENCE_SELECTION_ALLOBJECTS) {
				retval = UAVObjDeleteMetaobjects();
			}
		} else if (objper.Operation == OBJECTPERSISTENCE_OPERATION_FULLERASE) {
#if defined(PIOS_INCLUDE_FLASH_SECTOR_SETTINGS)
			retval = PIOS_FLASHFS_Format(0);
#else
			retval = -1;
>>>>>>> 8011a947
#endif
        }
        switch (retval) {
            case 0:
                objper.Operation = OBJECTPERSISTENCE_OPERATION_COMPLETED;
                ObjectPersistenceSet(&objper);
                break;
            case -1:
                objper.Operation = OBJECTPERSISTENCE_OPERATION_ERROR;
                ObjectPersistenceSet(&objper);
                break;
            default:
                break;
        }
    }
}

/**
 * Called whenever hardware settings changed
 */
static void hwSettingsUpdatedCb(UAVObjEvent * ev)
{
<<<<<<< HEAD
    AlarmsSet(SYSTEMALARMS_ALARM_BOOTFAULT, SYSTEMALARMS_ALARM_ERROR);
=======
    HwSettingsData currentHwSettings;
    HwSettingsGet(&currentHwSettings);
    // check whether the Hw Configuration has changed from the one used at boot time
    if (memcmp(&bootHwSettings, &currentHwSettings, sizeof(HwSettingsData)) != 0) {
        ExtendedAlarmsSet(SYSTEMALARMS_ALARM_BOOTFAULT, SYSTEMALARMS_ALARM_ERROR, SYSTEMALARMS_EXTENDEDALARMSTATUS_REBOOTREQUIRED, 0);
    }
>>>>>>> 8011a947
}

/**
 * Called periodically to update the I2C statistics 
 */
#ifdef DIAG_I2C_WDG_STATS
static void updateI2Cstats()
{
#if defined(PIOS_INCLUDE_I2C)
    I2CStatsData i2cStats;
    I2CStatsGet(&i2cStats);

    struct pios_i2c_fault_history history;
    PIOS_I2C_GetDiagnostics(&history, &i2cStats.event_errors);

    for(uint8_t i = 0; (i < I2C_LOG_DEPTH) && (i < I2CSTATS_EVENT_LOG_NUMELEM); i++) {
        i2cStats.evirq_log[i] = history.evirq[i];
        i2cStats.erirq_log[i] = history.erirq[i];
        i2cStats.event_log[i] = history.event[i];
        i2cStats.state_log[i] = history.state[i];
    }
    i2cStats.last_error_type = history.type;
    I2CStatsSet(&i2cStats);
#endif
}

static void updateWDGstats()
{
    WatchdogStatusData watchdogStatus;
    watchdogStatus.BootupFlags = PIOS_WDG_GetBootupFlags();
    watchdogStatus.ActiveFlags = PIOS_WDG_GetActiveFlags();
    WatchdogStatusSet(&watchdogStatus);
}
#endif

/**
 * Called periodically to update the system stats
 */
static uint16_t GetFreeIrqStackSize(void)
{
    uint32_t i = 0x200;

#if !defined(ARCH_POSIX) && !defined(ARCH_WIN32) && defined(CHECK_IRQ_STACK)
    extern uint32_t _irq_stack_top;
    extern uint32_t _irq_stack_end;
    uint32_t pattern = 0x0000A5A5;
    uint32_t *ptr = &_irq_stack_end;

#if 1 /* the ugly way accurate but takes more time, useful for debugging */
    uint32_t stack_size = (((uint32_t)&_irq_stack_top - (uint32_t)&_irq_stack_end) & ~3 ) / 4;

    for (i=0; i< stack_size; i++)
    {
        if (ptr[i] != pattern)
        {
            i=i*4;
            break;
        }
    }
#else /* faster way but not accurate */
    if (*(volatile uint32_t *)((uint32_t)ptr + IRQSTACK_LIMIT_CRITICAL) != pattern)
    {
        i = IRQSTACK_LIMIT_CRITICAL - 1;
    }
    else if (*(volatile uint32_t *)((uint32_t)ptr + IRQSTACK_LIMIT_WARNING) != pattern)
    {
        i = IRQSTACK_LIMIT_WARNING - 1;
    }
    else
    {
        i = IRQSTACK_LIMIT_WARNING;
    }
#endif
#endif
    return i;
}

/**
 * Called periodically to update the system stats
 */
static void updateStats()
{
    static portTickType lastTickCount = 0;
    SystemStatsData stats;

    // Get stats and update
    SystemStatsGet(&stats);
    stats.FlightTime = xTaskGetTickCount() * portTICK_RATE_MS;
#if defined(ARCH_POSIX) || defined(ARCH_WIN32)
    // POSIX port of FreeRTOS doesn't have xPortGetFreeHeapSize()
    stats.HeapRemaining = 10240;
#else
    stats.HeapRemaining = xPortGetFreeHeapSize();
#endif

    // Get Irq stack status
    stats.IRQStackRemaining = GetFreeIrqStackSize();

    // When idleCounterClear was not reset by the idle-task, it means the idle-task did not run
    if (idleCounterClear) {
        idleCounter = 0;
    }

    portTickType now = xTaskGetTickCount();
    if (now > lastTickCount) {
        uint32_t dT = (xTaskGetTickCount() - lastTickCount) * portTICK_RATE_MS;	// in ms
        stats.CPULoad = 100 - (uint8_t) roundf(100.0f * ((float) idleCounter / ((float) dT / 1000.0f)) / (float) IDLE_COUNTS_PER_SEC_AT_NO_LOAD);
    } //else: TickCount has wrapped, do not calc now
    lastTickCount = now;
    idleCounterClear = 1;

#if defined(PIOS_INCLUDE_ADC) && defined(PIOS_ADC_USE_TEMP_SENSOR)
#if defined(STM32F4XX)
    float temp_voltage = 3.3f * PIOS_ADC_PinGet(3) / ((1 << 12) - 1);
    const float STM32_TEMP_V25 = 0.76f; /* V */
    const float STM32_TEMP_AVG_SLOPE = 2.5f; /* mV/C */
    stats.CPUTemp = (temp_voltage-STM32_TEMP_V25) * 1000 / STM32_TEMP_AVG_SLOPE + 25;
#else
    float temp_voltage = 3.3f * PIOS_ADC_PinGet(0) / ((1 << 12) - 1);
    const float STM32_TEMP_V25 = 1.43f; /* V */
    const float STM32_TEMP_AVG_SLOPE = 4.3f; /* mV/C */
    stats.CPUTemp = (temp_voltage-STM32_TEMP_V25) * 1000 / STM32_TEMP_AVG_SLOPE + 25;
#endif
#endif
    SystemStatsSet(&stats);
}

/**
 * Update system alarms
 */
static void updateSystemAlarms()
{
    SystemStatsData stats;
    UAVObjStats objStats;
    EventStats evStats;
    SystemStatsGet(&stats);

    // Check heap, IRQ stack and malloc failures
    if (mallocFailed || (stats.HeapRemaining < HEAP_LIMIT_CRITICAL)
#if !defined(ARCH_POSIX) && !defined(ARCH_WIN32) && defined(CHECK_IRQ_STACK)
            || (stats.IRQStackRemaining < IRQSTACK_LIMIT_CRITICAL)
#endif
            ) {
        AlarmsSet(SYSTEMALARMS_ALARM_OUTOFMEMORY, SYSTEMALARMS_ALARM_CRITICAL);
    } else if ((stats.HeapRemaining < HEAP_LIMIT_WARNING)
#if !defined(ARCH_POSIX) && !defined(ARCH_WIN32) && defined(CHECK_IRQ_STACK)
    || (stats.IRQStackRemaining < IRQSTACK_LIMIT_WARNING)
#endif
    ) {
        AlarmsSet(SYSTEMALARMS_ALARM_OUTOFMEMORY, SYSTEMALARMS_ALARM_WARNING);
    } else {
        AlarmsClear(SYSTEMALARMS_ALARM_OUTOFMEMORY);
    }

    // Check CPU load
    if (stats.CPULoad > CPULOAD_LIMIT_CRITICAL) {
        AlarmsSet(SYSTEMALARMS_ALARM_CPUOVERLOAD, SYSTEMALARMS_ALARM_CRITICAL);
    } else if (stats.CPULoad > CPULOAD_LIMIT_WARNING) {
        AlarmsSet(SYSTEMALARMS_ALARM_CPUOVERLOAD, SYSTEMALARMS_ALARM_WARNING);
    } else {
        AlarmsClear(SYSTEMALARMS_ALARM_CPUOVERLOAD);
    }

    // Check for stack overflow
    if (stackOverflow) {
        AlarmsSet(SYSTEMALARMS_ALARM_STACKOVERFLOW, SYSTEMALARMS_ALARM_CRITICAL);
    } else {
        AlarmsClear(SYSTEMALARMS_ALARM_STACKOVERFLOW);
    }

    // Check for event errors
    UAVObjGetStats(&objStats);
    EventGetStats(&evStats);
    UAVObjClearStats();
    EventClearStats();
    if (objStats.eventCallbackErrors > 0 || objStats.eventQueueErrors > 0 || evStats.eventErrors > 0) {
        AlarmsSet(SYSTEMALARMS_ALARM_EVENTSYSTEM, SYSTEMALARMS_ALARM_WARNING);
    } else {
        AlarmsClear(SYSTEMALARMS_ALARM_EVENTSYSTEM);
    }

    if (objStats.lastCallbackErrorID || objStats.lastQueueErrorID || evStats.lastErrorID) {
        SystemStatsData sysStats;
        SystemStatsGet(&sysStats);
        sysStats.EventSystemWarningID = evStats.lastErrorID;
        sysStats.ObjectManagerCallbackID = objStats.lastCallbackErrorID;
        sysStats.ObjectManagerQueueID = objStats.lastQueueErrorID;
        SystemStatsSet(&sysStats);
    }

}

/**
 * Called by the RTOS when the CPU is idle, used to measure the CPU idle time.
 */
void vApplicationIdleHook(void)
{
    // Called when the scheduler has no tasks to run
    if (idleCounterClear == 0) {
        ++idleCounter;
    } else {
        idleCounter = 0;
        idleCounterClear = 0;
    }
}

/**
 * Called by the RTOS when a stack overflow is detected.
 */
#define DEBUG_STACK_OVERFLOW 0
void vApplicationStackOverflowHook(xTaskHandle * pxTask, signed portCHAR * pcTaskName)
{
    stackOverflow = true;
#if DEBUG_STACK_OVERFLOW
    static volatile bool wait_here = true;
    while(wait_here);
    wait_here = true;
#endif
}

/**
 * Called by the RTOS when a malloc call fails.
 */
#define DEBUG_MALLOC_FAILURES 0
void vApplicationMallocFailedHook(void)
{
    mallocFailed = true;
#if DEBUG_MALLOC_FAILURES
    static volatile bool wait_here = true;
    while(wait_here);
    wait_here = true;
#endif
}

/**
 * @}
 * @}
 */<|MERGE_RESOLUTION|>--- conflicted
+++ resolved
@@ -72,13 +72,8 @@
 
 #ifndef IDLE_COUNTS_PER_SEC_AT_NO_LOAD
 #define IDLE_COUNTS_PER_SEC_AT_NO_LOAD 995998	// calibrated by running tests/test_cpuload.c
-<<<<<<< HEAD
 // must be updated if the FreeRTOS or compiler
 // optimisation options are changed.
-=======
-						// must be updated if the FreeRTOS or compiler
-						// optimisation options are changed.
->>>>>>> 8011a947
 #endif
 
 #if defined(PIOS_SYSTEM_STACK_SIZE)
@@ -185,15 +180,10 @@
     // Listen for SettingPersistance object updates, connect a callback function
     ObjectPersistenceConnectQueue(objectPersistenceQueue);
 
-<<<<<<< HEAD
+	// Load a copy of HwSetting active at boot time
+	HwSettingsGet(&bootHwSettings);
     // Whenever the configuration changes, make sure it is safe to fly
     HwSettingsConnectCallback(hwSettingsUpdatedCb);
-=======
-	// Load a copy of HwSetting active at boot time
-	HwSettingsGet(&bootHwSettings);
-	// Whenever the configuration changes, make sure it is safe to fly
-	HwSettingsConnectCallback(hwSettingsUpdatedCb);
->>>>>>> 8011a947
 
     // Main system loop
     while (1) {
@@ -247,7 +237,6 @@
  */
 static void objectUpdatedCb(UAVObjEvent * ev)
 {
-<<<<<<< HEAD
     ObjectPersistenceData objper;
     UAVObjHandle obj;
 
@@ -318,92 +307,10 @@
                 retval = UAVObjDeleteMetaobjects();
             }
         } else if (objper.Operation == OBJECTPERSISTENCE_OPERATION_FULLERASE) {
-            retval = -1;
 #if defined(PIOS_INCLUDE_FLASH_SECTOR_SETTINGS)
             retval = PIOS_FLASHFS_Format(0);
-=======
-	ObjectPersistenceData objper;
-	UAVObjHandle obj;
-
-	// If the object updated was the ObjectPersistence execute requested action
-	if (ev->obj == ObjectPersistenceHandle()) {
-		// Get object data
-		ObjectPersistenceGet(&objper);
-
-		int retval = 1;
-		FlightStatusData flightStatus;
-		FlightStatusGet(&flightStatus);
-
-		// When this is called because of this method don't do anything
-		if (objper.Operation == OBJECTPERSISTENCE_OPERATION_ERROR ||
-			objper.Operation == OBJECTPERSISTENCE_OPERATION_COMPLETED) {
-			return;
-		}
-
-		// Execute action if disarmed
-		if(flightStatus.Armed != FLIGHTSTATUS_ARMED_DISARMED) {
-			retval = -1;
-		} else if (objper.Operation == OBJECTPERSISTENCE_OPERATION_LOAD) {
-			if (objper.Selection == OBJECTPERSISTENCE_SELECTION_SINGLEOBJECT) {
-				// Get selected object
-				obj = UAVObjGetByID(objper.ObjectID);
-				if (obj == 0) {
-					return;
-				}
-				// Load selected instance
-				retval = UAVObjLoad(obj, objper.InstanceID);
-			} else if (objper.Selection == OBJECTPERSISTENCE_SELECTION_ALLSETTINGS
-				   || objper.Selection == OBJECTPERSISTENCE_SELECTION_ALLOBJECTS) {
-				retval = UAVObjLoadSettings();
-			} else if (objper.Selection == OBJECTPERSISTENCE_SELECTION_ALLMETAOBJECTS
-				   || objper.Selection == OBJECTPERSISTENCE_SELECTION_ALLOBJECTS) {
-				retval = UAVObjLoadMetaobjects();
-			}
-		} else if (objper.Operation == OBJECTPERSISTENCE_OPERATION_SAVE) {
-			if (objper.Selection == OBJECTPERSISTENCE_SELECTION_SINGLEOBJECT) {
-				// Get selected object
-				obj = UAVObjGetByID(objper.ObjectID);
-				if (obj == 0) {
-					return;
-				}
-				// Save selected instance
-				retval = UAVObjSave(obj, objper.InstanceID);
-
-				// Not sure why this is needed
-				vTaskDelay(10);
-
-				// Verify saving worked
-				if (retval == 0)
-					retval = UAVObjLoad(obj, objper.InstanceID);
-			} else if (objper.Selection == OBJECTPERSISTENCE_SELECTION_ALLSETTINGS
-				   || objper.Selection == OBJECTPERSISTENCE_SELECTION_ALLOBJECTS) {
-				retval = UAVObjSaveSettings();
-			} else if (objper.Selection == OBJECTPERSISTENCE_SELECTION_ALLMETAOBJECTS
-				   || objper.Selection == OBJECTPERSISTENCE_SELECTION_ALLOBJECTS) {
-				retval = UAVObjSaveMetaobjects();
-			}
-		} else if (objper.Operation == OBJECTPERSISTENCE_OPERATION_DELETE) {
-			if (objper.Selection == OBJECTPERSISTENCE_SELECTION_SINGLEOBJECT) {
-				// Get selected object
-				obj = UAVObjGetByID(objper.ObjectID);
-				if (obj == 0) {
-					return;
-				}
-				// Delete selected instance
-				retval = UAVObjDelete(obj, objper.InstanceID);
-			} else if (objper.Selection == OBJECTPERSISTENCE_SELECTION_ALLSETTINGS
-				   || objper.Selection == OBJECTPERSISTENCE_SELECTION_ALLOBJECTS) {
-				retval = UAVObjDeleteSettings();
-			} else if (objper.Selection == OBJECTPERSISTENCE_SELECTION_ALLMETAOBJECTS
-				   || objper.Selection == OBJECTPERSISTENCE_SELECTION_ALLOBJECTS) {
-				retval = UAVObjDeleteMetaobjects();
-			}
-		} else if (objper.Operation == OBJECTPERSISTENCE_OPERATION_FULLERASE) {
-#if defined(PIOS_INCLUDE_FLASH_SECTOR_SETTINGS)
-			retval = PIOS_FLASHFS_Format(0);
 #else
 			retval = -1;
->>>>>>> 8011a947
 #endif
         }
         switch (retval) {
@@ -426,16 +333,12 @@
  */
 static void hwSettingsUpdatedCb(UAVObjEvent * ev)
 {
-<<<<<<< HEAD
-    AlarmsSet(SYSTEMALARMS_ALARM_BOOTFAULT, SYSTEMALARMS_ALARM_ERROR);
-=======
     HwSettingsData currentHwSettings;
     HwSettingsGet(&currentHwSettings);
     // check whether the Hw Configuration has changed from the one used at boot time
     if (memcmp(&bootHwSettings, &currentHwSettings, sizeof(HwSettingsData)) != 0) {
         ExtendedAlarmsSet(SYSTEMALARMS_ALARM_BOOTFAULT, SYSTEMALARMS_ALARM_ERROR, SYSTEMALARMS_EXTENDEDALARMSTATUS_REBOOTREQUIRED, 0);
     }
->>>>>>> 8011a947
 }
 
 /**

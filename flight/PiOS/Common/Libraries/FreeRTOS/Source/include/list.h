<<<<<<< HEAD
/*
    FreeRTOS V7.2.0 - Copyright (C) 2012 Real Time Engineers Ltd.


    ***************************************************************************
     *                                                                       *
     *    FreeRTOS tutorial books are available in pdf and paperback.        *
     *    Complete, revised, and edited pdf reference manuals are also       *
     *    available.                                                         *
     *                                                                       *
     *    Purchasing FreeRTOS documentation will not only help you, by       *
     *    ensuring you get running as quickly as possible and with an        *
     *    in-depth knowledge of how to use FreeRTOS, it will also help       *
     *    the FreeRTOS project to continue with its mission of providing     *
     *    professional grade, cross platform, de facto standard solutions    *
     *    for microcontrollers - completely free of charge!                  *
     *                                                                       *
     *    >>> See http://www.FreeRTOS.org/Documentation for details. <<<     *
     *                                                                       *
     *    Thank you for using FreeRTOS, and thank you for your support!      *
     *                                                                       *
    ***************************************************************************


    This file is part of the FreeRTOS distribution.

    FreeRTOS is free software; you can redistribute it and/or modify it under
    the terms of the GNU General Public License (version 2) as published by the
    Free Software Foundation AND MODIFIED BY the FreeRTOS exception.
    >>>NOTE<<< The modification to the GPL is included to allow you to
    distribute a combined work that includes FreeRTOS without being obliged to
    provide the source code for proprietary components outside of the FreeRTOS
    kernel.  FreeRTOS is distributed in the hope that it will be useful, but
    WITHOUT ANY WARRANTY; without even the implied warranty of MERCHANTABILITY
    or FITNESS FOR A PARTICULAR PURPOSE.  See the GNU General Public License for
    more details. You should have received a copy of the GNU General Public
    License and the FreeRTOS license exception along with FreeRTOS; if not it
    can be viewed here: http://www.freertos.org/a00114.html and also obtained
    by writing to Richard Barry, contact details for whom are available on the
    FreeRTOS WEB site.

    1 tab == 4 spaces!
    
    ***************************************************************************
     *                                                                       *
     *    Having a problem?  Start by reading the FAQ "My application does   *
     *    not run, what could be wrong?                                      *
     *                                                                       *
     *    http://www.FreeRTOS.org/FAQHelp.html                               *
     *                                                                       *
    ***************************************************************************

    
    http://www.FreeRTOS.org - Documentation, training, latest information, 
    license and contact details.
    
    http://www.FreeRTOS.org/plus - A selection of FreeRTOS ecosystem products,
    including FreeRTOS+Trace - an indispensable productivity tool.

    Real Time Engineers ltd license FreeRTOS to High Integrity Systems, who sell 
    the code with commercial support, indemnification, and middleware, under 
    the OpenRTOS brand: http://www.OpenRTOS.com.  High Integrity Systems also
    provide a safety engineered and independently SIL3 certified version under 
    the SafeRTOS brand: http://www.SafeRTOS.com.
*/

/*
 * This is the list implementation used by the scheduler.  While it is tailored
 * heavily for the schedulers needs, it is also available for use by
 * application code.
 *
 * xLists can only store pointers to xListItems.  Each xListItem contains a
 * numeric value (xItemValue).  Most of the time the lists are sorted in
 * descending item value order.
 *
 * Lists are created already containing one list item.  The value of this
 * item is the maximum possible that can be stored, it is therefore always at
 * the end of the list and acts as a marker.  The list member pxHead always
 * points to this marker - even though it is at the tail of the list.  This
 * is because the tail contains a wrap back pointer to the true head of
 * the list.
 *
 * In addition to it's value, each list item contains a pointer to the next
 * item in the list (pxNext), a pointer to the list it is in (pxContainer)
 * and a pointer to back to the object that contains it.  These later two
 * pointers are included for efficiency of list manipulation.  There is
 * effectively a two way link between the object containing the list item and
 * the list item itself.
 *
 *
 * \page ListIntroduction List Implementation
 * \ingroup FreeRTOSIntro
 */


#ifndef LIST_H
#define LIST_H

#ifdef __cplusplus
extern "C" {
#endif
/*
 * Definition of the only type of object that a list can contain.
 */
struct xLIST_ITEM
{
	portTickType xItemValue;				/*< The value being listed.  In most cases this is used to sort the list in descending order. */
	volatile struct xLIST_ITEM * pxNext;	/*< Pointer to the next xListItem in the list. */
	volatile struct xLIST_ITEM * pxPrevious;/*< Pointer to the previous xListItem in the list. */
	void * pvOwner;							/*< Pointer to the object (normally a TCB) that contains the list item.  There is therefore a two way link between the object containing the list item and the list item itself. */
	void * pvContainer;						/*< Pointer to the list in which this list item is placed (if any). */
};
typedef struct xLIST_ITEM xListItem;		/* For some reason lint wants this as two separate definitions. */

struct xMINI_LIST_ITEM
{
	portTickType xItemValue;
	volatile struct xLIST_ITEM *pxNext;
	volatile struct xLIST_ITEM *pxPrevious;
};
typedef struct xMINI_LIST_ITEM xMiniListItem;

/*
 * Definition of the type of queue used by the scheduler.
 */
typedef struct xLIST
{
	volatile unsigned portBASE_TYPE uxNumberOfItems;
	volatile xListItem * pxIndex;			/*< Used to walk through the list.  Points to the last item returned by a call to pvListGetOwnerOfNextEntry (). */
	volatile xMiniListItem xListEnd;		/*< List item that contains the maximum possible item value meaning it is always at the end of the list and is therefore used as a marker. */
} xList;

/*
 * Access macro to set the owner of a list item.  The owner of a list item
 * is the object (usually a TCB) that contains the list item.
 *
 * \page listSET_LIST_ITEM_OWNER listSET_LIST_ITEM_OWNER
 * \ingroup LinkedList
 */
#define listSET_LIST_ITEM_OWNER( pxListItem, pxOwner )		( pxListItem )->pvOwner = ( void * ) ( pxOwner )

/*
 * Access macro to get the owner of a list item.  The owner of a list item
 * is the object (usually a TCB) that contains the list item.
 *
 * \page listSET_LIST_ITEM_OWNER listSET_LIST_ITEM_OWNER
 * \ingroup LinkedList
 */
#define listGET_LIST_ITEM_OWNER( pxListItem )		( pxListItem )->pvOwner

/*
 * Access macro to set the value of the list item.  In most cases the value is
 * used to sort the list in descending order.
 *
 * \page listSET_LIST_ITEM_VALUE listSET_LIST_ITEM_VALUE
 * \ingroup LinkedList
 */
#define listSET_LIST_ITEM_VALUE( pxListItem, xValue )		( pxListItem )->xItemValue = ( xValue )

/*
 * Access macro to retrieve the value of the list item.  The value can
 * represent anything - for example a the priority of a task, or the time at
 * which a task should be unblocked.
 *
 * \page listGET_LIST_ITEM_VALUE listGET_LIST_ITEM_VALUE
 * \ingroup LinkedList
 */
#define listGET_LIST_ITEM_VALUE( pxListItem )				( ( pxListItem )->xItemValue )

/*
 * Access macro the retrieve the value of the list item at the head of a given
 * list.
 *
 * \page listGET_LIST_ITEM_VALUE listGET_LIST_ITEM_VALUE
 * \ingroup LinkedList
 */
#define listGET_ITEM_VALUE_OF_HEAD_ENTRY( pxList )			( (&( ( pxList )->xListEnd ))->pxNext->xItemValue )

/*
 * Access macro to determine if a list contains any items.  The macro will
 * only have the value true if the list is empty.
 *
 * \page listLIST_IS_EMPTY listLIST_IS_EMPTY
 * \ingroup LinkedList
 */
#define listLIST_IS_EMPTY( pxList )				( ( pxList )->uxNumberOfItems == ( unsigned portBASE_TYPE ) 0 )

/*
 * Access macro to return the number of items in the list.
 */
#define listCURRENT_LIST_LENGTH( pxList )		( ( pxList )->uxNumberOfItems )

/*
 * Access function to obtain the owner of the next entry in a list.
 *
 * The list member pxIndex is used to walk through a list.  Calling
 * listGET_OWNER_OF_NEXT_ENTRY increments pxIndex to the next item in the list
 * and returns that entries pxOwner parameter.  Using multiple calls to this
 * function it is therefore possible to move through every item contained in
 * a list.
 *
 * The pxOwner parameter of a list item is a pointer to the object that owns
 * the list item.  In the scheduler this is normally a task control block.
 * The pxOwner parameter effectively creates a two way link between the list
 * item and its owner.
 *
 * @param pxList The list from which the next item owner is to be returned.
 *
 * \page listGET_OWNER_OF_NEXT_ENTRY listGET_OWNER_OF_NEXT_ENTRY
 * \ingroup LinkedList
 */
#define listGET_OWNER_OF_NEXT_ENTRY( pxTCB, pxList )									\
{																						\
xList * const pxConstList = ( pxList );													\
	/* Increment the index to the next item and return the item, ensuring */			\
	/* we don't return the marker used at the end of the list.  */						\
	( pxConstList )->pxIndex = ( pxConstList )->pxIndex->pxNext;						\
	if( ( pxConstList )->pxIndex == ( xListItem * ) &( ( pxConstList )->xListEnd ) )	\
	{																					\
		( pxConstList )->pxIndex = ( pxConstList )->pxIndex->pxNext;					\
	}																					\
	( pxTCB ) = ( pxConstList )->pxIndex->pvOwner;										\
}


/*
 * Access function to obtain the owner of the first entry in a list.  Lists
 * are normally sorted in ascending item value order.
 *
 * This function returns the pxOwner member of the first item in the list.
 * The pxOwner parameter of a list item is a pointer to the object that owns
 * the list item.  In the scheduler this is normally a task control block.
 * The pxOwner parameter effectively creates a two way link between the list
 * item and its owner.
 *
 * @param pxList The list from which the owner of the head item is to be
 * returned.
 *
 * \page listGET_OWNER_OF_HEAD_ENTRY listGET_OWNER_OF_HEAD_ENTRY
 * \ingroup LinkedList
 */
#define listGET_OWNER_OF_HEAD_ENTRY( pxList )  ( (&( ( pxList )->xListEnd ))->pxNext->pvOwner )

/*
 * Check to see if a list item is within a list.  The list item maintains a
 * "container" pointer that points to the list it is in.  All this macro does
 * is check to see if the container and the list match.
 *
 * @param pxList The list we want to know if the list item is within.
 * @param pxListItem The list item we want to know if is in the list.
 * @return pdTRUE is the list item is in the list, otherwise pdFALSE.
 * pointer against
 */
#define listIS_CONTAINED_WITHIN( pxList, pxListItem ) ( ( pxListItem )->pvContainer == ( void * ) ( pxList ) )

/*
 * This provides a crude means of knowing if a list has been initialised, as
 * pxList->xListEnd.xItemValue is set to portMAX_DELAY by the vListInitialise()
 * function.
 */
#define listLIST_IS_INITIALISED( pxList ) ( ( pxList )->xListEnd.xItemValue == portMAX_DELAY )

/*
 * Must be called before a list is used!  This initialises all the members
 * of the list structure and inserts the xListEnd item into the list as a
 * marker to the back of the list.
 *
 * @param pxList Pointer to the list being initialised.
 *
 * \page vListInitialise vListInitialise
 * \ingroup LinkedList
 */
void vListInitialise( xList *pxList );

/*
 * Must be called before a list item is used.  This sets the list container to
 * null so the item does not think that it is already contained in a list.
 *
 * @param pxItem Pointer to the list item being initialised.
 *
 * \page vListInitialiseItem vListInitialiseItem
 * \ingroup LinkedList
 */
void vListInitialiseItem( xListItem *pxItem );

/*
 * Insert a list item into a list.  The item will be inserted into the list in
 * a position determined by its item value (descending item value order).
 *
 * @param pxList The list into which the item is to be inserted.
 *
 * @param pxNewListItem The item to that is to be placed in the list.
 *
 * \page vListInsert vListInsert
 * \ingroup LinkedList
 */
void vListInsert( xList *pxList, xListItem *pxNewListItem );

/*
 * Insert a list item into a list.  The item will be inserted in a position
 * such that it will be the last item within the list returned by multiple
 * calls to listGET_OWNER_OF_NEXT_ENTRY.
 *
 * The list member pvIndex is used to walk through a list.  Calling
 * listGET_OWNER_OF_NEXT_ENTRY increments pvIndex to the next item in the list.
 * Placing an item in a list using vListInsertEnd effectively places the item
 * in the list position pointed to by pvIndex.  This means that every other
 * item within the list will be returned by listGET_OWNER_OF_NEXT_ENTRY before
 * the pvIndex parameter again points to the item being inserted.
 *
 * @param pxList The list into which the item is to be inserted.
 *
 * @param pxNewListItem The list item to be inserted into the list.
 *
 * \page vListInsertEnd vListInsertEnd
 * \ingroup LinkedList
 */
void vListInsertEnd( xList *pxList, xListItem *pxNewListItem );

/*
 * Remove an item from a list.  The list item has a pointer to the list that
 * it is in, so only the list item need be passed into the function.
 *
 * @param vListRemove The item to be removed.  The item will remove itself from
 * the list pointed to by it's pxContainer parameter.
 *
 * \page vListRemove vListRemove
 * \ingroup LinkedList
 */
void vListRemove( xListItem *pxItemToRemove );

#ifdef __cplusplus
}
#endif

#endif
=======
/*
    FreeRTOS V7.4.0 - Copyright (C) 2013 Real Time Engineers Ltd.

    FEATURES AND PORTS ARE ADDED TO FREERTOS ALL THE TIME.  PLEASE VISIT
    http://www.FreeRTOS.org TO ENSURE YOU ARE USING THE LATEST VERSION.

    ***************************************************************************
     *                                                                       *
     *    FreeRTOS tutorial books are available in pdf and paperback.        *
     *    Complete, revised, and edited pdf reference manuals are also       *
     *    available.                                                         *
     *                                                                       *
     *    Purchasing FreeRTOS documentation will not only help you, by       *
     *    ensuring you get running as quickly as possible and with an        *
     *    in-depth knowledge of how to use FreeRTOS, it will also help       *
     *    the FreeRTOS project to continue with its mission of providing     *
     *    professional grade, cross platform, de facto standard solutions    *
     *    for microcontrollers - completely free of charge!                  *
     *                                                                       *
     *    >>> See http://www.FreeRTOS.org/Documentation for details. <<<     *
     *                                                                       *
     *    Thank you for using FreeRTOS, and thank you for your support!      *
     *                                                                       *
    ***************************************************************************


    This file is part of the FreeRTOS distribution.

    FreeRTOS is free software; you can redistribute it and/or modify it under
    the terms of the GNU General Public License (version 2) as published by the
    Free Software Foundation AND MODIFIED BY the FreeRTOS exception.

    >>>>>>NOTE<<<<<< The modification to the GPL is included to allow you to
    distribute a combined work that includes FreeRTOS without being obliged to
    provide the source code for proprietary components outside of the FreeRTOS
    kernel.

    FreeRTOS is distributed in the hope that it will be useful, but WITHOUT ANY
    WARRANTY; without even the implied warranty of MERCHANTABILITY or FITNESS
    FOR A PARTICULAR PURPOSE.  See the GNU General Public License for more
    details. You should have received a copy of the GNU General Public License
    and the FreeRTOS license exception along with FreeRTOS; if not itcan be
    viewed here: http://www.freertos.org/a00114.html and also obtained by
    writing to Real Time Engineers Ltd., contact details for whom are available
    on the FreeRTOS WEB site.

    1 tab == 4 spaces!

    ***************************************************************************
     *                                                                       *
     *    Having a problem?  Start by reading the FAQ "My application does   *
     *    not run, what could be wrong?"                                     *
     *                                                                       *
     *    http://www.FreeRTOS.org/FAQHelp.html                               *
     *                                                                       *
    ***************************************************************************


    http://www.FreeRTOS.org - Documentation, books, training, latest versions, 
    license and Real Time Engineers Ltd. contact details.

    http://www.FreeRTOS.org/plus - A selection of FreeRTOS ecosystem products,
    including FreeRTOS+Trace - an indispensable productivity tool, and our new
    fully thread aware and reentrant UDP/IP stack.

    http://www.OpenRTOS.com - Real Time Engineers ltd license FreeRTOS to High 
    Integrity Systems, who sell the code with commercial support, 
    indemnification and middleware, under the OpenRTOS brand.
    
    http://www.SafeRTOS.com - High Integrity Systems also provide a safety 
    engineered and independently SIL3 certified version for use in safety and 
    mission critical applications that require provable dependability.
*/

/*
 * This is the list implementation used by the scheduler.  While it is tailored
 * heavily for the schedulers needs, it is also available for use by
 * application code.
 *
 * xLists can only store pointers to xListItems.  Each xListItem contains a
 * numeric value (xItemValue).  Most of the time the lists are sorted in
 * descending item value order.
 *
 * Lists are created already containing one list item.  The value of this
 * item is the maximum possible that can be stored, it is therefore always at
 * the end of the list and acts as a marker.  The list member pxHead always
 * points to this marker - even though it is at the tail of the list.  This
 * is because the tail contains a wrap back pointer to the true head of
 * the list.
 *
 * In addition to it's value, each list item contains a pointer to the next
 * item in the list (pxNext), a pointer to the list it is in (pxContainer)
 * and a pointer to back to the object that contains it.  These later two
 * pointers are included for efficiency of list manipulation.  There is
 * effectively a two way link between the object containing the list item and
 * the list item itself.
 *
 *
 * \page ListIntroduction List Implementation
 * \ingroup FreeRTOSIntro
 */


#ifndef LIST_H
#define LIST_H

#ifdef __cplusplus
extern "C" {
#endif
/*
 * Definition of the only type of object that a list can contain.
 */
struct xLIST_ITEM
{
	portTickType xItemValue;				/*< The value being listed.  In most cases this is used to sort the list in descending order. */
	volatile struct xLIST_ITEM * pxNext;	/*< Pointer to the next xListItem in the list. */
	volatile struct xLIST_ITEM * pxPrevious;/*< Pointer to the previous xListItem in the list. */
	void * pvOwner;							/*< Pointer to the object (normally a TCB) that contains the list item.  There is therefore a two way link between the object containing the list item and the list item itself. */
	void * pvContainer;						/*< Pointer to the list in which this list item is placed (if any). */
};
typedef struct xLIST_ITEM xListItem;		/* For some reason lint wants this as two separate definitions. */

struct xMINI_LIST_ITEM
{
	portTickType xItemValue;
	volatile struct xLIST_ITEM *pxNext;
	volatile struct xLIST_ITEM *pxPrevious;
};
typedef struct xMINI_LIST_ITEM xMiniListItem;

/*
 * Definition of the type of queue used by the scheduler.
 */
typedef struct xLIST
{
	volatile unsigned portBASE_TYPE uxNumberOfItems;
	volatile xListItem * pxIndex;			/*< Used to walk through the list.  Points to the last item returned by a call to pvListGetOwnerOfNextEntry (). */
	volatile xMiniListItem xListEnd;		/*< List item that contains the maximum possible item value meaning it is always at the end of the list and is therefore used as a marker. */
} xList;

/*
 * Access macro to set the owner of a list item.  The owner of a list item
 * is the object (usually a TCB) that contains the list item.
 *
 * \page listSET_LIST_ITEM_OWNER listSET_LIST_ITEM_OWNER
 * \ingroup LinkedList
 */
#define listSET_LIST_ITEM_OWNER( pxListItem, pxOwner )		( pxListItem )->pvOwner = ( void * ) ( pxOwner )

/*
 * Access macro to get the owner of a list item.  The owner of a list item
 * is the object (usually a TCB) that contains the list item.
 *
 * \page listSET_LIST_ITEM_OWNER listSET_LIST_ITEM_OWNER
 * \ingroup LinkedList
 */
#define listGET_LIST_ITEM_OWNER( pxListItem )		( pxListItem )->pvOwner

/*
 * Access macro to set the value of the list item.  In most cases the value is
 * used to sort the list in descending order.
 *
 * \page listSET_LIST_ITEM_VALUE listSET_LIST_ITEM_VALUE
 * \ingroup LinkedList
 */
#define listSET_LIST_ITEM_VALUE( pxListItem, xValue )		( pxListItem )->xItemValue = ( xValue )

/*
 * Access macro to retrieve the value of the list item.  The value can
 * represent anything - for example a the priority of a task, or the time at
 * which a task should be unblocked.
 *
 * \page listGET_LIST_ITEM_VALUE listGET_LIST_ITEM_VALUE
 * \ingroup LinkedList
 */
#define listGET_LIST_ITEM_VALUE( pxListItem )				( ( pxListItem )->xItemValue )

/*
 * Access macro the retrieve the value of the list item at the head of a given
 * list.
 *
 * \page listGET_LIST_ITEM_VALUE listGET_LIST_ITEM_VALUE
 * \ingroup LinkedList
 */
#define listGET_ITEM_VALUE_OF_HEAD_ENTRY( pxList )			( (&( ( pxList )->xListEnd ))->pxNext->xItemValue )

/*
 * Access macro to determine if a list contains any items.  The macro will
 * only have the value true if the list is empty.
 *
 * \page listLIST_IS_EMPTY listLIST_IS_EMPTY
 * \ingroup LinkedList
 */
#define listLIST_IS_EMPTY( pxList )				( ( pxList )->uxNumberOfItems == ( unsigned portBASE_TYPE ) 0 )

/*
 * Access macro to return the number of items in the list.
 */
#define listCURRENT_LIST_LENGTH( pxList )		( ( pxList )->uxNumberOfItems )

/*
 * Access function to obtain the owner of the next entry in a list.
 *
 * The list member pxIndex is used to walk through a list.  Calling
 * listGET_OWNER_OF_NEXT_ENTRY increments pxIndex to the next item in the list
 * and returns that entries pxOwner parameter.  Using multiple calls to this
 * function it is therefore possible to move through every item contained in
 * a list.
 *
 * The pxOwner parameter of a list item is a pointer to the object that owns
 * the list item.  In the scheduler this is normally a task control block.
 * The pxOwner parameter effectively creates a two way link between the list
 * item and its owner.
 *
 * @param pxList The list from which the next item owner is to be returned.
 *
 * \page listGET_OWNER_OF_NEXT_ENTRY listGET_OWNER_OF_NEXT_ENTRY
 * \ingroup LinkedList
 */
#define listGET_OWNER_OF_NEXT_ENTRY( pxTCB, pxList )									\
{																						\
xList * const pxConstList = ( pxList );													\
	/* Increment the index to the next item and return the item, ensuring */			\
	/* we don't return the marker used at the end of the list.  */						\
	( pxConstList )->pxIndex = ( pxConstList )->pxIndex->pxNext;						\
	if( ( pxConstList )->pxIndex == ( xListItem * ) &( ( pxConstList )->xListEnd ) )	\
	{																					\
		( pxConstList )->pxIndex = ( pxConstList )->pxIndex->pxNext;					\
	}																					\
	( pxTCB ) = ( pxConstList )->pxIndex->pvOwner;										\
}


/*
 * Access function to obtain the owner of the first entry in a list.  Lists
 * are normally sorted in ascending item value order.
 *
 * This function returns the pxOwner member of the first item in the list.
 * The pxOwner parameter of a list item is a pointer to the object that owns
 * the list item.  In the scheduler this is normally a task control block.
 * The pxOwner parameter effectively creates a two way link between the list
 * item and its owner.
 *
 * @param pxList The list from which the owner of the head item is to be
 * returned.
 *
 * \page listGET_OWNER_OF_HEAD_ENTRY listGET_OWNER_OF_HEAD_ENTRY
 * \ingroup LinkedList
 */
#define listGET_OWNER_OF_HEAD_ENTRY( pxList )  ( (&( ( pxList )->xListEnd ))->pxNext->pvOwner )

/*
 * Check to see if a list item is within a list.  The list item maintains a
 * "container" pointer that points to the list it is in.  All this macro does
 * is check to see if the container and the list match.
 *
 * @param pxList The list we want to know if the list item is within.
 * @param pxListItem The list item we want to know if is in the list.
 * @return pdTRUE is the list item is in the list, otherwise pdFALSE.
 * pointer against
 */
#define listIS_CONTAINED_WITHIN( pxList, pxListItem ) ( ( pxListItem )->pvContainer == ( void * ) ( pxList ) )

/*
 * Return the list a list item is contained within (referenced from).
 *
 * @param pxListItem The list item being queried.
 * @return A pointer to the xList object that references the pxListItem
 */
#define listLIST_ITEM_CONTAINER( pxListItem ) ( ( pxListItem )->pvContainer )

/*
 * This provides a crude means of knowing if a list has been initialised, as
 * pxList->xListEnd.xItemValue is set to portMAX_DELAY by the vListInitialise()
 * function.
 */
#define listLIST_IS_INITIALISED( pxList ) ( ( pxList )->xListEnd.xItemValue == portMAX_DELAY )

/*
 * Must be called before a list is used!  This initialises all the members
 * of the list structure and inserts the xListEnd item into the list as a
 * marker to the back of the list.
 *
 * @param pxList Pointer to the list being initialised.
 *
 * \page vListInitialise vListInitialise
 * \ingroup LinkedList
 */
void vListInitialise( xList *pxList );

/*
 * Must be called before a list item is used.  This sets the list container to
 * null so the item does not think that it is already contained in a list.
 *
 * @param pxItem Pointer to the list item being initialised.
 *
 * \page vListInitialiseItem vListInitialiseItem
 * \ingroup LinkedList
 */
void vListInitialiseItem( xListItem *pxItem );

/*
 * Insert a list item into a list.  The item will be inserted into the list in
 * a position determined by its item value (descending item value order).
 *
 * @param pxList The list into which the item is to be inserted.
 *
 * @param pxNewListItem The item to that is to be placed in the list.
 *
 * \page vListInsert vListInsert
 * \ingroup LinkedList
 */
void vListInsert( xList *pxList, xListItem *pxNewListItem );

/*
 * Insert a list item into a list.  The item will be inserted in a position
 * such that it will be the last item within the list returned by multiple
 * calls to listGET_OWNER_OF_NEXT_ENTRY.
 *
 * The list member pvIndex is used to walk through a list.  Calling
 * listGET_OWNER_OF_NEXT_ENTRY increments pvIndex to the next item in the list.
 * Placing an item in a list using vListInsertEnd effectively places the item
 * in the list position pointed to by pvIndex.  This means that every other
 * item within the list will be returned by listGET_OWNER_OF_NEXT_ENTRY before
 * the pvIndex parameter again points to the item being inserted.
 *
 * @param pxList The list into which the item is to be inserted.
 *
 * @param pxNewListItem The list item to be inserted into the list.
 *
 * \page vListInsertEnd vListInsertEnd
 * \ingroup LinkedList
 */
void vListInsertEnd( xList *pxList, xListItem *pxNewListItem );

/*
 * Remove an item from a list.  The list item has a pointer to the list that
 * it is in, so only the list item need be passed into the function.
 *
 * @param uxListRemove The item to be removed.  The item will remove itself from
 * the list pointed to by it's pxContainer parameter.
 * 
 * @return The number of items that remain in the list after the list item has
 * been removed.
 *
 * \page uxListRemove uxListRemove
 * \ingroup LinkedList
 */
unsigned portBASE_TYPE uxListRemove( xListItem *pxItemToRemove );

#ifdef __cplusplus
}
#endif

#endif

>>>>>>> 61be4811
<|MERGE_RESOLUTION|>--- conflicted
+++ resolved
@@ -1,7 +1,8 @@
-<<<<<<< HEAD
-/*
-    FreeRTOS V7.2.0 - Copyright (C) 2012 Real Time Engineers Ltd.
-
+/*
+    FreeRTOS V7.4.0 - Copyright (C) 2013 Real Time Engineers Ltd.
+
+    FEATURES AND PORTS ARE ADDED TO FREERTOS ALL THE TIME.  PLEASE VISIT
+    http://www.FreeRTOS.org TO ENSURE YOU ARE USING THE LATEST VERSION.
 
     ***************************************************************************
      *                                                                       *
@@ -28,41 +29,47 @@
     FreeRTOS is free software; you can redistribute it and/or modify it under
     the terms of the GNU General Public License (version 2) as published by the
     Free Software Foundation AND MODIFIED BY the FreeRTOS exception.
-    >>>NOTE<<< The modification to the GPL is included to allow you to
+
+    >>>>>>NOTE<<<<<< The modification to the GPL is included to allow you to
     distribute a combined work that includes FreeRTOS without being obliged to
     provide the source code for proprietary components outside of the FreeRTOS
-    kernel.  FreeRTOS is distributed in the hope that it will be useful, but
-    WITHOUT ANY WARRANTY; without even the implied warranty of MERCHANTABILITY
-    or FITNESS FOR A PARTICULAR PURPOSE.  See the GNU General Public License for
-    more details. You should have received a copy of the GNU General Public
-    License and the FreeRTOS license exception along with FreeRTOS; if not it
-    can be viewed here: http://www.freertos.org/a00114.html and also obtained
-    by writing to Richard Barry, contact details for whom are available on the
-    FreeRTOS WEB site.
+    kernel.
+
+    FreeRTOS is distributed in the hope that it will be useful, but WITHOUT ANY
+    WARRANTY; without even the implied warranty of MERCHANTABILITY or FITNESS
+    FOR A PARTICULAR PURPOSE.  See the GNU General Public License for more
+    details. You should have received a copy of the GNU General Public License
+    and the FreeRTOS license exception along with FreeRTOS; if not itcan be
+    viewed here: http://www.freertos.org/a00114.html and also obtained by
+    writing to Real Time Engineers Ltd., contact details for whom are available
+    on the FreeRTOS WEB site.
 
     1 tab == 4 spaces!
+
+    ***************************************************************************
+     *                                                                       *
+     *    Having a problem?  Start by reading the FAQ "My application does   *
+     *    not run, what could be wrong?"                                     *
+     *                                                                       *
+     *    http://www.FreeRTOS.org/FAQHelp.html                               *
+     *                                                                       *
+    ***************************************************************************
+
+
+    http://www.FreeRTOS.org - Documentation, books, training, latest versions, 
+    license and Real Time Engineers Ltd. contact details.
+
+    http://www.FreeRTOS.org/plus - A selection of FreeRTOS ecosystem products,
+    including FreeRTOS+Trace - an indispensable productivity tool, and our new
+    fully thread aware and reentrant UDP/IP stack.
+
+    http://www.OpenRTOS.com - Real Time Engineers ltd license FreeRTOS to High 
+    Integrity Systems, who sell the code with commercial support, 
+    indemnification and middleware, under the OpenRTOS brand.
     
-    ***************************************************************************
-     *                                                                       *
-     *    Having a problem?  Start by reading the FAQ "My application does   *
-     *    not run, what could be wrong?                                      *
-     *                                                                       *
-     *    http://www.FreeRTOS.org/FAQHelp.html                               *
-     *                                                                       *
-    ***************************************************************************
-
-    
-    http://www.FreeRTOS.org - Documentation, training, latest information, 
-    license and contact details.
-    
-    http://www.FreeRTOS.org/plus - A selection of FreeRTOS ecosystem products,
-    including FreeRTOS+Trace - an indispensable productivity tool.
-
-    Real Time Engineers ltd license FreeRTOS to High Integrity Systems, who sell 
-    the code with commercial support, indemnification, and middleware, under 
-    the OpenRTOS brand: http://www.OpenRTOS.com.  High Integrity Systems also
-    provide a safety engineered and independently SIL3 certified version under 
-    the SafeRTOS brand: http://www.SafeRTOS.com.
+    http://www.SafeRTOS.com - High Integrity Systems also provide a safety 
+    engineered and independently SIL3 certified version for use in safety and 
+    mission critical applications that require provable dependability.
 */
 
 /*
@@ -255,6 +262,14 @@
 #define listIS_CONTAINED_WITHIN( pxList, pxListItem ) ( ( pxListItem )->pvContainer == ( void * ) ( pxList ) )
 
 /*
+ * Return the list a list item is contained within (referenced from).
+ *
+ * @param pxListItem The list item being queried.
+ * @return A pointer to the xList object that references the pxListItem
+ */
+#define listLIST_ITEM_CONTAINER( pxListItem ) ( ( pxListItem )->pvContainer )
+
+/*
  * This provides a crude means of knowing if a list has been initialised, as
  * pxList->xListEnd.xItemValue is set to portMAX_DELAY by the vListInitialise()
  * function.
@@ -322,359 +337,6 @@
  * Remove an item from a list.  The list item has a pointer to the list that
  * it is in, so only the list item need be passed into the function.
  *
- * @param vListRemove The item to be removed.  The item will remove itself from
- * the list pointed to by it's pxContainer parameter.
- *
- * \page vListRemove vListRemove
- * \ingroup LinkedList
- */
-void vListRemove( xListItem *pxItemToRemove );
-
-#ifdef __cplusplus
-}
-#endif
-
-#endif
-=======
-/*
-    FreeRTOS V7.4.0 - Copyright (C) 2013 Real Time Engineers Ltd.
-
-    FEATURES AND PORTS ARE ADDED TO FREERTOS ALL THE TIME.  PLEASE VISIT
-    http://www.FreeRTOS.org TO ENSURE YOU ARE USING THE LATEST VERSION.
-
-    ***************************************************************************
-     *                                                                       *
-     *    FreeRTOS tutorial books are available in pdf and paperback.        *
-     *    Complete, revised, and edited pdf reference manuals are also       *
-     *    available.                                                         *
-     *                                                                       *
-     *    Purchasing FreeRTOS documentation will not only help you, by       *
-     *    ensuring you get running as quickly as possible and with an        *
-     *    in-depth knowledge of how to use FreeRTOS, it will also help       *
-     *    the FreeRTOS project to continue with its mission of providing     *
-     *    professional grade, cross platform, de facto standard solutions    *
-     *    for microcontrollers - completely free of charge!                  *
-     *                                                                       *
-     *    >>> See http://www.FreeRTOS.org/Documentation for details. <<<     *
-     *                                                                       *
-     *    Thank you for using FreeRTOS, and thank you for your support!      *
-     *                                                                       *
-    ***************************************************************************
-
-
-    This file is part of the FreeRTOS distribution.
-
-    FreeRTOS is free software; you can redistribute it and/or modify it under
-    the terms of the GNU General Public License (version 2) as published by the
-    Free Software Foundation AND MODIFIED BY the FreeRTOS exception.
-
-    >>>>>>NOTE<<<<<< The modification to the GPL is included to allow you to
-    distribute a combined work that includes FreeRTOS without being obliged to
-    provide the source code for proprietary components outside of the FreeRTOS
-    kernel.
-
-    FreeRTOS is distributed in the hope that it will be useful, but WITHOUT ANY
-    WARRANTY; without even the implied warranty of MERCHANTABILITY or FITNESS
-    FOR A PARTICULAR PURPOSE.  See the GNU General Public License for more
-    details. You should have received a copy of the GNU General Public License
-    and the FreeRTOS license exception along with FreeRTOS; if not itcan be
-    viewed here: http://www.freertos.org/a00114.html and also obtained by
-    writing to Real Time Engineers Ltd., contact details for whom are available
-    on the FreeRTOS WEB site.
-
-    1 tab == 4 spaces!
-
-    ***************************************************************************
-     *                                                                       *
-     *    Having a problem?  Start by reading the FAQ "My application does   *
-     *    not run, what could be wrong?"                                     *
-     *                                                                       *
-     *    http://www.FreeRTOS.org/FAQHelp.html                               *
-     *                                                                       *
-    ***************************************************************************
-
-
-    http://www.FreeRTOS.org - Documentation, books, training, latest versions, 
-    license and Real Time Engineers Ltd. contact details.
-
-    http://www.FreeRTOS.org/plus - A selection of FreeRTOS ecosystem products,
-    including FreeRTOS+Trace - an indispensable productivity tool, and our new
-    fully thread aware and reentrant UDP/IP stack.
-
-    http://www.OpenRTOS.com - Real Time Engineers ltd license FreeRTOS to High 
-    Integrity Systems, who sell the code with commercial support, 
-    indemnification and middleware, under the OpenRTOS brand.
-    
-    http://www.SafeRTOS.com - High Integrity Systems also provide a safety 
-    engineered and independently SIL3 certified version for use in safety and 
-    mission critical applications that require provable dependability.
-*/
-
-/*
- * This is the list implementation used by the scheduler.  While it is tailored
- * heavily for the schedulers needs, it is also available for use by
- * application code.
- *
- * xLists can only store pointers to xListItems.  Each xListItem contains a
- * numeric value (xItemValue).  Most of the time the lists are sorted in
- * descending item value order.
- *
- * Lists are created already containing one list item.  The value of this
- * item is the maximum possible that can be stored, it is therefore always at
- * the end of the list and acts as a marker.  The list member pxHead always
- * points to this marker - even though it is at the tail of the list.  This
- * is because the tail contains a wrap back pointer to the true head of
- * the list.
- *
- * In addition to it's value, each list item contains a pointer to the next
- * item in the list (pxNext), a pointer to the list it is in (pxContainer)
- * and a pointer to back to the object that contains it.  These later two
- * pointers are included for efficiency of list manipulation.  There is
- * effectively a two way link between the object containing the list item and
- * the list item itself.
- *
- *
- * \page ListIntroduction List Implementation
- * \ingroup FreeRTOSIntro
- */
-
-
-#ifndef LIST_H
-#define LIST_H
-
-#ifdef __cplusplus
-extern "C" {
-#endif
-/*
- * Definition of the only type of object that a list can contain.
- */
-struct xLIST_ITEM
-{
-	portTickType xItemValue;				/*< The value being listed.  In most cases this is used to sort the list in descending order. */
-	volatile struct xLIST_ITEM * pxNext;	/*< Pointer to the next xListItem in the list. */
-	volatile struct xLIST_ITEM * pxPrevious;/*< Pointer to the previous xListItem in the list. */
-	void * pvOwner;							/*< Pointer to the object (normally a TCB) that contains the list item.  There is therefore a two way link between the object containing the list item and the list item itself. */
-	void * pvContainer;						/*< Pointer to the list in which this list item is placed (if any). */
-};
-typedef struct xLIST_ITEM xListItem;		/* For some reason lint wants this as two separate definitions. */
-
-struct xMINI_LIST_ITEM
-{
-	portTickType xItemValue;
-	volatile struct xLIST_ITEM *pxNext;
-	volatile struct xLIST_ITEM *pxPrevious;
-};
-typedef struct xMINI_LIST_ITEM xMiniListItem;
-
-/*
- * Definition of the type of queue used by the scheduler.
- */
-typedef struct xLIST
-{
-	volatile unsigned portBASE_TYPE uxNumberOfItems;
-	volatile xListItem * pxIndex;			/*< Used to walk through the list.  Points to the last item returned by a call to pvListGetOwnerOfNextEntry (). */
-	volatile xMiniListItem xListEnd;		/*< List item that contains the maximum possible item value meaning it is always at the end of the list and is therefore used as a marker. */
-} xList;
-
-/*
- * Access macro to set the owner of a list item.  The owner of a list item
- * is the object (usually a TCB) that contains the list item.
- *
- * \page listSET_LIST_ITEM_OWNER listSET_LIST_ITEM_OWNER
- * \ingroup LinkedList
- */
-#define listSET_LIST_ITEM_OWNER( pxListItem, pxOwner )		( pxListItem )->pvOwner = ( void * ) ( pxOwner )
-
-/*
- * Access macro to get the owner of a list item.  The owner of a list item
- * is the object (usually a TCB) that contains the list item.
- *
- * \page listSET_LIST_ITEM_OWNER listSET_LIST_ITEM_OWNER
- * \ingroup LinkedList
- */
-#define listGET_LIST_ITEM_OWNER( pxListItem )		( pxListItem )->pvOwner
-
-/*
- * Access macro to set the value of the list item.  In most cases the value is
- * used to sort the list in descending order.
- *
- * \page listSET_LIST_ITEM_VALUE listSET_LIST_ITEM_VALUE
- * \ingroup LinkedList
- */
-#define listSET_LIST_ITEM_VALUE( pxListItem, xValue )		( pxListItem )->xItemValue = ( xValue )
-
-/*
- * Access macro to retrieve the value of the list item.  The value can
- * represent anything - for example a the priority of a task, or the time at
- * which a task should be unblocked.
- *
- * \page listGET_LIST_ITEM_VALUE listGET_LIST_ITEM_VALUE
- * \ingroup LinkedList
- */
-#define listGET_LIST_ITEM_VALUE( pxListItem )				( ( pxListItem )->xItemValue )
-
-/*
- * Access macro the retrieve the value of the list item at the head of a given
- * list.
- *
- * \page listGET_LIST_ITEM_VALUE listGET_LIST_ITEM_VALUE
- * \ingroup LinkedList
- */
-#define listGET_ITEM_VALUE_OF_HEAD_ENTRY( pxList )			( (&( ( pxList )->xListEnd ))->pxNext->xItemValue )
-
-/*
- * Access macro to determine if a list contains any items.  The macro will
- * only have the value true if the list is empty.
- *
- * \page listLIST_IS_EMPTY listLIST_IS_EMPTY
- * \ingroup LinkedList
- */
-#define listLIST_IS_EMPTY( pxList )				( ( pxList )->uxNumberOfItems == ( unsigned portBASE_TYPE ) 0 )
-
-/*
- * Access macro to return the number of items in the list.
- */
-#define listCURRENT_LIST_LENGTH( pxList )		( ( pxList )->uxNumberOfItems )
-
-/*
- * Access function to obtain the owner of the next entry in a list.
- *
- * The list member pxIndex is used to walk through a list.  Calling
- * listGET_OWNER_OF_NEXT_ENTRY increments pxIndex to the next item in the list
- * and returns that entries pxOwner parameter.  Using multiple calls to this
- * function it is therefore possible to move through every item contained in
- * a list.
- *
- * The pxOwner parameter of a list item is a pointer to the object that owns
- * the list item.  In the scheduler this is normally a task control block.
- * The pxOwner parameter effectively creates a two way link between the list
- * item and its owner.
- *
- * @param pxList The list from which the next item owner is to be returned.
- *
- * \page listGET_OWNER_OF_NEXT_ENTRY listGET_OWNER_OF_NEXT_ENTRY
- * \ingroup LinkedList
- */
-#define listGET_OWNER_OF_NEXT_ENTRY( pxTCB, pxList )									\
-{																						\
-xList * const pxConstList = ( pxList );													\
-	/* Increment the index to the next item and return the item, ensuring */			\
-	/* we don't return the marker used at the end of the list.  */						\
-	( pxConstList )->pxIndex = ( pxConstList )->pxIndex->pxNext;						\
-	if( ( pxConstList )->pxIndex == ( xListItem * ) &( ( pxConstList )->xListEnd ) )	\
-	{																					\
-		( pxConstList )->pxIndex = ( pxConstList )->pxIndex->pxNext;					\
-	}																					\
-	( pxTCB ) = ( pxConstList )->pxIndex->pvOwner;										\
-}
-
-
-/*
- * Access function to obtain the owner of the first entry in a list.  Lists
- * are normally sorted in ascending item value order.
- *
- * This function returns the pxOwner member of the first item in the list.
- * The pxOwner parameter of a list item is a pointer to the object that owns
- * the list item.  In the scheduler this is normally a task control block.
- * The pxOwner parameter effectively creates a two way link between the list
- * item and its owner.
- *
- * @param pxList The list from which the owner of the head item is to be
- * returned.
- *
- * \page listGET_OWNER_OF_HEAD_ENTRY listGET_OWNER_OF_HEAD_ENTRY
- * \ingroup LinkedList
- */
-#define listGET_OWNER_OF_HEAD_ENTRY( pxList )  ( (&( ( pxList )->xListEnd ))->pxNext->pvOwner )
-
-/*
- * Check to see if a list item is within a list.  The list item maintains a
- * "container" pointer that points to the list it is in.  All this macro does
- * is check to see if the container and the list match.
- *
- * @param pxList The list we want to know if the list item is within.
- * @param pxListItem The list item we want to know if is in the list.
- * @return pdTRUE is the list item is in the list, otherwise pdFALSE.
- * pointer against
- */
-#define listIS_CONTAINED_WITHIN( pxList, pxListItem ) ( ( pxListItem )->pvContainer == ( void * ) ( pxList ) )
-
-/*
- * Return the list a list item is contained within (referenced from).
- *
- * @param pxListItem The list item being queried.
- * @return A pointer to the xList object that references the pxListItem
- */
-#define listLIST_ITEM_CONTAINER( pxListItem ) ( ( pxListItem )->pvContainer )
-
-/*
- * This provides a crude means of knowing if a list has been initialised, as
- * pxList->xListEnd.xItemValue is set to portMAX_DELAY by the vListInitialise()
- * function.
- */
-#define listLIST_IS_INITIALISED( pxList ) ( ( pxList )->xListEnd.xItemValue == portMAX_DELAY )
-
-/*
- * Must be called before a list is used!  This initialises all the members
- * of the list structure and inserts the xListEnd item into the list as a
- * marker to the back of the list.
- *
- * @param pxList Pointer to the list being initialised.
- *
- * \page vListInitialise vListInitialise
- * \ingroup LinkedList
- */
-void vListInitialise( xList *pxList );
-
-/*
- * Must be called before a list item is used.  This sets the list container to
- * null so the item does not think that it is already contained in a list.
- *
- * @param pxItem Pointer to the list item being initialised.
- *
- * \page vListInitialiseItem vListInitialiseItem
- * \ingroup LinkedList
- */
-void vListInitialiseItem( xListItem *pxItem );
-
-/*
- * Insert a list item into a list.  The item will be inserted into the list in
- * a position determined by its item value (descending item value order).
- *
- * @param pxList The list into which the item is to be inserted.
- *
- * @param pxNewListItem The item to that is to be placed in the list.
- *
- * \page vListInsert vListInsert
- * \ingroup LinkedList
- */
-void vListInsert( xList *pxList, xListItem *pxNewListItem );
-
-/*
- * Insert a list item into a list.  The item will be inserted in a position
- * such that it will be the last item within the list returned by multiple
- * calls to listGET_OWNER_OF_NEXT_ENTRY.
- *
- * The list member pvIndex is used to walk through a list.  Calling
- * listGET_OWNER_OF_NEXT_ENTRY increments pvIndex to the next item in the list.
- * Placing an item in a list using vListInsertEnd effectively places the item
- * in the list position pointed to by pvIndex.  This means that every other
- * item within the list will be returned by listGET_OWNER_OF_NEXT_ENTRY before
- * the pvIndex parameter again points to the item being inserted.
- *
- * @param pxList The list into which the item is to be inserted.
- *
- * @param pxNewListItem The list item to be inserted into the list.
- *
- * \page vListInsertEnd vListInsertEnd
- * \ingroup LinkedList
- */
-void vListInsertEnd( xList *pxList, xListItem *pxNewListItem );
-
-/*
- * Remove an item from a list.  The list item has a pointer to the list that
- * it is in, so only the list item need be passed into the function.
- *
  * @param uxListRemove The item to be removed.  The item will remove itself from
  * the list pointed to by it's pxContainer parameter.
  * 
@@ -691,5 +353,3 @@
 #endif
 
 #endif
-
->>>>>>> 61be4811

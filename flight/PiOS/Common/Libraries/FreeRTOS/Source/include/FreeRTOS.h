<<<<<<< HEAD
/*
    FreeRTOS V7.2.0 - Copyright (C) 2012 Real Time Engineers Ltd.
	

    ***************************************************************************
     *                                                                       *
     *    FreeRTOS tutorial books are available in pdf and paperback.        *
     *    Complete, revised, and edited pdf reference manuals are also       *
     *    available.                                                         *
     *                                                                       *
     *    Purchasing FreeRTOS documentation will not only help you, by       *
     *    ensuring you get running as quickly as possible and with an        *
     *    in-depth knowledge of how to use FreeRTOS, it will also help       *
     *    the FreeRTOS project to continue with its mission of providing     *
     *    professional grade, cross platform, de facto standard solutions    *
     *    for microcontrollers - completely free of charge!                  *
     *                                                                       *
     *    >>> See http://www.FreeRTOS.org/Documentation for details. <<<     *
     *                                                                       *
     *    Thank you for using FreeRTOS, and thank you for your support!      *
     *                                                                       *
    ***************************************************************************


    This file is part of the FreeRTOS distribution.

    FreeRTOS is free software; you can redistribute it and/or modify it under
    the terms of the GNU General Public License (version 2) as published by the
    Free Software Foundation AND MODIFIED BY the FreeRTOS exception.
    >>>NOTE<<< The modification to the GPL is included to allow you to
    distribute a combined work that includes FreeRTOS without being obliged to
    provide the source code for proprietary components outside of the FreeRTOS
    kernel.  FreeRTOS is distributed in the hope that it will be useful, but
    WITHOUT ANY WARRANTY; without even the implied warranty of MERCHANTABILITY
    or FITNESS FOR A PARTICULAR PURPOSE.  See the GNU General Public License for
    more details. You should have received a copy of the GNU General Public
    License and the FreeRTOS license exception along with FreeRTOS; if not it
    can be viewed here: http://www.freertos.org/a00114.html and also obtained
    by writing to Richard Barry, contact details for whom are available on the
    FreeRTOS WEB site.

    1 tab == 4 spaces!
    
    ***************************************************************************
     *                                                                       *
     *    Having a problem?  Start by reading the FAQ "My application does   *
     *    not run, what could be wrong?                                      *
     *                                                                       *
     *    http://www.FreeRTOS.org/FAQHelp.html                               *
     *                                                                       *
    ***************************************************************************

    
    http://www.FreeRTOS.org - Documentation, training, latest information, 
    license and contact details.
    
    http://www.FreeRTOS.org/plus - A selection of FreeRTOS ecosystem products,
    including FreeRTOS+Trace - an indispensable productivity tool.

    Real Time Engineers ltd license FreeRTOS to High Integrity Systems, who sell 
    the code with commercial support, indemnification, and middleware, under 
    the OpenRTOS brand: http://www.OpenRTOS.com.  High Integrity Systems also
    provide a safety engineered and independently SIL3 certified version under 
    the SafeRTOS brand: http://www.SafeRTOS.com.
*/

#ifndef INC_FREERTOS_H
#define INC_FREERTOS_H


/*
 * Include the generic headers required for the FreeRTOS port being used.
 */
#include <stddef.h>

/* Basic FreeRTOS definitions. */
#include "projdefs.h"

/* Application specific configuration options. */
#include "FreeRTOSConfig.h"

/* Definitions specific to the port being used. */
#include "portable.h"


/* Defines the prototype to which the application task hook function must
conform. */
typedef portBASE_TYPE (*pdTASK_HOOK_CODE)( void * );





/*
 * Check all the required application specific macros have been defined.
 * These macros are application specific and (as downloaded) are defined
 * within FreeRTOSConfig.h.
 */

#ifndef configUSE_PREEMPTION
	#error Missing definition:  configUSE_PREEMPTION should be defined in FreeRTOSConfig.h as either 1 or 0.  See the Configuration section of the FreeRTOS API documentation for details.
#endif

#ifndef configUSE_IDLE_HOOK
	#error Missing definition:  configUSE_IDLE_HOOK should be defined in FreeRTOSConfig.h as either 1 or 0.  See the Configuration section of the FreeRTOS API documentation for details.
#endif

#ifndef configUSE_TICK_HOOK
	#error Missing definition:  configUSE_TICK_HOOK should be defined in FreeRTOSConfig.h as either 1 or 0.  See the Configuration section of the FreeRTOS API documentation for details.
#endif

#ifndef configUSE_CO_ROUTINES
	#error  Missing definition:  configUSE_CO_ROUTINES should be defined in FreeRTOSConfig.h as either 1 or 0.  See the Configuration section of the FreeRTOS API documentation for details.
#endif

#ifndef INCLUDE_vTaskPrioritySet
	#error Missing definition:  INCLUDE_vTaskPrioritySet should be defined in FreeRTOSConfig.h as either 1 or 0.  See the Configuration section of the FreeRTOS API documentation for details.
#endif

#ifndef INCLUDE_uxTaskPriorityGet
	#error Missing definition:  INCLUDE_uxTaskPriorityGet should be defined in FreeRTOSConfig.h as either 1 or 0.  See the Configuration section of the FreeRTOS API documentation for details.
#endif

#ifndef INCLUDE_vTaskDelete		
	#error Missing definition:  INCLUDE_vTaskDelete		 should be defined in FreeRTOSConfig.h as either 1 or 0.  See the Configuration section of the FreeRTOS API documentation for details.
#endif

#ifndef INCLUDE_vTaskSuspend	
	#error Missing definition:  INCLUDE_vTaskSuspend	 should be defined in FreeRTOSConfig.h as either 1 or 0.  See the Configuration section of the FreeRTOS API documentation for details.
#endif

#ifndef INCLUDE_vTaskDelayUntil
	#error Missing definition:  INCLUDE_vTaskDelayUntil should be defined in FreeRTOSConfig.h as either 1 or 0.  See the Configuration section of the FreeRTOS API documentation for details.
#endif

#ifndef INCLUDE_vTaskDelay
	#error Missing definition:  INCLUDE_vTaskDelay should be defined in FreeRTOSConfig.h as either 1 or 0.  See the Configuration section of the FreeRTOS API documentation for details.
#endif

#ifndef configUSE_16_BIT_TICKS
	#error Missing definition:  configUSE_16_BIT_TICKS should be defined in FreeRTOSConfig.h as either 1 or 0.  See the Configuration section of the FreeRTOS API documentation for details.
#endif

#ifndef INCLUDE_xTaskGetIdleTaskHandle
	#define INCLUDE_xTaskGetIdleTaskHandle 0
#endif

#ifndef INCLUDE_xTimerGetTimerDaemonTaskHandle
	#define INCLUDE_xTimerGetTimerDaemonTaskHandle 0
#endif

#ifndef INCLUDE_xQueueGetMutexHolder
	#define INCLUDE_xQueueGetMutexHolder 0
#endif

#ifndef INCLUDE_pcTaskGetTaskName
	#define INCLUDE_pcTaskGetTaskName 0
#endif

#ifndef configUSE_APPLICATION_TASK_TAG
	#define configUSE_APPLICATION_TASK_TAG 0
#endif

#ifndef INCLUDE_uxTaskGetStackHighWaterMark
	#define INCLUDE_uxTaskGetStackHighWaterMark 0
#endif

#ifndef configUSE_RECURSIVE_MUTEXES
	#define configUSE_RECURSIVE_MUTEXES 0
#endif

#ifndef configUSE_MUTEXES
	#define configUSE_MUTEXES 0
#endif

#ifndef configUSE_TIMERS
	#define configUSE_TIMERS 0
#endif

#ifndef configUSE_COUNTING_SEMAPHORES
	#define configUSE_COUNTING_SEMAPHORES 0
#endif

#ifndef configUSE_ALTERNATIVE_API
	#define configUSE_ALTERNATIVE_API 0
#endif

#ifndef portCRITICAL_NESTING_IN_TCB
	#define portCRITICAL_NESTING_IN_TCB 0
#endif

#ifndef configMAX_TASK_NAME_LEN
	#define configMAX_TASK_NAME_LEN 16
#endif

#ifndef configIDLE_SHOULD_YIELD
	#define configIDLE_SHOULD_YIELD		1
#endif

#if configMAX_TASK_NAME_LEN < 1
	#error configMAX_TASK_NAME_LEN must be set to a minimum of 1 in FreeRTOSConfig.h
#endif

#ifndef INCLUDE_xTaskResumeFromISR
	#define INCLUDE_xTaskResumeFromISR 1
#endif

#ifndef configASSERT
	#define configASSERT( x )
#endif

#ifndef portALIGNMENT_ASSERT_pxCurrentTCB
	#define portALIGNMENT_ASSERT_pxCurrentTCB configASSERT
#endif

/* The timers module relies on xTaskGetSchedulerState(). */
#if configUSE_TIMERS == 1

	#ifndef configTIMER_TASK_PRIORITY
		#error If configUSE_TIMERS is set to 1 then configTIMER_TASK_PRIORITY must also be defined.
	#endif /* configTIMER_TASK_PRIORITY */

	#ifndef configTIMER_QUEUE_LENGTH
		#error If configUSE_TIMERS is set to 1 then configTIMER_QUEUE_LENGTH must also be defined.
	#endif /* configTIMER_QUEUE_LENGTH */

	#ifndef configTIMER_TASK_STACK_DEPTH
		#error If configUSE_TIMERS is set to 1 then configTIMER_TASK_STACK_DEPTH must also be defined.
	#endif /* configTIMER_TASK_STACK_DEPTH */

#endif /* configUSE_TIMERS */

#ifndef INCLUDE_xTaskGetSchedulerState
	#define INCLUDE_xTaskGetSchedulerState 0
#endif

#ifndef INCLUDE_xTaskGetCurrentTaskHandle
	#define INCLUDE_xTaskGetCurrentTaskHandle 0
#endif


#ifndef portSET_INTERRUPT_MASK_FROM_ISR
	#define portSET_INTERRUPT_MASK_FROM_ISR() 0
#endif

#ifndef portCLEAR_INTERRUPT_MASK_FROM_ISR
	#define portCLEAR_INTERRUPT_MASK_FROM_ISR( uxSavedStatusValue ) ( void ) uxSavedStatusValue
#endif

#ifndef portCLEAN_UP_TCB
	#define portCLEAN_UP_TCB( pxTCB ) ( void ) pxTCB
#endif

#ifndef portSETUP_TCB
	#define portSETUP_TCB( pxTCB ) ( void ) pxTCB
#endif

#ifndef configQUEUE_REGISTRY_SIZE
	#define configQUEUE_REGISTRY_SIZE 0U
#endif

#if ( configQUEUE_REGISTRY_SIZE < 1 )
	#define vQueueAddToRegistry( xQueue, pcName )
	#define vQueueUnregisterQueue( xQueue )
#endif

#ifndef portPOINTER_SIZE_TYPE
	#define portPOINTER_SIZE_TYPE unsigned long
#endif

/* Remove any unused trace macros. */
#ifndef traceSTART
	/* Used to perform any necessary initialisation - for example, open a file
	into which trace is to be written. */
	#define traceSTART()
#endif

#ifndef traceEND
	/* Use to close a trace, for example close a file into which trace has been
	written. */
	#define traceEND()
#endif

#ifndef traceTASK_SWITCHED_IN
	/* Called after a task has been selected to run.  pxCurrentTCB holds a pointer
	to the task control block of the selected task. */
	#define traceTASK_SWITCHED_IN()
#endif

#ifndef traceTASK_SWITCHED_OUT
	/* Called before a task has been selected to run.  pxCurrentTCB holds a pointer
	to the task control block of the task being switched out. */
	#define traceTASK_SWITCHED_OUT()
#endif

#ifndef traceTASK_PRIORITY_INHERIT
	/* Called when a task attempts to take a mutex that is already held by a
	lower priority task.  pxTCBOfMutexHolder is a pointer to the TCB of the task
	that holds the mutex.  uxInheritedPriority is the priority the mutex holder
	will inherit (the priority of the task that is attempting to obtain the
	muted. */
	#define traceTASK_PRIORITY_INHERIT( pxTCBOfMutexHolder, uxInheritedPriority )
#endif

#ifndef traceTASK_PRIORITY_DISINHERIT
	/* Called when a task releases a mutex, the holding of which had resulted in
	the task inheriting the priority of a higher priority task.  
	pxTCBOfMutexHolder is a pointer to the TCB of the task that is releasing the
	mutex.  uxOriginalPriority is the task's configured (base) priority. */
	#define traceTASK_PRIORITY_DISINHERIT( pxTCBOfMutexHolder, uxOriginalPriority )
#endif

#ifndef traceBLOCKING_ON_QUEUE_RECEIVE
	/* Task is about to block because it cannot read from a
	queue/mutex/semaphore.  pxQueue is a pointer to the queue/mutex/semaphore
	upon which the read was attempted.  pxCurrentTCB points to the TCB of the
	task that attempted the read. */
	#define traceBLOCKING_ON_QUEUE_RECEIVE( pxQueue )
#endif

#ifndef traceBLOCKING_ON_QUEUE_SEND
	/* Task is about to block because it cannot write to a
	queue/mutex/semaphore.  pxQueue is a pointer to the queue/mutex/semaphore
	upon which the write was attempted.  pxCurrentTCB points to the TCB of the
	task that attempted the write. */
	#define traceBLOCKING_ON_QUEUE_SEND( pxQueue )
#endif

#ifndef configCHECK_FOR_STACK_OVERFLOW
	#define configCHECK_FOR_STACK_OVERFLOW 0
#endif

/* The following event macros are embedded in the kernel API calls. */

#ifndef traceMOVED_TASK_TO_READY_STATE
	#define traceMOVED_TASK_TO_READY_STATE( pxTCB )
#endif

#ifndef traceQUEUE_CREATE	
	#define traceQUEUE_CREATE( pxNewQueue )
#endif

#ifndef traceQUEUE_CREATE_FAILED
	#define traceQUEUE_CREATE_FAILED( ucQueueType )
#endif

#ifndef traceCREATE_MUTEX
	#define traceCREATE_MUTEX( pxNewQueue )
#endif

#ifndef traceCREATE_MUTEX_FAILED
	#define traceCREATE_MUTEX_FAILED()
#endif

#ifndef traceGIVE_MUTEX_RECURSIVE
	#define traceGIVE_MUTEX_RECURSIVE( pxMutex )
#endif

#ifndef traceGIVE_MUTEX_RECURSIVE_FAILED
	#define traceGIVE_MUTEX_RECURSIVE_FAILED( pxMutex )
#endif

#ifndef traceTAKE_MUTEX_RECURSIVE
	#define traceTAKE_MUTEX_RECURSIVE( pxMutex )
#endif

#ifndef traceTAKE_MUTEX_RECURSIVE_FAILED
	#define traceTAKE_MUTEX_RECURSIVE_FAILED( pxMutex )
#endif

#ifndef traceCREATE_COUNTING_SEMAPHORE
	#define traceCREATE_COUNTING_SEMAPHORE()
#endif

#ifndef traceCREATE_COUNTING_SEMAPHORE_FAILED
	#define traceCREATE_COUNTING_SEMAPHORE_FAILED()
#endif

#ifndef traceQUEUE_SEND
	#define traceQUEUE_SEND( pxQueue )
#endif

#ifndef traceQUEUE_SEND_FAILED
	#define traceQUEUE_SEND_FAILED( pxQueue )
#endif

#ifndef traceQUEUE_RECEIVE
	#define traceQUEUE_RECEIVE( pxQueue )
#endif

#ifndef traceQUEUE_PEEK
	#define traceQUEUE_PEEK( pxQueue )
#endif

#ifndef traceQUEUE_RECEIVE_FAILED
	#define traceQUEUE_RECEIVE_FAILED( pxQueue )
#endif

#ifndef traceQUEUE_SEND_FROM_ISR
	#define traceQUEUE_SEND_FROM_ISR( pxQueue )
#endif

#ifndef traceQUEUE_SEND_FROM_ISR_FAILED
	#define traceQUEUE_SEND_FROM_ISR_FAILED( pxQueue )
#endif

#ifndef traceQUEUE_RECEIVE_FROM_ISR
	#define traceQUEUE_RECEIVE_FROM_ISR( pxQueue )
#endif

#ifndef traceQUEUE_RECEIVE_FROM_ISR_FAILED
	#define traceQUEUE_RECEIVE_FROM_ISR_FAILED( pxQueue )
#endif

#ifndef traceQUEUE_DELETE
	#define traceQUEUE_DELETE( pxQueue )
#endif

#ifndef traceTASK_CREATE
	#define traceTASK_CREATE( pxNewTCB )
#endif

#ifndef traceTASK_CREATE_FAILED
	#define traceTASK_CREATE_FAILED()
#endif

#ifndef traceTASK_DELETE
	#define traceTASK_DELETE( pxTaskToDelete )
#endif

#ifndef traceTASK_DELAY_UNTIL
	#define traceTASK_DELAY_UNTIL()
#endif

#ifndef traceTASK_DELAY
	#define traceTASK_DELAY()
#endif

#ifndef traceTASK_PRIORITY_SET
	#define traceTASK_PRIORITY_SET( pxTask, uxNewPriority )
#endif

#ifndef traceTASK_SUSPEND
	#define traceTASK_SUSPEND( pxTaskToSuspend )
#endif

#ifndef traceTASK_RESUME
	#define traceTASK_RESUME( pxTaskToResume )
#endif

#ifndef traceTASK_RESUME_FROM_ISR
	#define traceTASK_RESUME_FROM_ISR( pxTaskToResume )
#endif

#ifndef traceTASK_INCREMENT_TICK
	#define traceTASK_INCREMENT_TICK( xTickCount )
#endif

#ifndef traceTIMER_CREATE
	#define traceTIMER_CREATE( pxNewTimer )
#endif

#ifndef traceTIMER_CREATE_FAILED
	#define traceTIMER_CREATE_FAILED()
#endif

#ifndef traceTIMER_COMMAND_SEND
	#define traceTIMER_COMMAND_SEND( xTimer, xMessageID, xMessageValueValue, xReturn )
#endif

#ifndef traceTIMER_EXPIRED
	#define traceTIMER_EXPIRED( pxTimer )
#endif

#ifndef traceTIMER_COMMAND_RECEIVED
	#define traceTIMER_COMMAND_RECEIVED( pxTimer, xMessageID, xMessageValue )
#endif

#ifndef configGENERATE_RUN_TIME_STATS
	#define configGENERATE_RUN_TIME_STATS 0
#endif

#if ( configGENERATE_RUN_TIME_STATS == 1 )

	#ifndef portCONFIGURE_TIMER_FOR_RUN_TIME_STATS
		#error If configGENERATE_RUN_TIME_STATS is defined then portCONFIGURE_TIMER_FOR_RUN_TIME_STATS must also be defined.  portCONFIGURE_TIMER_FOR_RUN_TIME_STATS should call a port layer function to setup a peripheral timer/counter that can then be used as the run time counter time base.
	#endif /* portCONFIGURE_TIMER_FOR_RUN_TIME_STATS */

	#ifndef portGET_RUN_TIME_COUNTER_VALUE
		#ifndef portALT_GET_RUN_TIME_COUNTER_VALUE
			#error If configGENERATE_RUN_TIME_STATS is defined then either portGET_RUN_TIME_COUNTER_VALUE or portALT_GET_RUN_TIME_COUNTER_VALUE must also be defined.  See the examples provided and the FreeRTOS web site for more information.
		#endif /* portALT_GET_RUN_TIME_COUNTER_VALUE */
	#endif /* portGET_RUN_TIME_COUNTER_VALUE */

#endif /* configGENERATE_RUN_TIME_STATS */

#ifndef portCONFIGURE_TIMER_FOR_RUN_TIME_STATS
	#define portCONFIGURE_TIMER_FOR_RUN_TIME_STATS()
#endif

#ifndef configUSE_MALLOC_FAILED_HOOK
	#define configUSE_MALLOC_FAILED_HOOK 0
#endif

#ifndef portPRIVILEGE_BIT
	#define portPRIVILEGE_BIT ( ( unsigned portBASE_TYPE ) 0x00 )
#endif

#ifndef portYIELD_WITHIN_API
	#define portYIELD_WITHIN_API portYIELD
#endif

#ifndef pvPortMallocAligned
	#define pvPortMallocAligned( x, puxStackBuffer ) ( ( ( puxStackBuffer ) == NULL ) ? ( pvPortMalloc( ( x ) ) ) : ( puxStackBuffer ) )
#endif

#ifndef vPortFreeAligned
	#define vPortFreeAligned( pvBlockToFree ) vPortFree( pvBlockToFree )
#endif

#endif /* INC_FREERTOS_H */
=======
/*
    FreeRTOS V7.4.0 - Copyright (C) 2013 Real Time Engineers Ltd.

    FEATURES AND PORTS ARE ADDED TO FREERTOS ALL THE TIME.  PLEASE VISIT
    http://www.FreeRTOS.org TO ENSURE YOU ARE USING THE LATEST VERSION.

    ***************************************************************************
     *                                                                       *
     *    FreeRTOS tutorial books are available in pdf and paperback.        *
     *    Complete, revised, and edited pdf reference manuals are also       *
     *    available.                                                         *
     *                                                                       *
     *    Purchasing FreeRTOS documentation will not only help you, by       *
     *    ensuring you get running as quickly as possible and with an        *
     *    in-depth knowledge of how to use FreeRTOS, it will also help       *
     *    the FreeRTOS project to continue with its mission of providing     *
     *    professional grade, cross platform, de facto standard solutions    *
     *    for microcontrollers - completely free of charge!                  *
     *                                                                       *
     *    >>> See http://www.FreeRTOS.org/Documentation for details. <<<     *
     *                                                                       *
     *    Thank you for using FreeRTOS, and thank you for your support!      *
     *                                                                       *
    ***************************************************************************


    This file is part of the FreeRTOS distribution.

    FreeRTOS is free software; you can redistribute it and/or modify it under
    the terms of the GNU General Public License (version 2) as published by the
    Free Software Foundation AND MODIFIED BY the FreeRTOS exception.

    >>>>>>NOTE<<<<<< The modification to the GPL is included to allow you to
    distribute a combined work that includes FreeRTOS without being obliged to
    provide the source code for proprietary components outside of the FreeRTOS
    kernel.

    FreeRTOS is distributed in the hope that it will be useful, but WITHOUT ANY
    WARRANTY; without even the implied warranty of MERCHANTABILITY or FITNESS
    FOR A PARTICULAR PURPOSE.  See the GNU General Public License for more
    details. You should have received a copy of the GNU General Public License
    and the FreeRTOS license exception along with FreeRTOS; if not itcan be
    viewed here: http://www.freertos.org/a00114.html and also obtained by
    writing to Real Time Engineers Ltd., contact details for whom are available
    on the FreeRTOS WEB site.

    1 tab == 4 spaces!

    ***************************************************************************
     *                                                                       *
     *    Having a problem?  Start by reading the FAQ "My application does   *
     *    not run, what could be wrong?"                                     *
     *                                                                       *
     *    http://www.FreeRTOS.org/FAQHelp.html                               *
     *                                                                       *
    ***************************************************************************


    http://www.FreeRTOS.org - Documentation, books, training, latest versions, 
    license and Real Time Engineers Ltd. contact details.

    http://www.FreeRTOS.org/plus - A selection of FreeRTOS ecosystem products,
    including FreeRTOS+Trace - an indispensable productivity tool, and our new
    fully thread aware and reentrant UDP/IP stack.

    http://www.OpenRTOS.com - Real Time Engineers ltd license FreeRTOS to High 
    Integrity Systems, who sell the code with commercial support, 
    indemnification and middleware, under the OpenRTOS brand.
    
    http://www.SafeRTOS.com - High Integrity Systems also provide a safety 
    engineered and independently SIL3 certified version for use in safety and 
    mission critical applications that require provable dependability.
*/

#ifndef INC_FREERTOS_H
#define INC_FREERTOS_H


/*
 * Include the generic headers required for the FreeRTOS port being used.
 */
#include <stddef.h>

/* Basic FreeRTOS definitions. */
#include "projdefs.h"

/* Application specific configuration options. */
#include "FreeRTOSConfig.h"

/* configUSE_PORT_OPTIMISED_TASK_SELECTION must be defined before portable.h
is included as it is used by the port layer. */
#ifndef configUSE_PORT_OPTIMISED_TASK_SELECTION
	#define configUSE_PORT_OPTIMISED_TASK_SELECTION 0
#endif

/* Definitions specific to the port being used. */
#include "portable.h"


/* Defines the prototype to which the application task hook function must
conform. */
typedef portBASE_TYPE (*pdTASK_HOOK_CODE)( void * );





/*
 * Check all the required application specific macros have been defined.
 * These macros are application specific and (as downloaded) are defined
 * within FreeRTOSConfig.h.
 */

#ifndef configUSE_PREEMPTION
	#error Missing definition:  configUSE_PREEMPTION should be defined in FreeRTOSConfig.h as either 1 or 0.  See the Configuration section of the FreeRTOS API documentation for details.
#endif

#ifndef configUSE_IDLE_HOOK
	#error Missing definition:  configUSE_IDLE_HOOK should be defined in FreeRTOSConfig.h as either 1 or 0.  See the Configuration section of the FreeRTOS API documentation for details.
#endif

#ifndef configUSE_TICK_HOOK
	#error Missing definition:  configUSE_TICK_HOOK should be defined in FreeRTOSConfig.h as either 1 or 0.  See the Configuration section of the FreeRTOS API documentation for details.
#endif

#ifndef configUSE_CO_ROUTINES
	#error  Missing definition:  configUSE_CO_ROUTINES should be defined in FreeRTOSConfig.h as either 1 or 0.  See the Configuration section of the FreeRTOS API documentation for details.
#endif

#ifndef INCLUDE_vTaskPrioritySet
	#error Missing definition:  INCLUDE_vTaskPrioritySet should be defined in FreeRTOSConfig.h as either 1 or 0.  See the Configuration section of the FreeRTOS API documentation for details.
#endif

#ifndef INCLUDE_uxTaskPriorityGet
	#error Missing definition:  INCLUDE_uxTaskPriorityGet should be defined in FreeRTOSConfig.h as either 1 or 0.  See the Configuration section of the FreeRTOS API documentation for details.
#endif

#ifndef INCLUDE_vTaskDelete
	#error Missing definition:  INCLUDE_vTaskDelete		 should be defined in FreeRTOSConfig.h as either 1 or 0.  See the Configuration section of the FreeRTOS API documentation for details.
#endif

#ifndef INCLUDE_vTaskSuspend
	#error Missing definition:  INCLUDE_vTaskSuspend	 should be defined in FreeRTOSConfig.h as either 1 or 0.  See the Configuration section of the FreeRTOS API documentation for details.
#endif

#ifndef INCLUDE_vTaskDelayUntil
	#error Missing definition:  INCLUDE_vTaskDelayUntil should be defined in FreeRTOSConfig.h as either 1 or 0.  See the Configuration section of the FreeRTOS API documentation for details.
#endif

#ifndef INCLUDE_vTaskDelay
	#error Missing definition:  INCLUDE_vTaskDelay should be defined in FreeRTOSConfig.h as either 1 or 0.  See the Configuration section of the FreeRTOS API documentation for details.
#endif

#ifndef configUSE_16_BIT_TICKS
	#error Missing definition:  configUSE_16_BIT_TICKS should be defined in FreeRTOSConfig.h as either 1 or 0.  See the Configuration section of the FreeRTOS API documentation for details.
#endif

#ifndef INCLUDE_xTaskGetIdleTaskHandle
	#define INCLUDE_xTaskGetIdleTaskHandle 0
#endif

#ifndef INCLUDE_xTimerGetTimerDaemonTaskHandle
	#define INCLUDE_xTimerGetTimerDaemonTaskHandle 0
#endif

#ifndef INCLUDE_xQueueGetMutexHolder
	#define INCLUDE_xQueueGetMutexHolder 0
#endif

#ifndef INCLUDE_xSemaphoreGetMutexHolder
	#define INCLUDE_xSemaphoreGetMutexHolder INCLUDE_xQueueGetMutexHolder
#endif

#ifndef INCLUDE_pcTaskGetTaskName
	#define INCLUDE_pcTaskGetTaskName 0
#endif

#ifndef configUSE_APPLICATION_TASK_TAG
	#define configUSE_APPLICATION_TASK_TAG 0
#endif

#ifndef INCLUDE_uxTaskGetStackHighWaterMark
	#define INCLUDE_uxTaskGetStackHighWaterMark 0
#endif

#ifndef INCLUDE_eTaskGetState
	#define INCLUDE_eTaskGetState 0
#endif

#ifndef configUSE_RECURSIVE_MUTEXES
	#define configUSE_RECURSIVE_MUTEXES 0
#endif

#ifndef configUSE_MUTEXES
	#define configUSE_MUTEXES 0
#endif

#ifndef configUSE_TIMERS
	#define configUSE_TIMERS 0
#endif

#ifndef configUSE_COUNTING_SEMAPHORES
	#define configUSE_COUNTING_SEMAPHORES 0
#endif

#ifndef configUSE_ALTERNATIVE_API
	#define configUSE_ALTERNATIVE_API 0
#endif

#ifndef portCRITICAL_NESTING_IN_TCB
	#define portCRITICAL_NESTING_IN_TCB 0
#endif

#ifndef configMAX_TASK_NAME_LEN
	#define configMAX_TASK_NAME_LEN 16
#endif

#ifndef configIDLE_SHOULD_YIELD
	#define configIDLE_SHOULD_YIELD		1
#endif

#if configMAX_TASK_NAME_LEN < 1
	#error configMAX_TASK_NAME_LEN must be set to a minimum of 1 in FreeRTOSConfig.h
#endif

#ifndef INCLUDE_xTaskResumeFromISR
	#define INCLUDE_xTaskResumeFromISR 1
#endif

#ifndef configASSERT
	#define configASSERT( x )
#endif

#ifndef portALIGNMENT_ASSERT_pxCurrentTCB
	#define portALIGNMENT_ASSERT_pxCurrentTCB configASSERT
#endif

/* The timers module relies on xTaskGetSchedulerState(). */
#if configUSE_TIMERS == 1

	#ifndef configTIMER_TASK_PRIORITY
		#error If configUSE_TIMERS is set to 1 then configTIMER_TASK_PRIORITY must also be defined.
	#endif /* configTIMER_TASK_PRIORITY */

	#ifndef configTIMER_QUEUE_LENGTH
		#error If configUSE_TIMERS is set to 1 then configTIMER_QUEUE_LENGTH must also be defined.
	#endif /* configTIMER_QUEUE_LENGTH */

	#ifndef configTIMER_TASK_STACK_DEPTH
		#error If configUSE_TIMERS is set to 1 then configTIMER_TASK_STACK_DEPTH must also be defined.
	#endif /* configTIMER_TASK_STACK_DEPTH */

#endif /* configUSE_TIMERS */

#ifndef INCLUDE_xTaskGetSchedulerState
	#define INCLUDE_xTaskGetSchedulerState 0
#endif

#ifndef INCLUDE_xTaskGetCurrentTaskHandle
	#define INCLUDE_xTaskGetCurrentTaskHandle 0
#endif


#ifndef portSET_INTERRUPT_MASK_FROM_ISR
	#define portSET_INTERRUPT_MASK_FROM_ISR() 0
#endif

#ifndef portCLEAR_INTERRUPT_MASK_FROM_ISR
	#define portCLEAR_INTERRUPT_MASK_FROM_ISR( uxSavedStatusValue ) ( void ) uxSavedStatusValue
#endif

#ifndef portCLEAN_UP_TCB
	#define portCLEAN_UP_TCB( pxTCB ) ( void ) pxTCB
#endif

#ifndef portSETUP_TCB
	#define portSETUP_TCB( pxTCB ) ( void ) pxTCB
#endif

#ifndef configQUEUE_REGISTRY_SIZE
	#define configQUEUE_REGISTRY_SIZE 0U
#endif

#if ( configQUEUE_REGISTRY_SIZE < 1 )
	#define vQueueAddToRegistry( xQueue, pcName )
	#define vQueueUnregisterQueue( xQueue )
#endif

#ifndef portPOINTER_SIZE_TYPE
	#define portPOINTER_SIZE_TYPE unsigned long
#endif

/* Remove any unused trace macros. */
#ifndef traceSTART
	/* Used to perform any necessary initialisation - for example, open a file
	into which trace is to be written. */
	#define traceSTART()
#endif

#ifndef traceEND
	/* Use to close a trace, for example close a file into which trace has been
	written. */
	#define traceEND()
#endif

#ifndef traceTASK_SWITCHED_IN
	/* Called after a task has been selected to run.  pxCurrentTCB holds a pointer
	to the task control block of the selected task. */
	#define traceTASK_SWITCHED_IN()
#endif

#ifndef traceTASK_SWITCHED_OUT
	/* Called before a task has been selected to run.  pxCurrentTCB holds a pointer
	to the task control block of the task being switched out. */
	#define traceTASK_SWITCHED_OUT()
#endif

#ifndef traceTASK_PRIORITY_INHERIT
	/* Called when a task attempts to take a mutex that is already held by a
	lower priority task.  pxTCBOfMutexHolder is a pointer to the TCB of the task
	that holds the mutex.  uxInheritedPriority is the priority the mutex holder
	will inherit (the priority of the task that is attempting to obtain the
	muted. */
	#define traceTASK_PRIORITY_INHERIT( pxTCBOfMutexHolder, uxInheritedPriority )
#endif

#ifndef traceTASK_PRIORITY_DISINHERIT
	/* Called when a task releases a mutex, the holding of which had resulted in
	the task inheriting the priority of a higher priority task.
	pxTCBOfMutexHolder is a pointer to the TCB of the task that is releasing the
	mutex.  uxOriginalPriority is the task's configured (base) priority. */
	#define traceTASK_PRIORITY_DISINHERIT( pxTCBOfMutexHolder, uxOriginalPriority )
#endif

#ifndef traceBLOCKING_ON_QUEUE_RECEIVE
	/* Task is about to block because it cannot read from a
	queue/mutex/semaphore.  pxQueue is a pointer to the queue/mutex/semaphore
	upon which the read was attempted.  pxCurrentTCB points to the TCB of the
	task that attempted the read. */
	#define traceBLOCKING_ON_QUEUE_RECEIVE( pxQueue )
#endif

#ifndef traceBLOCKING_ON_QUEUE_SEND
	/* Task is about to block because it cannot write to a
	queue/mutex/semaphore.  pxQueue is a pointer to the queue/mutex/semaphore
	upon which the write was attempted.  pxCurrentTCB points to the TCB of the
	task that attempted the write. */
	#define traceBLOCKING_ON_QUEUE_SEND( pxQueue )
#endif

#ifndef configCHECK_FOR_STACK_OVERFLOW
	#define configCHECK_FOR_STACK_OVERFLOW 0
#endif

/* The following event macros are embedded in the kernel API calls. */

#ifndef traceMOVED_TASK_TO_READY_STATE
	#define traceMOVED_TASK_TO_READY_STATE( pxTCB )
#endif

#ifndef traceQUEUE_CREATE
	#define traceQUEUE_CREATE( pxNewQueue )
#endif

#ifndef traceQUEUE_CREATE_FAILED
	#define traceQUEUE_CREATE_FAILED( ucQueueType )
#endif

#ifndef traceCREATE_MUTEX
	#define traceCREATE_MUTEX( pxNewQueue )
#endif

#ifndef traceCREATE_MUTEX_FAILED
	#define traceCREATE_MUTEX_FAILED()
#endif

#ifndef traceGIVE_MUTEX_RECURSIVE
	#define traceGIVE_MUTEX_RECURSIVE( pxMutex )
#endif

#ifndef traceGIVE_MUTEX_RECURSIVE_FAILED
	#define traceGIVE_MUTEX_RECURSIVE_FAILED( pxMutex )
#endif

#ifndef traceTAKE_MUTEX_RECURSIVE
	#define traceTAKE_MUTEX_RECURSIVE( pxMutex )
#endif

#ifndef traceTAKE_MUTEX_RECURSIVE_FAILED
	#define traceTAKE_MUTEX_RECURSIVE_FAILED( pxMutex )
#endif

#ifndef traceCREATE_COUNTING_SEMAPHORE
	#define traceCREATE_COUNTING_SEMAPHORE()
#endif

#ifndef traceCREATE_COUNTING_SEMAPHORE_FAILED
	#define traceCREATE_COUNTING_SEMAPHORE_FAILED()
#endif

#ifndef traceQUEUE_SEND
	#define traceQUEUE_SEND( pxQueue )
#endif

#ifndef traceQUEUE_SEND_FAILED
	#define traceQUEUE_SEND_FAILED( pxQueue )
#endif

#ifndef traceQUEUE_RECEIVE
	#define traceQUEUE_RECEIVE( pxQueue )
#endif

#ifndef traceQUEUE_PEEK
	#define traceQUEUE_PEEK( pxQueue )
#endif

#ifndef traceQUEUE_RECEIVE_FAILED
	#define traceQUEUE_RECEIVE_FAILED( pxQueue )
#endif

#ifndef traceQUEUE_SEND_FROM_ISR
	#define traceQUEUE_SEND_FROM_ISR( pxQueue )
#endif

#ifndef traceQUEUE_SEND_FROM_ISR_FAILED
	#define traceQUEUE_SEND_FROM_ISR_FAILED( pxQueue )
#endif

#ifndef traceQUEUE_RECEIVE_FROM_ISR
	#define traceQUEUE_RECEIVE_FROM_ISR( pxQueue )
#endif

#ifndef traceQUEUE_RECEIVE_FROM_ISR_FAILED
	#define traceQUEUE_RECEIVE_FROM_ISR_FAILED( pxQueue )
#endif

#ifndef traceQUEUE_DELETE
	#define traceQUEUE_DELETE( pxQueue )
#endif

#ifndef traceTASK_CREATE
	#define traceTASK_CREATE( pxNewTCB )
#endif

#ifndef traceTASK_CREATE_FAILED
	#define traceTASK_CREATE_FAILED()
#endif

#ifndef traceTASK_DELETE
	#define traceTASK_DELETE( pxTaskToDelete )
#endif

#ifndef traceTASK_DELAY_UNTIL
	#define traceTASK_DELAY_UNTIL()
#endif

#ifndef traceTASK_DELAY
	#define traceTASK_DELAY()
#endif

#ifndef traceTASK_PRIORITY_SET
	#define traceTASK_PRIORITY_SET( pxTask, uxNewPriority )
#endif

#ifndef traceTASK_SUSPEND
	#define traceTASK_SUSPEND( pxTaskToSuspend )
#endif

#ifndef traceTASK_RESUME
	#define traceTASK_RESUME( pxTaskToResume )
#endif

#ifndef traceTASK_RESUME_FROM_ISR
	#define traceTASK_RESUME_FROM_ISR( pxTaskToResume )
#endif

#ifndef traceTASK_INCREMENT_TICK
	#define traceTASK_INCREMENT_TICK( xTickCount )
#endif

#ifndef traceTIMER_CREATE
	#define traceTIMER_CREATE( pxNewTimer )
#endif

#ifndef traceTIMER_CREATE_FAILED
	#define traceTIMER_CREATE_FAILED()
#endif

#ifndef traceTIMER_COMMAND_SEND
	#define traceTIMER_COMMAND_SEND( xTimer, xMessageID, xMessageValueValue, xReturn )
#endif

#ifndef traceTIMER_EXPIRED
	#define traceTIMER_EXPIRED( pxTimer )
#endif

#ifndef traceTIMER_COMMAND_RECEIVED
	#define traceTIMER_COMMAND_RECEIVED( pxTimer, xMessageID, xMessageValue )
#endif

#ifndef configGENERATE_RUN_TIME_STATS
	#define configGENERATE_RUN_TIME_STATS 0
#endif

#if ( configGENERATE_RUN_TIME_STATS == 1 )

	#ifndef portCONFIGURE_TIMER_FOR_RUN_TIME_STATS
		#error If configGENERATE_RUN_TIME_STATS is defined then portCONFIGURE_TIMER_FOR_RUN_TIME_STATS must also be defined.  portCONFIGURE_TIMER_FOR_RUN_TIME_STATS should call a port layer function to setup a peripheral timer/counter that can then be used as the run time counter time base.
	#endif /* portCONFIGURE_TIMER_FOR_RUN_TIME_STATS */

	#ifndef portGET_RUN_TIME_COUNTER_VALUE
		#ifndef portALT_GET_RUN_TIME_COUNTER_VALUE
			#error If configGENERATE_RUN_TIME_STATS is defined then either portGET_RUN_TIME_COUNTER_VALUE or portALT_GET_RUN_TIME_COUNTER_VALUE must also be defined.  See the examples provided and the FreeRTOS web site for more information.
		#endif /* portALT_GET_RUN_TIME_COUNTER_VALUE */
	#endif /* portGET_RUN_TIME_COUNTER_VALUE */

#endif /* configGENERATE_RUN_TIME_STATS */

#ifndef portCONFIGURE_TIMER_FOR_RUN_TIME_STATS
	#define portCONFIGURE_TIMER_FOR_RUN_TIME_STATS()
#endif

#ifndef configUSE_MALLOC_FAILED_HOOK
	#define configUSE_MALLOC_FAILED_HOOK 0
#endif

#ifndef portPRIVILEGE_BIT
	#define portPRIVILEGE_BIT ( ( unsigned portBASE_TYPE ) 0x00 )
#endif

#ifndef portYIELD_WITHIN_API
	#define portYIELD_WITHIN_API portYIELD
#endif

#ifndef pvPortMallocAligned
	#define pvPortMallocAligned( x, puxStackBuffer ) ( ( ( puxStackBuffer ) == NULL ) ? ( pvPortMalloc( ( x ) ) ) : ( puxStackBuffer ) )
#endif

#ifndef vPortFreeAligned
	#define vPortFreeAligned( pvBlockToFree ) vPortFree( pvBlockToFree )
#endif

#ifndef portSUPPRESS_TICKS_AND_SLEEP
	#define portSUPPRESS_TICKS_AND_SLEEP( xExpectedIdleTime )
#endif

#ifndef configEXPECTED_IDLE_TIME_BEFORE_SLEEP
	#define configEXPECTED_IDLE_TIME_BEFORE_SLEEP 2
#endif

#if configEXPECTED_IDLE_TIME_BEFORE_SLEEP < 2
	#error configEXPECTED_IDLE_TIME_BEFORE_SLEEP must not be less than 2
#endif

#ifndef configUSE_TICKLESS_IDLE
	#define configUSE_TICKLESS_IDLE 0
#endif

#ifndef configPRE_SLEEP_PROCESSING
	#define configPRE_SLEEP_PROCESSING( x )
#endif

#ifndef configPOST_SLEEP_PROCESSING
	#define configPOST_SLEEP_PROCESSING( x )
#endif

#ifndef configUSE_QUEUE_SETS
	#define configUSE_QUEUE_SETS 0
#endif

/* For backward compatability. */
#define eTaskStateGet eTaskGetState

#endif /* INC_FREERTOS_H */

>>>>>>> 61be4811
<|MERGE_RESOLUTION|>--- conflicted
+++ resolved
@@ -1,526 +1,3 @@
-<<<<<<< HEAD
-/*
-    FreeRTOS V7.2.0 - Copyright (C) 2012 Real Time Engineers Ltd.
-	
-
-    ***************************************************************************
-     *                                                                       *
-     *    FreeRTOS tutorial books are available in pdf and paperback.        *
-     *    Complete, revised, and edited pdf reference manuals are also       *
-     *    available.                                                         *
-     *                                                                       *
-     *    Purchasing FreeRTOS documentation will not only help you, by       *
-     *    ensuring you get running as quickly as possible and with an        *
-     *    in-depth knowledge of how to use FreeRTOS, it will also help       *
-     *    the FreeRTOS project to continue with its mission of providing     *
-     *    professional grade, cross platform, de facto standard solutions    *
-     *    for microcontrollers - completely free of charge!                  *
-     *                                                                       *
-     *    >>> See http://www.FreeRTOS.org/Documentation for details. <<<     *
-     *                                                                       *
-     *    Thank you for using FreeRTOS, and thank you for your support!      *
-     *                                                                       *
-    ***************************************************************************
-
-
-    This file is part of the FreeRTOS distribution.
-
-    FreeRTOS is free software; you can redistribute it and/or modify it under
-    the terms of the GNU General Public License (version 2) as published by the
-    Free Software Foundation AND MODIFIED BY the FreeRTOS exception.
-    >>>NOTE<<< The modification to the GPL is included to allow you to
-    distribute a combined work that includes FreeRTOS without being obliged to
-    provide the source code for proprietary components outside of the FreeRTOS
-    kernel.  FreeRTOS is distributed in the hope that it will be useful, but
-    WITHOUT ANY WARRANTY; without even the implied warranty of MERCHANTABILITY
-    or FITNESS FOR A PARTICULAR PURPOSE.  See the GNU General Public License for
-    more details. You should have received a copy of the GNU General Public
-    License and the FreeRTOS license exception along with FreeRTOS; if not it
-    can be viewed here: http://www.freertos.org/a00114.html and also obtained
-    by writing to Richard Barry, contact details for whom are available on the
-    FreeRTOS WEB site.
-
-    1 tab == 4 spaces!
-    
-    ***************************************************************************
-     *                                                                       *
-     *    Having a problem?  Start by reading the FAQ "My application does   *
-     *    not run, what could be wrong?                                      *
-     *                                                                       *
-     *    http://www.FreeRTOS.org/FAQHelp.html                               *
-     *                                                                       *
-    ***************************************************************************
-
-    
-    http://www.FreeRTOS.org - Documentation, training, latest information, 
-    license and contact details.
-    
-    http://www.FreeRTOS.org/plus - A selection of FreeRTOS ecosystem products,
-    including FreeRTOS+Trace - an indispensable productivity tool.
-
-    Real Time Engineers ltd license FreeRTOS to High Integrity Systems, who sell 
-    the code with commercial support, indemnification, and middleware, under 
-    the OpenRTOS brand: http://www.OpenRTOS.com.  High Integrity Systems also
-    provide a safety engineered and independently SIL3 certified version under 
-    the SafeRTOS brand: http://www.SafeRTOS.com.
-*/
-
-#ifndef INC_FREERTOS_H
-#define INC_FREERTOS_H
-
-
-/*
- * Include the generic headers required for the FreeRTOS port being used.
- */
-#include <stddef.h>
-
-/* Basic FreeRTOS definitions. */
-#include "projdefs.h"
-
-/* Application specific configuration options. */
-#include "FreeRTOSConfig.h"
-
-/* Definitions specific to the port being used. */
-#include "portable.h"
-
-
-/* Defines the prototype to which the application task hook function must
-conform. */
-typedef portBASE_TYPE (*pdTASK_HOOK_CODE)( void * );
-
-
-
-
-
-/*
- * Check all the required application specific macros have been defined.
- * These macros are application specific and (as downloaded) are defined
- * within FreeRTOSConfig.h.
- */
-
-#ifndef configUSE_PREEMPTION
-	#error Missing definition:  configUSE_PREEMPTION should be defined in FreeRTOSConfig.h as either 1 or 0.  See the Configuration section of the FreeRTOS API documentation for details.
-#endif
-
-#ifndef configUSE_IDLE_HOOK
-	#error Missing definition:  configUSE_IDLE_HOOK should be defined in FreeRTOSConfig.h as either 1 or 0.  See the Configuration section of the FreeRTOS API documentation for details.
-#endif
-
-#ifndef configUSE_TICK_HOOK
-	#error Missing definition:  configUSE_TICK_HOOK should be defined in FreeRTOSConfig.h as either 1 or 0.  See the Configuration section of the FreeRTOS API documentation for details.
-#endif
-
-#ifndef configUSE_CO_ROUTINES
-	#error  Missing definition:  configUSE_CO_ROUTINES should be defined in FreeRTOSConfig.h as either 1 or 0.  See the Configuration section of the FreeRTOS API documentation for details.
-#endif
-
-#ifndef INCLUDE_vTaskPrioritySet
-	#error Missing definition:  INCLUDE_vTaskPrioritySet should be defined in FreeRTOSConfig.h as either 1 or 0.  See the Configuration section of the FreeRTOS API documentation for details.
-#endif
-
-#ifndef INCLUDE_uxTaskPriorityGet
-	#error Missing definition:  INCLUDE_uxTaskPriorityGet should be defined in FreeRTOSConfig.h as either 1 or 0.  See the Configuration section of the FreeRTOS API documentation for details.
-#endif
-
-#ifndef INCLUDE_vTaskDelete		
-	#error Missing definition:  INCLUDE_vTaskDelete		 should be defined in FreeRTOSConfig.h as either 1 or 0.  See the Configuration section of the FreeRTOS API documentation for details.
-#endif
-
-#ifndef INCLUDE_vTaskSuspend	
-	#error Missing definition:  INCLUDE_vTaskSuspend	 should be defined in FreeRTOSConfig.h as either 1 or 0.  See the Configuration section of the FreeRTOS API documentation for details.
-#endif
-
-#ifndef INCLUDE_vTaskDelayUntil
-	#error Missing definition:  INCLUDE_vTaskDelayUntil should be defined in FreeRTOSConfig.h as either 1 or 0.  See the Configuration section of the FreeRTOS API documentation for details.
-#endif
-
-#ifndef INCLUDE_vTaskDelay
-	#error Missing definition:  INCLUDE_vTaskDelay should be defined in FreeRTOSConfig.h as either 1 or 0.  See the Configuration section of the FreeRTOS API documentation for details.
-#endif
-
-#ifndef configUSE_16_BIT_TICKS
-	#error Missing definition:  configUSE_16_BIT_TICKS should be defined in FreeRTOSConfig.h as either 1 or 0.  See the Configuration section of the FreeRTOS API documentation for details.
-#endif
-
-#ifndef INCLUDE_xTaskGetIdleTaskHandle
-	#define INCLUDE_xTaskGetIdleTaskHandle 0
-#endif
-
-#ifndef INCLUDE_xTimerGetTimerDaemonTaskHandle
-	#define INCLUDE_xTimerGetTimerDaemonTaskHandle 0
-#endif
-
-#ifndef INCLUDE_xQueueGetMutexHolder
-	#define INCLUDE_xQueueGetMutexHolder 0
-#endif
-
-#ifndef INCLUDE_pcTaskGetTaskName
-	#define INCLUDE_pcTaskGetTaskName 0
-#endif
-
-#ifndef configUSE_APPLICATION_TASK_TAG
-	#define configUSE_APPLICATION_TASK_TAG 0
-#endif
-
-#ifndef INCLUDE_uxTaskGetStackHighWaterMark
-	#define INCLUDE_uxTaskGetStackHighWaterMark 0
-#endif
-
-#ifndef configUSE_RECURSIVE_MUTEXES
-	#define configUSE_RECURSIVE_MUTEXES 0
-#endif
-
-#ifndef configUSE_MUTEXES
-	#define configUSE_MUTEXES 0
-#endif
-
-#ifndef configUSE_TIMERS
-	#define configUSE_TIMERS 0
-#endif
-
-#ifndef configUSE_COUNTING_SEMAPHORES
-	#define configUSE_COUNTING_SEMAPHORES 0
-#endif
-
-#ifndef configUSE_ALTERNATIVE_API
-	#define configUSE_ALTERNATIVE_API 0
-#endif
-
-#ifndef portCRITICAL_NESTING_IN_TCB
-	#define portCRITICAL_NESTING_IN_TCB 0
-#endif
-
-#ifndef configMAX_TASK_NAME_LEN
-	#define configMAX_TASK_NAME_LEN 16
-#endif
-
-#ifndef configIDLE_SHOULD_YIELD
-	#define configIDLE_SHOULD_YIELD		1
-#endif
-
-#if configMAX_TASK_NAME_LEN < 1
-	#error configMAX_TASK_NAME_LEN must be set to a minimum of 1 in FreeRTOSConfig.h
-#endif
-
-#ifndef INCLUDE_xTaskResumeFromISR
-	#define INCLUDE_xTaskResumeFromISR 1
-#endif
-
-#ifndef configASSERT
-	#define configASSERT( x )
-#endif
-
-#ifndef portALIGNMENT_ASSERT_pxCurrentTCB
-	#define portALIGNMENT_ASSERT_pxCurrentTCB configASSERT
-#endif
-
-/* The timers module relies on xTaskGetSchedulerState(). */
-#if configUSE_TIMERS == 1
-
-	#ifndef configTIMER_TASK_PRIORITY
-		#error If configUSE_TIMERS is set to 1 then configTIMER_TASK_PRIORITY must also be defined.
-	#endif /* configTIMER_TASK_PRIORITY */
-
-	#ifndef configTIMER_QUEUE_LENGTH
-		#error If configUSE_TIMERS is set to 1 then configTIMER_QUEUE_LENGTH must also be defined.
-	#endif /* configTIMER_QUEUE_LENGTH */
-
-	#ifndef configTIMER_TASK_STACK_DEPTH
-		#error If configUSE_TIMERS is set to 1 then configTIMER_TASK_STACK_DEPTH must also be defined.
-	#endif /* configTIMER_TASK_STACK_DEPTH */
-
-#endif /* configUSE_TIMERS */
-
-#ifndef INCLUDE_xTaskGetSchedulerState
-	#define INCLUDE_xTaskGetSchedulerState 0
-#endif
-
-#ifndef INCLUDE_xTaskGetCurrentTaskHandle
-	#define INCLUDE_xTaskGetCurrentTaskHandle 0
-#endif
-
-
-#ifndef portSET_INTERRUPT_MASK_FROM_ISR
-	#define portSET_INTERRUPT_MASK_FROM_ISR() 0
-#endif
-
-#ifndef portCLEAR_INTERRUPT_MASK_FROM_ISR
-	#define portCLEAR_INTERRUPT_MASK_FROM_ISR( uxSavedStatusValue ) ( void ) uxSavedStatusValue
-#endif
-
-#ifndef portCLEAN_UP_TCB
-	#define portCLEAN_UP_TCB( pxTCB ) ( void ) pxTCB
-#endif
-
-#ifndef portSETUP_TCB
-	#define portSETUP_TCB( pxTCB ) ( void ) pxTCB
-#endif
-
-#ifndef configQUEUE_REGISTRY_SIZE
-	#define configQUEUE_REGISTRY_SIZE 0U
-#endif
-
-#if ( configQUEUE_REGISTRY_SIZE < 1 )
-	#define vQueueAddToRegistry( xQueue, pcName )
-	#define vQueueUnregisterQueue( xQueue )
-#endif
-
-#ifndef portPOINTER_SIZE_TYPE
-	#define portPOINTER_SIZE_TYPE unsigned long
-#endif
-
-/* Remove any unused trace macros. */
-#ifndef traceSTART
-	/* Used to perform any necessary initialisation - for example, open a file
-	into which trace is to be written. */
-	#define traceSTART()
-#endif
-
-#ifndef traceEND
-	/* Use to close a trace, for example close a file into which trace has been
-	written. */
-	#define traceEND()
-#endif
-
-#ifndef traceTASK_SWITCHED_IN
-	/* Called after a task has been selected to run.  pxCurrentTCB holds a pointer
-	to the task control block of the selected task. */
-	#define traceTASK_SWITCHED_IN()
-#endif
-
-#ifndef traceTASK_SWITCHED_OUT
-	/* Called before a task has been selected to run.  pxCurrentTCB holds a pointer
-	to the task control block of the task being switched out. */
-	#define traceTASK_SWITCHED_OUT()
-#endif
-
-#ifndef traceTASK_PRIORITY_INHERIT
-	/* Called when a task attempts to take a mutex that is already held by a
-	lower priority task.  pxTCBOfMutexHolder is a pointer to the TCB of the task
-	that holds the mutex.  uxInheritedPriority is the priority the mutex holder
-	will inherit (the priority of the task that is attempting to obtain the
-	muted. */
-	#define traceTASK_PRIORITY_INHERIT( pxTCBOfMutexHolder, uxInheritedPriority )
-#endif
-
-#ifndef traceTASK_PRIORITY_DISINHERIT
-	/* Called when a task releases a mutex, the holding of which had resulted in
-	the task inheriting the priority of a higher priority task.  
-	pxTCBOfMutexHolder is a pointer to the TCB of the task that is releasing the
-	mutex.  uxOriginalPriority is the task's configured (base) priority. */
-	#define traceTASK_PRIORITY_DISINHERIT( pxTCBOfMutexHolder, uxOriginalPriority )
-#endif
-
-#ifndef traceBLOCKING_ON_QUEUE_RECEIVE
-	/* Task is about to block because it cannot read from a
-	queue/mutex/semaphore.  pxQueue is a pointer to the queue/mutex/semaphore
-	upon which the read was attempted.  pxCurrentTCB points to the TCB of the
-	task that attempted the read. */
-	#define traceBLOCKING_ON_QUEUE_RECEIVE( pxQueue )
-#endif
-
-#ifndef traceBLOCKING_ON_QUEUE_SEND
-	/* Task is about to block because it cannot write to a
-	queue/mutex/semaphore.  pxQueue is a pointer to the queue/mutex/semaphore
-	upon which the write was attempted.  pxCurrentTCB points to the TCB of the
-	task that attempted the write. */
-	#define traceBLOCKING_ON_QUEUE_SEND( pxQueue )
-#endif
-
-#ifndef configCHECK_FOR_STACK_OVERFLOW
-	#define configCHECK_FOR_STACK_OVERFLOW 0
-#endif
-
-/* The following event macros are embedded in the kernel API calls. */
-
-#ifndef traceMOVED_TASK_TO_READY_STATE
-	#define traceMOVED_TASK_TO_READY_STATE( pxTCB )
-#endif
-
-#ifndef traceQUEUE_CREATE	
-	#define traceQUEUE_CREATE( pxNewQueue )
-#endif
-
-#ifndef traceQUEUE_CREATE_FAILED
-	#define traceQUEUE_CREATE_FAILED( ucQueueType )
-#endif
-
-#ifndef traceCREATE_MUTEX
-	#define traceCREATE_MUTEX( pxNewQueue )
-#endif
-
-#ifndef traceCREATE_MUTEX_FAILED
-	#define traceCREATE_MUTEX_FAILED()
-#endif
-
-#ifndef traceGIVE_MUTEX_RECURSIVE
-	#define traceGIVE_MUTEX_RECURSIVE( pxMutex )
-#endif
-
-#ifndef traceGIVE_MUTEX_RECURSIVE_FAILED
-	#define traceGIVE_MUTEX_RECURSIVE_FAILED( pxMutex )
-#endif
-
-#ifndef traceTAKE_MUTEX_RECURSIVE
-	#define traceTAKE_MUTEX_RECURSIVE( pxMutex )
-#endif
-
-#ifndef traceTAKE_MUTEX_RECURSIVE_FAILED
-	#define traceTAKE_MUTEX_RECURSIVE_FAILED( pxMutex )
-#endif
-
-#ifndef traceCREATE_COUNTING_SEMAPHORE
-	#define traceCREATE_COUNTING_SEMAPHORE()
-#endif
-
-#ifndef traceCREATE_COUNTING_SEMAPHORE_FAILED
-	#define traceCREATE_COUNTING_SEMAPHORE_FAILED()
-#endif
-
-#ifndef traceQUEUE_SEND
-	#define traceQUEUE_SEND( pxQueue )
-#endif
-
-#ifndef traceQUEUE_SEND_FAILED
-	#define traceQUEUE_SEND_FAILED( pxQueue )
-#endif
-
-#ifndef traceQUEUE_RECEIVE
-	#define traceQUEUE_RECEIVE( pxQueue )
-#endif
-
-#ifndef traceQUEUE_PEEK
-	#define traceQUEUE_PEEK( pxQueue )
-#endif
-
-#ifndef traceQUEUE_RECEIVE_FAILED
-	#define traceQUEUE_RECEIVE_FAILED( pxQueue )
-#endif
-
-#ifndef traceQUEUE_SEND_FROM_ISR
-	#define traceQUEUE_SEND_FROM_ISR( pxQueue )
-#endif
-
-#ifndef traceQUEUE_SEND_FROM_ISR_FAILED
-	#define traceQUEUE_SEND_FROM_ISR_FAILED( pxQueue )
-#endif
-
-#ifndef traceQUEUE_RECEIVE_FROM_ISR
-	#define traceQUEUE_RECEIVE_FROM_ISR( pxQueue )
-#endif
-
-#ifndef traceQUEUE_RECEIVE_FROM_ISR_FAILED
-	#define traceQUEUE_RECEIVE_FROM_ISR_FAILED( pxQueue )
-#endif
-
-#ifndef traceQUEUE_DELETE
-	#define traceQUEUE_DELETE( pxQueue )
-#endif
-
-#ifndef traceTASK_CREATE
-	#define traceTASK_CREATE( pxNewTCB )
-#endif
-
-#ifndef traceTASK_CREATE_FAILED
-	#define traceTASK_CREATE_FAILED()
-#endif
-
-#ifndef traceTASK_DELETE
-	#define traceTASK_DELETE( pxTaskToDelete )
-#endif
-
-#ifndef traceTASK_DELAY_UNTIL
-	#define traceTASK_DELAY_UNTIL()
-#endif
-
-#ifndef traceTASK_DELAY
-	#define traceTASK_DELAY()
-#endif
-
-#ifndef traceTASK_PRIORITY_SET
-	#define traceTASK_PRIORITY_SET( pxTask, uxNewPriority )
-#endif
-
-#ifndef traceTASK_SUSPEND
-	#define traceTASK_SUSPEND( pxTaskToSuspend )
-#endif
-
-#ifndef traceTASK_RESUME
-	#define traceTASK_RESUME( pxTaskToResume )
-#endif
-
-#ifndef traceTASK_RESUME_FROM_ISR
-	#define traceTASK_RESUME_FROM_ISR( pxTaskToResume )
-#endif
-
-#ifndef traceTASK_INCREMENT_TICK
-	#define traceTASK_INCREMENT_TICK( xTickCount )
-#endif
-
-#ifndef traceTIMER_CREATE
-	#define traceTIMER_CREATE( pxNewTimer )
-#endif
-
-#ifndef traceTIMER_CREATE_FAILED
-	#define traceTIMER_CREATE_FAILED()
-#endif
-
-#ifndef traceTIMER_COMMAND_SEND
-	#define traceTIMER_COMMAND_SEND( xTimer, xMessageID, xMessageValueValue, xReturn )
-#endif
-
-#ifndef traceTIMER_EXPIRED
-	#define traceTIMER_EXPIRED( pxTimer )
-#endif
-
-#ifndef traceTIMER_COMMAND_RECEIVED
-	#define traceTIMER_COMMAND_RECEIVED( pxTimer, xMessageID, xMessageValue )
-#endif
-
-#ifndef configGENERATE_RUN_TIME_STATS
-	#define configGENERATE_RUN_TIME_STATS 0
-#endif
-
-#if ( configGENERATE_RUN_TIME_STATS == 1 )
-
-	#ifndef portCONFIGURE_TIMER_FOR_RUN_TIME_STATS
-		#error If configGENERATE_RUN_TIME_STATS is defined then portCONFIGURE_TIMER_FOR_RUN_TIME_STATS must also be defined.  portCONFIGURE_TIMER_FOR_RUN_TIME_STATS should call a port layer function to setup a peripheral timer/counter that can then be used as the run time counter time base.
-	#endif /* portCONFIGURE_TIMER_FOR_RUN_TIME_STATS */
-
-	#ifndef portGET_RUN_TIME_COUNTER_VALUE
-		#ifndef portALT_GET_RUN_TIME_COUNTER_VALUE
-			#error If configGENERATE_RUN_TIME_STATS is defined then either portGET_RUN_TIME_COUNTER_VALUE or portALT_GET_RUN_TIME_COUNTER_VALUE must also be defined.  See the examples provided and the FreeRTOS web site for more information.
-		#endif /* portALT_GET_RUN_TIME_COUNTER_VALUE */
-	#endif /* portGET_RUN_TIME_COUNTER_VALUE */
-
-#endif /* configGENERATE_RUN_TIME_STATS */
-
-#ifndef portCONFIGURE_TIMER_FOR_RUN_TIME_STATS
-	#define portCONFIGURE_TIMER_FOR_RUN_TIME_STATS()
-#endif
-
-#ifndef configUSE_MALLOC_FAILED_HOOK
-	#define configUSE_MALLOC_FAILED_HOOK 0
-#endif
-
-#ifndef portPRIVILEGE_BIT
-	#define portPRIVILEGE_BIT ( ( unsigned portBASE_TYPE ) 0x00 )
-#endif
-
-#ifndef portYIELD_WITHIN_API
-	#define portYIELD_WITHIN_API portYIELD
-#endif
-
-#ifndef pvPortMallocAligned
-	#define pvPortMallocAligned( x, puxStackBuffer ) ( ( ( puxStackBuffer ) == NULL ) ? ( pvPortMalloc( ( x ) ) ) : ( puxStackBuffer ) )
-#endif
-
-#ifndef vPortFreeAligned
-	#define vPortFreeAligned( pvBlockToFree ) vPortFree( pvBlockToFree )
-#endif
-
-#endif /* INC_FREERTOS_H */
-=======
 /*
     FreeRTOS V7.4.0 - Copyright (C) 2013 Real Time Engineers Ltd.
 
@@ -1095,5 +572,3 @@
 #define eTaskStateGet eTaskGetState
 
 #endif /* INC_FREERTOS_H */
-
->>>>>>> 61be4811

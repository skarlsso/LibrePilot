<<<<<<< HEAD
/*
    FreeRTOS V7.2.0 - Copyright (C) 2012 Real Time Engineers Ltd.


    ***************************************************************************
     *                                                                       *
     *    FreeRTOS tutorial books are available in pdf and paperback.        *
     *    Complete, revised, and edited pdf reference manuals are also       *
     *    available.                                                         *
     *                                                                       *
     *    Purchasing FreeRTOS documentation will not only help you, by       *
     *    ensuring you get running as quickly as possible and with an        *
     *    in-depth knowledge of how to use FreeRTOS, it will also help       *
     *    the FreeRTOS project to continue with its mission of providing     *
     *    professional grade, cross platform, de facto standard solutions    *
     *    for microcontrollers - completely free of charge!                  *
     *                                                                       *
     *    >>> See http://www.FreeRTOS.org/Documentation for details. <<<     *
     *                                                                       *
     *    Thank you for using FreeRTOS, and thank you for your support!      *
     *                                                                       *
    ***************************************************************************


    This file is part of the FreeRTOS distribution.

    FreeRTOS is free software; you can redistribute it and/or modify it under
    the terms of the GNU General Public License (version 2) as published by the
    Free Software Foundation AND MODIFIED BY the FreeRTOS exception.
    >>>NOTE<<< The modification to the GPL is included to allow you to
    distribute a combined work that includes FreeRTOS without being obliged to
    provide the source code for proprietary components outside of the FreeRTOS
    kernel.  FreeRTOS is distributed in the hope that it will be useful, but
    WITHOUT ANY WARRANTY; without even the implied warranty of MERCHANTABILITY
    or FITNESS FOR A PARTICULAR PURPOSE.  See the GNU General Public License for
    more details. You should have received a copy of the GNU General Public
    License and the FreeRTOS license exception along with FreeRTOS; if not it
    can be viewed here: http://www.freertos.org/a00114.html and also obtained
    by writing to Richard Barry, contact details for whom are available on the
    FreeRTOS WEB site.

    1 tab == 4 spaces!
    
    ***************************************************************************
     *                                                                       *
     *    Having a problem?  Start by reading the FAQ "My application does   *
     *    not run, what could be wrong?                                      *
     *                                                                       *
     *    http://www.FreeRTOS.org/FAQHelp.html                               *
     *                                                                       *
    ***************************************************************************

    
    http://www.FreeRTOS.org - Documentation, training, latest information, 
    license and contact details.
    
    http://www.FreeRTOS.org/plus - A selection of FreeRTOS ecosystem products,
    including FreeRTOS+Trace - an indispensable productivity tool.

    Real Time Engineers ltd license FreeRTOS to High Integrity Systems, who sell 
    the code with commercial support, indemnification, and middleware, under 
    the OpenRTOS brand: http://www.OpenRTOS.com.  High Integrity Systems also
    provide a safety engineered and independently SIL3 certified version under 
    the SafeRTOS brand: http://www.SafeRTOS.com.
*/

#ifndef PROJDEFS_H
#define PROJDEFS_H

/* Defines the prototype to which task functions must conform. */
typedef void (*pdTASK_CODE)( void * );

#define pdTRUE		( 1 )
#define pdFALSE		( 0 )

#define pdPASS									( 1 )
#define pdFAIL									( 0 )
#define errQUEUE_EMPTY							( 0 )
#define errQUEUE_FULL							( 0 )

/* Error definitions. */
#define errCOULD_NOT_ALLOCATE_REQUIRED_MEMORY	( -1 )
#define errNO_TASK_TO_RUN						( -2 )
#define errQUEUE_BLOCKED						( -4 )
#define errQUEUE_YIELD							( -5 )

#endif /* PROJDEFS_H */


=======
/*
    FreeRTOS V7.4.0 - Copyright (C) 2013 Real Time Engineers Ltd.

    FEATURES AND PORTS ARE ADDED TO FREERTOS ALL THE TIME.  PLEASE VISIT
    http://www.FreeRTOS.org TO ENSURE YOU ARE USING THE LATEST VERSION.

    ***************************************************************************
     *                                                                       *
     *    FreeRTOS tutorial books are available in pdf and paperback.        *
     *    Complete, revised, and edited pdf reference manuals are also       *
     *    available.                                                         *
     *                                                                       *
     *    Purchasing FreeRTOS documentation will not only help you, by       *
     *    ensuring you get running as quickly as possible and with an        *
     *    in-depth knowledge of how to use FreeRTOS, it will also help       *
     *    the FreeRTOS project to continue with its mission of providing     *
     *    professional grade, cross platform, de facto standard solutions    *
     *    for microcontrollers - completely free of charge!                  *
     *                                                                       *
     *    >>> See http://www.FreeRTOS.org/Documentation for details. <<<     *
     *                                                                       *
     *    Thank you for using FreeRTOS, and thank you for your support!      *
     *                                                                       *
    ***************************************************************************


    This file is part of the FreeRTOS distribution.

    FreeRTOS is free software; you can redistribute it and/or modify it under
    the terms of the GNU General Public License (version 2) as published by the
    Free Software Foundation AND MODIFIED BY the FreeRTOS exception.

    >>>>>>NOTE<<<<<< The modification to the GPL is included to allow you to
    distribute a combined work that includes FreeRTOS without being obliged to
    provide the source code for proprietary components outside of the FreeRTOS
    kernel.

    FreeRTOS is distributed in the hope that it will be useful, but WITHOUT ANY
    WARRANTY; without even the implied warranty of MERCHANTABILITY or FITNESS
    FOR A PARTICULAR PURPOSE.  See the GNU General Public License for more
    details. You should have received a copy of the GNU General Public License
    and the FreeRTOS license exception along with FreeRTOS; if not itcan be
    viewed here: http://www.freertos.org/a00114.html and also obtained by
    writing to Real Time Engineers Ltd., contact details for whom are available
    on the FreeRTOS WEB site.

    1 tab == 4 spaces!

    ***************************************************************************
     *                                                                       *
     *    Having a problem?  Start by reading the FAQ "My application does   *
     *    not run, what could be wrong?"                                     *
     *                                                                       *
     *    http://www.FreeRTOS.org/FAQHelp.html                               *
     *                                                                       *
    ***************************************************************************


    http://www.FreeRTOS.org - Documentation, books, training, latest versions, 
    license and Real Time Engineers Ltd. contact details.

    http://www.FreeRTOS.org/plus - A selection of FreeRTOS ecosystem products,
    including FreeRTOS+Trace - an indispensable productivity tool, and our new
    fully thread aware and reentrant UDP/IP stack.

    http://www.OpenRTOS.com - Real Time Engineers ltd license FreeRTOS to High 
    Integrity Systems, who sell the code with commercial support, 
    indemnification and middleware, under the OpenRTOS brand.
    
    http://www.SafeRTOS.com - High Integrity Systems also provide a safety 
    engineered and independently SIL3 certified version for use in safety and 
    mission critical applications that require provable dependability.
*/

#ifndef PROJDEFS_H
#define PROJDEFS_H

/* Defines the prototype to which task functions must conform. */
typedef void (*pdTASK_CODE)( void * );

#define pdTRUE		( 1 )
#define pdFALSE		( 0 )

#define pdPASS									( 1 )
#define pdFAIL									( 0 )
#define errQUEUE_EMPTY							( 0 )
#define errQUEUE_FULL							( 0 )

/* Error definitions. */
#define errCOULD_NOT_ALLOCATE_REQUIRED_MEMORY	( -1 )
#define errNO_TASK_TO_RUN						( -2 )
#define errQUEUE_BLOCKED						( -4 )
#define errQUEUE_YIELD							( -5 )

#endif /* PROJDEFS_H */



>>>>>>> 61be4811
<|MERGE_RESOLUTION|>--- conflicted
+++ resolved
@@ -1,94 +1,3 @@
-<<<<<<< HEAD
-/*
-    FreeRTOS V7.2.0 - Copyright (C) 2012 Real Time Engineers Ltd.
-
-
-    ***************************************************************************
-     *                                                                       *
-     *    FreeRTOS tutorial books are available in pdf and paperback.        *
-     *    Complete, revised, and edited pdf reference manuals are also       *
-     *    available.                                                         *
-     *                                                                       *
-     *    Purchasing FreeRTOS documentation will not only help you, by       *
-     *    ensuring you get running as quickly as possible and with an        *
-     *    in-depth knowledge of how to use FreeRTOS, it will also help       *
-     *    the FreeRTOS project to continue with its mission of providing     *
-     *    professional grade, cross platform, de facto standard solutions    *
-     *    for microcontrollers - completely free of charge!                  *
-     *                                                                       *
-     *    >>> See http://www.FreeRTOS.org/Documentation for details. <<<     *
-     *                                                                       *
-     *    Thank you for using FreeRTOS, and thank you for your support!      *
-     *                                                                       *
-    ***************************************************************************
-
-
-    This file is part of the FreeRTOS distribution.
-
-    FreeRTOS is free software; you can redistribute it and/or modify it under
-    the terms of the GNU General Public License (version 2) as published by the
-    Free Software Foundation AND MODIFIED BY the FreeRTOS exception.
-    >>>NOTE<<< The modification to the GPL is included to allow you to
-    distribute a combined work that includes FreeRTOS without being obliged to
-    provide the source code for proprietary components outside of the FreeRTOS
-    kernel.  FreeRTOS is distributed in the hope that it will be useful, but
-    WITHOUT ANY WARRANTY; without even the implied warranty of MERCHANTABILITY
-    or FITNESS FOR A PARTICULAR PURPOSE.  See the GNU General Public License for
-    more details. You should have received a copy of the GNU General Public
-    License and the FreeRTOS license exception along with FreeRTOS; if not it
-    can be viewed here: http://www.freertos.org/a00114.html and also obtained
-    by writing to Richard Barry, contact details for whom are available on the
-    FreeRTOS WEB site.
-
-    1 tab == 4 spaces!
-    
-    ***************************************************************************
-     *                                                                       *
-     *    Having a problem?  Start by reading the FAQ "My application does   *
-     *    not run, what could be wrong?                                      *
-     *                                                                       *
-     *    http://www.FreeRTOS.org/FAQHelp.html                               *
-     *                                                                       *
-    ***************************************************************************
-
-    
-    http://www.FreeRTOS.org - Documentation, training, latest information, 
-    license and contact details.
-    
-    http://www.FreeRTOS.org/plus - A selection of FreeRTOS ecosystem products,
-    including FreeRTOS+Trace - an indispensable productivity tool.
-
-    Real Time Engineers ltd license FreeRTOS to High Integrity Systems, who sell 
-    the code with commercial support, indemnification, and middleware, under 
-    the OpenRTOS brand: http://www.OpenRTOS.com.  High Integrity Systems also
-    provide a safety engineered and independently SIL3 certified version under 
-    the SafeRTOS brand: http://www.SafeRTOS.com.
-*/
-
-#ifndef PROJDEFS_H
-#define PROJDEFS_H
-
-/* Defines the prototype to which task functions must conform. */
-typedef void (*pdTASK_CODE)( void * );
-
-#define pdTRUE		( 1 )
-#define pdFALSE		( 0 )
-
-#define pdPASS									( 1 )
-#define pdFAIL									( 0 )
-#define errQUEUE_EMPTY							( 0 )
-#define errQUEUE_FULL							( 0 )
-
-/* Error definitions. */
-#define errCOULD_NOT_ALLOCATE_REQUIRED_MEMORY	( -1 )
-#define errNO_TASK_TO_RUN						( -2 )
-#define errQUEUE_BLOCKED						( -4 )
-#define errQUEUE_YIELD							( -5 )
-
-#endif /* PROJDEFS_H */
-
-
-=======
 /*
     FreeRTOS V7.4.0 - Copyright (C) 2013 Real Time Engineers Ltd.
 
@@ -186,5 +95,3 @@
 #endif /* PROJDEFS_H */
 
 
-
->>>>>>> 61be4811

--- conflicted
+++ resolved
@@ -1,7 +1,8 @@
-<<<<<<< HEAD
-/*
-    FreeRTOS V7.2.0 - Copyright (C) 2012 Real Time Engineers Ltd.
-
+/*
+    FreeRTOS V7.4.0 - Copyright (C) 2013 Real Time Engineers Ltd.
+
+    FEATURES AND PORTS ARE ADDED TO FREERTOS ALL THE TIME.  PLEASE VISIT
+    http://www.FreeRTOS.org TO ENSURE YOU ARE USING THE LATEST VERSION.
 
     ***************************************************************************
      *                                                                       *
@@ -28,42 +29,47 @@
     FreeRTOS is free software; you can redistribute it and/or modify it under
     the terms of the GNU General Public License (version 2) as published by the
     Free Software Foundation AND MODIFIED BY the FreeRTOS exception.
-    >>>NOTE<<< The modification to the GPL is included to allow you to
+
+    >>>>>>NOTE<<<<<< The modification to the GPL is included to allow you to
     distribute a combined work that includes FreeRTOS without being obliged to
     provide the source code for proprietary components outside of the FreeRTOS
-    kernel.  FreeRTOS is distributed in the hope that it will be useful, but
-    WITHOUT ANY WARRANTY; without even the implied warranty of MERCHANTABILITY
-    or FITNESS FOR A PARTICULAR PURPOSE.  See the GNU General Public License for
-    more details. You should have received a copy of the GNU General Public
-    License and the FreeRTOS license exception along with FreeRTOS; if not it
-    can be viewed here: http://www.freertos.org/a00114.html and also obtained
-    by writing to Richard Barry, contact details for whom are available on the
-    FreeRTOS WEB site.
+    kernel.
+
+    FreeRTOS is distributed in the hope that it will be useful, but WITHOUT ANY
+    WARRANTY; without even the implied warranty of MERCHANTABILITY or FITNESS
+    FOR A PARTICULAR PURPOSE.  See the GNU General Public License for more
+    details. You should have received a copy of the GNU General Public License
+    and the FreeRTOS license exception along with FreeRTOS; if not itcan be
+    viewed here: http://www.freertos.org/a00114.html and also obtained by
+    writing to Real Time Engineers Ltd., contact details for whom are available
+    on the FreeRTOS WEB site.
 
     1 tab == 4 spaces!
 
-	
     ***************************************************************************
      *                                                                       *
      *    Having a problem?  Start by reading the FAQ "My application does   *
-	 *    not run, what could be wrong?                                      *
-	 *                                                                       *
-	 *    http://www.FreeRTOS.org/FAQHelp.html                               *
-	 *                                                                       *
+     *    not run, what could be wrong?"                                     *
+     *                                                                       *
+     *    http://www.FreeRTOS.org/FAQHelp.html                               *
+     *                                                                       *
     ***************************************************************************
 
-	
-    http://www.FreeRTOS.org - Documentation, training, latest information, 
-    license and contact details.
-	
-	http://www.FreeRTOS.org/plus - Selection of FreeRTOS ecosystem products,
-	including FreeRTOS+Trace - an indispensable productivity tool.
-
-	Real Time Engineers ltd license FreeRTOS to High Integrity Systems, who sell 
-	the code with commercial support, indemnification, and middleware, under 
-	the OpenRTOS brand:  http://www.OpenRTOS.com.  High Integrity Systems also
-	provide a safety engineered and independently SIL3 certified version under 
-	the	SafeRTOS brand: http://www.SafeRTOS.com.
+
+    http://www.FreeRTOS.org - Documentation, books, training, latest versions,
+    license and Real Time Engineers Ltd. contact details.
+
+    http://www.FreeRTOS.org/plus - A selection of FreeRTOS ecosystem products,
+    including FreeRTOS+Trace - an indispensable productivity tool, and our new
+    fully thread aware and reentrant UDP/IP stack.
+
+    http://www.OpenRTOS.com - Real Time Engineers ltd license FreeRTOS to High
+    Integrity Systems, who sell the code with commercial support,
+    indemnification and middleware, under the OpenRTOS brand.
+
+    http://www.SafeRTOS.com - High Integrity Systems also provide a safety 
+    engineered and independently SIL3 certified version for use in safety and 
+    mission critical applications that require provable dependability.
 */
 
 
@@ -85,7 +91,7 @@
  * MACROS AND DEFINITIONS
  *----------------------------------------------------------*/
 
-#define tskKERNEL_VERSION_NUMBER "V7.2.0"
+#define tskKERNEL_VERSION_NUMBER "V7.4.0"
 
 /**
  * task. h
@@ -131,6 +137,25 @@
 	portSTACK_TYPE *puxStackBuffer;
 	xMemoryRegion xRegions[ portNUM_CONFIGURABLE_REGIONS ];
 } xTaskParameters;
+
+/* Task states returned by eTaskGetState. */
+typedef enum
+{
+	eRunning = 0,	/* A task is querying the state of itself, so must be running. */
+	eReady,			/* The task being queried is in a read or pending ready list. */
+	eBlocked,		/* The task being queried is in the Blocked state. */
+	eSuspended,		/* The task being queried is in the Suspended state, or is in the Blocked state with an infinite time out. */
+	eDeleted		/* The task being queried has been deleted, but its TCB has not yet been freed. */
+} eTaskState;
+
+/* Possible return values for eTaskConfirmSleepModeStatus(). */
+typedef enum
+{
+	eAbortSleep = 0,		/* A task has been made ready or a context switch pended since portSUPPORESS_TICKS_AND_SLEEP() was called - abort entering a sleep mode. */
+	eStandardSleep,			/* Enter a sleep mode that will not last any longer than the expected idle time. */
+	eNoTasksWaitingTimeout	/* No tasks are waiting for a timeout so it is safe to enter a sleep mode that can only be exited by an external interrupt. */
+} eSleepModeStatus;
+
 
 /*
  * Defines the priority used by the idle task.  This must not be modified.
@@ -323,7 +348,7 @@
 	// the task, with appropriate access permissions.  Different processors have
 	// different memory alignment requirements - refer to the FreeRTOS documentation
 	// for full information.
-	{											
+	{
 		// Base address					Length	Parameters
         { cReadWriteArray,				32,		portMPU_REGION_READ_WRITE },
         { cReadOnlyArray,				32,		portMPU_REGION_READ_ONLY },
@@ -374,7 +399,7 @@
 // ucOneKByte array.  The other two of the maximum 3 definable regions are
 // unused so set to zero.
 static const xMemoryRegion xAltRegions[ portNUM_CONFIGURABLE_REGIONS ] =
-{											
+{
 	// Base address		Length		Parameters
 	{ ucOneKByte,		1024,		portMPU_REGION_READ_WRITE },
 	{ 0,				0,			0 },
@@ -390,7 +415,7 @@
 	// for this purpose.  NULL is used as the task handle to indicate that this
 	// function should modify the MPU regions of the calling task.
 	vTaskAllocateMPURegions( NULL, xAltRegions );
-	
+
 	// Now the task can continue its function, but from this point on can only
 	// access its stack and the ucOneKByte array (unless any other statically
 	// defined or shared regions have been declared elsewhere).
@@ -403,7 +428,7 @@
 
 /**
  * task. h
- * <pre>void vTaskDelete( xTaskHandle pxTask );</pre>
+ * <pre>void vTaskDelete( xTaskHandle xTask );</pre>
  *
  * INCLUDE_vTaskDelete must be defined as 1 for this function to be available.
  * See the configuration section for more information.
@@ -421,7 +446,7 @@
  * See the demo application file death.c for sample code that utilises
  * vTaskDelete ().
  *
- * @param pxTask The handle of the task to be deleted.  Passing NULL will
+ * @param xTask The handle of the task to be deleted.  Passing NULL will
  * cause the calling task to be deleted.
  *
  * Example usage:
@@ -440,7 +465,7 @@
  * \defgroup vTaskDelete vTaskDelete
  * \ingroup Tasks
  */
-void vTaskDelete( xTaskHandle pxTaskToDelete ) PRIVILEGED_FUNCTION;
+void vTaskDelete( xTaskHandle xTaskToDelete ) PRIVILEGED_FUNCTION;
 
 /*-----------------------------------------------------------
  * TASK CONTROL API
@@ -557,17 +582,17 @@
 
 /**
  * task. h
- * <pre>unsigned portBASE_TYPE uxTaskPriorityGet( xTaskHandle pxTask );</pre>
+ * <pre>unsigned portBASE_TYPE uxTaskPriorityGet( xTaskHandle xTask );</pre>
  *
  * INCLUDE_xTaskPriorityGet must be defined as 1 for this function to be available.
  * See the configuration section for more information.
  *
  * Obtain the priority of any task.
  *
- * @param pxTask Handle of the task to be queried.  Passing a NULL
+ * @param xTask Handle of the task to be queried.  Passing a NULL
  * handle results in the priority of the calling task being returned.
  *
- * @return The priority of pxTask.
+ * @return The priority of xTask.
  *
  * Example usage:
    <pre>
@@ -600,11 +625,29 @@
  * \defgroup uxTaskPriorityGet uxTaskPriorityGet
  * \ingroup TaskCtrl
  */
-unsigned portBASE_TYPE uxTaskPriorityGet( xTaskHandle pxTask ) PRIVILEGED_FUNCTION;
-
-/**
- * task. h
- * <pre>void vTaskPrioritySet( xTaskHandle pxTask, unsigned portBASE_TYPE uxNewPriority );</pre>
+unsigned portBASE_TYPE uxTaskPriorityGet( xTaskHandle xTask ) PRIVILEGED_FUNCTION;
+
+/**
+ * task. h
+ * <pre>eTaskState eTaskGetState( xTaskHandle xTask );</pre>
+ *
+ * INCLUDE_eTaskGetState must be defined as 1 for this function to be available.
+ * See the configuration section for more information.
+ *
+ * Obtain the state of any task.  States are encoded by the eTaskState
+ * enumerated type.
+ *
+ * @param xTask Handle of the task to be queried.
+ *
+ * @return The state of xTask at the time the function was called.  Note the
+ * state of the task might change between the function being called, and the
+ * functions return value being tested by the calling task.
+ */
+eTaskState eTaskGetState( xTaskHandle xTask ) PRIVILEGED_FUNCTION;
+
+/**
+ * task. h
+ * <pre>void vTaskPrioritySet( xTaskHandle xTask, unsigned portBASE_TYPE uxNewPriority );</pre>
  *
  * INCLUDE_vTaskPrioritySet must be defined as 1 for this function to be available.
  * See the configuration section for more information.
@@ -614,7 +657,7 @@
  * A context switch will occur before the function returns if the priority
  * being set is higher than the currently executing task.
  *
- * @param pxTask Handle to the task for which the priority is being set.
+ * @param xTask Handle to the task for which the priority is being set.
  * Passing a NULL handle results in the priority of the calling task being set.
  *
  * @param uxNewPriority The priority to which the task will be set.
@@ -642,11 +685,11 @@
  * \defgroup vTaskPrioritySet vTaskPrioritySet
  * \ingroup TaskCtrl
  */
-void vTaskPrioritySet( xTaskHandle pxTask, unsigned portBASE_TYPE uxNewPriority ) PRIVILEGED_FUNCTION;
-
-/**
- * task. h
- * <pre>void vTaskSuspend( xTaskHandle pxTaskToSuspend );</pre>
+void vTaskPrioritySet( xTaskHandle xTask, unsigned portBASE_TYPE uxNewPriority ) PRIVILEGED_FUNCTION;
+
+/**
+ * task. h
+ * <pre>void vTaskSuspend( xTaskHandle xTaskToSuspend );</pre>
  *
  * INCLUDE_vTaskSuspend must be defined as 1 for this function to be available.
  * See the configuration section for more information.
@@ -658,7 +701,7 @@
  * i.e. calling vTaskSuspend () twice on the same task still only requires one
  * call to vTaskResume () to ready the suspended task.
  *
- * @param pxTaskToSuspend Handle to the task being suspended.  Passing a NULL
+ * @param xTaskToSuspend Handle to the task being suspended.  Passing a NULL
  * handle will cause the calling task to be suspended.
  *
  * Example usage:
@@ -693,11 +736,11 @@
  * \defgroup vTaskSuspend vTaskSuspend
  * \ingroup TaskCtrl
  */
-void vTaskSuspend( xTaskHandle pxTaskToSuspend ) PRIVILEGED_FUNCTION;
-
-/**
- * task. h
- * <pre>void vTaskResume( xTaskHandle pxTaskToResume );</pre>
+void vTaskSuspend( xTaskHandle xTaskToSuspend ) PRIVILEGED_FUNCTION;
+
+/**
+ * task. h
+ * <pre>void vTaskResume( xTaskHandle xTaskToResume );</pre>
  *
  * INCLUDE_vTaskSuspend must be defined as 1 for this function to be available.
  * See the configuration section for more information.
@@ -708,7 +751,7 @@
  * will be made available for running again by a single call to
  * vTaskResume ().
  *
- * @param pxTaskToResume Handle to the task being readied.
+ * @param xTaskToResume Handle to the task being readied.
  *
  * Example usage:
    <pre>
@@ -742,11 +785,11 @@
  * \defgroup vTaskResume vTaskResume
  * \ingroup TaskCtrl
  */
-void vTaskResume( xTaskHandle pxTaskToResume ) PRIVILEGED_FUNCTION;
-
-/**
- * task. h
- * <pre>void xTaskResumeFromISR( xTaskHandle pxTaskToResume );</pre>
+void vTaskResume( xTaskHandle xTaskToResume ) PRIVILEGED_FUNCTION;
+
+/**
+ * task. h
+ * <pre>void xTaskResumeFromISR( xTaskHandle xTaskToResume );</pre>
  *
  * INCLUDE_xTaskResumeFromISR must be defined as 1 for this function to be
  * available.  See the configuration section for more information.
@@ -757,12 +800,12 @@
  * will be made available for running again by a single call to
  * xTaskResumeFromISR ().
  *
- * @param pxTaskToResume Handle to the task being readied.
+ * @param xTaskToResume Handle to the task being readied.
  *
  * \defgroup vTaskResumeFromISR vTaskResumeFromISR
  * \ingroup TaskCtrl
  */
-portBASE_TYPE xTaskResumeFromISR( xTaskHandle pxTaskToResume ) PRIVILEGED_FUNCTION;
+portBASE_TYPE xTaskResumeFromISR( xTaskHandle xTaskToResume ) PRIVILEGED_FUNCTION;
 
 /*-----------------------------------------------------------
  * SCHEDULER CONTROL
@@ -1088,6 +1131,19 @@
 
 /**
  * task.h
+ * <PRE>unsigned portBASE_TYPE uxTaskGetRunTime( xTaskHandle xTask );</PRE>
+ *
+ * Returns the run time of selected task
+ *
+ * @param xTask Handle of the task associated with the stack to be checked.
+ * Set xTask to NULL to check the stack of the calling task.
+ *
+ * @return The run time of selected task
+ */
+unsigned portBASE_TYPE uxTaskGetRunTime( xTaskHandle xTask );
+
+/**
+ * task.h
  * <PRE>unsigned portBASE_TYPE uxTaskGetStackHighWaterMark( xTaskHandle xTask );</PRE>
  *
  * INCLUDE_uxTaskGetStackHighWaterMark must be set to 1 in FreeRTOSConfig.h for
@@ -1105,19 +1161,6 @@
  * since the task referenced by xTask was created.
  */
 unsigned portBASE_TYPE uxTaskGetStackHighWaterMark( xTaskHandle xTask ) PRIVILEGED_FUNCTION;
-
-/**
- * task.h
- * <PRE>unsigned portBASE_TYPE uxTaskGetRunTime( xTaskHandle xTask );</PRE>
- *
- * Returns the run time of selected task
- *
- * @param xTask Handle of the task associated with the stack to be checked.
- * Set xTask to NULL to check the stack of the calling task.
- *
- * @return The run time of selected task
- */
-unsigned portBASE_TYPE uxTaskGetRunTime( xTaskHandle xTask );
 
 /* When using trace macros it is sometimes necessary to include tasks.h before
 FreeRTOS.h.  When this is done pdTASK_HOOK_CODE will not yet have been defined,
@@ -1160,1365 +1203,6 @@
 portBASE_TYPE xTaskCallApplicationTaskHook( xTaskHandle xTask, void *pvParameter ) PRIVILEGED_FUNCTION;
 
 /**
- * xTaskGetIdleTaskHandle() is only available if 
- * INCLUDE_xTaskGetIdleTaskHandle is set to 1 in FreeRTOSConfig.h.
- *
- * Simply returns the handle of the idle task.  It is not valid to call
- * xTaskGetIdleTaskHandle() before the scheduler has been started.
- */
-xTaskHandle xTaskGetIdleTaskHandle( void );
-
-/*-----------------------------------------------------------
- * SCHEDULER INTERNALS AVAILABLE FOR PORTING PURPOSES
- *----------------------------------------------------------*/
-
-/*
- * THIS FUNCTION MUST NOT BE USED FROM APPLICATION CODE.  IT IS ONLY
- * INTENDED FOR USE WHEN IMPLEMENTING A PORT OF THE SCHEDULER AND IS
- * AN INTERFACE WHICH IS FOR THE EXCLUSIVE USE OF THE SCHEDULER.
- *
- * Called from the real time kernel tick (either preemptive or cooperative),
- * this increments the tick count and checks if any tasks that are blocked
- * for a finite period required removing from a blocked list and placing on
- * a ready list.
- */
-void vTaskIncrementTick( void ) PRIVILEGED_FUNCTION;
-
-/*
- * THIS FUNCTION MUST NOT BE USED FROM APPLICATION CODE.  IT IS AN
- * INTERFACE WHICH IS FOR THE EXCLUSIVE USE OF THE SCHEDULER.
- *
- * THIS FUNCTION MUST BE CALLED WITH INTERRUPTS DISABLED.
- *
- * Removes the calling task from the ready list and places it both
- * on the list of tasks waiting for a particular event, and the
- * list of delayed tasks.  The task will be removed from both lists
- * and replaced on the ready list should either the event occur (and
- * there be no higher priority tasks waiting on the same event) or
- * the delay period expires.
- *
- * @param pxEventList The list containing tasks that are blocked waiting
- * for the event to occur.
- *
- * @param xTicksToWait The maximum amount of time that the task should wait
- * for the event to occur.  This is specified in kernel ticks,the constant
- * portTICK_RATE_MS can be used to convert kernel ticks into a real time
- * period.
- */
-void vTaskPlaceOnEventList( const xList * const pxEventList, portTickType xTicksToWait ) PRIVILEGED_FUNCTION;
-
-/*
- * THIS FUNCTION MUST NOT BE USED FROM APPLICATION CODE.  IT IS AN
- * INTERFACE WHICH IS FOR THE EXCLUSIVE USE OF THE SCHEDULER.
- *
- * THIS FUNCTION MUST BE CALLED WITH INTERRUPTS DISABLED.
- *
- * This function performs nearly the same function as vTaskPlaceOnEventList().
- * The difference being that this function does not permit tasks to block
- * indefinitely, whereas vTaskPlaceOnEventList() does.
- *
- * @return pdTRUE if the task being removed has a higher priority than the task
- * making the call, otherwise pdFALSE.
- */
-void vTaskPlaceOnEventListRestricted( const xList * const pxEventList, portTickType xTicksToWait ) PRIVILEGED_FUNCTION;
-
-/*
- * THIS FUNCTION MUST NOT BE USED FROM APPLICATION CODE.  IT IS AN
- * INTERFACE WHICH IS FOR THE EXCLUSIVE USE OF THE SCHEDULER.
- *
- * THIS FUNCTION MUST BE CALLED WITH INTERRUPTS DISABLED.
- *
- * Removes a task from both the specified event list and the list of blocked
- * tasks, and places it on a ready queue.
- *
- * xTaskRemoveFromEventList () will be called if either an event occurs to
- * unblock a task, or the block timeout period expires.
- *
- * @return pdTRUE if the task being removed has a higher priority than the task
- * making the call, otherwise pdFALSE.
- */
-signed portBASE_TYPE xTaskRemoveFromEventList( const xList * const pxEventList ) PRIVILEGED_FUNCTION;
-
-/*
- * THIS FUNCTION MUST NOT BE USED FROM APPLICATION CODE.  IT IS ONLY
- * INTENDED FOR USE WHEN IMPLEMENTING A PORT OF THE SCHEDULER AND IS
- * AN INTERFACE WHICH IS FOR THE EXCLUSIVE USE OF THE SCHEDULER.
- *
- * Sets the pointer to the current TCB to the TCB of the highest priority task
- * that is ready to run.
- */
-void vTaskSwitchContext( void ) PRIVILEGED_FUNCTION;
-
-/*
- * Return the handle of the calling task.
- */
-xTaskHandle xTaskGetCurrentTaskHandle( void ) PRIVILEGED_FUNCTION;
-
-/*
- * Capture the current time status for future reference.
- */
-void vTaskSetTimeOutState( xTimeOutType * const pxTimeOut ) PRIVILEGED_FUNCTION;
-
-/*
- * Compare the time status now with that previously captured to see if the
- * timeout has expired.
- */
-portBASE_TYPE xTaskCheckForTimeOut( xTimeOutType * const pxTimeOut, portTickType * const pxTicksToWait ) PRIVILEGED_FUNCTION;
-
-/*
- * Shortcut used by the queue implementation to prevent unnecessary call to
- * taskYIELD();
- */
-void vTaskMissedYield( void ) PRIVILEGED_FUNCTION;
-
-/*
- * Returns the scheduler state as taskSCHEDULER_RUNNING,
- * taskSCHEDULER_NOT_STARTED or taskSCHEDULER_SUSPENDED.
- */
-portBASE_TYPE xTaskGetSchedulerState( void ) PRIVILEGED_FUNCTION;
-
-/*
- * Raises the priority of the mutex holder to that of the calling task should
- * the mutex holder have a priority less than the calling task.
- */
-void vTaskPriorityInherit( xTaskHandle * const pxMutexHolder ) PRIVILEGED_FUNCTION;
-
-/*
- * Set the priority of a task back to its proper priority in the case that it
- * inherited a higher priority while it was holding a semaphore.
- */
-void vTaskPriorityDisinherit( xTaskHandle * const pxMutexHolder ) PRIVILEGED_FUNCTION;
-
-/*
- * Generic version of the task creation function which is in turn called by the
- * xTaskCreate() and xTaskCreateRestricted() macros.
- */
-signed portBASE_TYPE xTaskGenericCreate( pdTASK_CODE pxTaskCode, const signed char * const pcName, unsigned short usStackDepth, void *pvParameters, unsigned portBASE_TYPE uxPriority, xTaskHandle *pxCreatedTask, portSTACK_TYPE *puxStackBuffer, const xMemoryRegion * const xRegions ) PRIVILEGED_FUNCTION;
-
-/*
- * Get the uxTCBNumber assigned to the task referenced by the xTask parameter.
- */
-unsigned portBASE_TYPE uxTaskGetTaskNumber( xTaskHandle xTask );
-
-/* 
- * Set the uxTCBNumber of the task referenced by the xTask parameter to
- * ucHandle.
- */
-void vTaskSetTaskNumber( xTaskHandle xTask, unsigned portBASE_TYPE uxHandle );
-
-
-#ifdef __cplusplus
-}
-#endif
-#endif /* TASK_H */
-
-
-=======
-/*
-    FreeRTOS V7.4.0 - Copyright (C) 2013 Real Time Engineers Ltd.
-
-    FEATURES AND PORTS ARE ADDED TO FREERTOS ALL THE TIME.  PLEASE VISIT
-    http://www.FreeRTOS.org TO ENSURE YOU ARE USING THE LATEST VERSION.
-
-    ***************************************************************************
-     *                                                                       *
-     *    FreeRTOS tutorial books are available in pdf and paperback.        *
-     *    Complete, revised, and edited pdf reference manuals are also       *
-     *    available.                                                         *
-     *                                                                       *
-     *    Purchasing FreeRTOS documentation will not only help you, by       *
-     *    ensuring you get running as quickly as possible and with an        *
-     *    in-depth knowledge of how to use FreeRTOS, it will also help       *
-     *    the FreeRTOS project to continue with its mission of providing     *
-     *    professional grade, cross platform, de facto standard solutions    *
-     *    for microcontrollers - completely free of charge!                  *
-     *                                                                       *
-     *    >>> See http://www.FreeRTOS.org/Documentation for details. <<<     *
-     *                                                                       *
-     *    Thank you for using FreeRTOS, and thank you for your support!      *
-     *                                                                       *
-    ***************************************************************************
-
-
-    This file is part of the FreeRTOS distribution.
-
-    FreeRTOS is free software; you can redistribute it and/or modify it under
-    the terms of the GNU General Public License (version 2) as published by the
-    Free Software Foundation AND MODIFIED BY the FreeRTOS exception.
-
-    >>>>>>NOTE<<<<<< The modification to the GPL is included to allow you to
-    distribute a combined work that includes FreeRTOS without being obliged to
-    provide the source code for proprietary components outside of the FreeRTOS
-    kernel.
-
-    FreeRTOS is distributed in the hope that it will be useful, but WITHOUT ANY
-    WARRANTY; without even the implied warranty of MERCHANTABILITY or FITNESS
-    FOR A PARTICULAR PURPOSE.  See the GNU General Public License for more
-    details. You should have received a copy of the GNU General Public License
-    and the FreeRTOS license exception along with FreeRTOS; if not itcan be
-    viewed here: http://www.freertos.org/a00114.html and also obtained by
-    writing to Real Time Engineers Ltd., contact details for whom are available
-    on the FreeRTOS WEB site.
-
-    1 tab == 4 spaces!
-
-    ***************************************************************************
-     *                                                                       *
-     *    Having a problem?  Start by reading the FAQ "My application does   *
-     *    not run, what could be wrong?"                                     *
-     *                                                                       *
-     *    http://www.FreeRTOS.org/FAQHelp.html                               *
-     *                                                                       *
-    ***************************************************************************
-
-
-    http://www.FreeRTOS.org - Documentation, books, training, latest versions,
-    license and Real Time Engineers Ltd. contact details.
-
-    http://www.FreeRTOS.org/plus - A selection of FreeRTOS ecosystem products,
-    including FreeRTOS+Trace - an indispensable productivity tool, and our new
-    fully thread aware and reentrant UDP/IP stack.
-
-    http://www.OpenRTOS.com - Real Time Engineers ltd license FreeRTOS to High
-    Integrity Systems, who sell the code with commercial support,
-    indemnification and middleware, under the OpenRTOS brand.
-
-    http://www.SafeRTOS.com - High Integrity Systems also provide a safety 
-    engineered and independently SIL3 certified version for use in safety and 
-    mission critical applications that require provable dependability.
-*/
-
-
-#ifndef TASK_H
-#define TASK_H
-
-#ifndef INC_FREERTOS_H
-	#error "include FreeRTOS.h must appear in source files before include task.h"
-#endif
-
-#include "portable.h"
-#include "list.h"
-
-#ifdef __cplusplus
-extern "C" {
-#endif
-
-/*-----------------------------------------------------------
- * MACROS AND DEFINITIONS
- *----------------------------------------------------------*/
-
-#define tskKERNEL_VERSION_NUMBER "V7.4.0"
-
-/**
- * task. h
- *
- * Type by which tasks are referenced.  For example, a call to xTaskCreate
- * returns (via a pointer parameter) an xTaskHandle variable that can then
- * be used as a parameter to vTaskDelete to delete the task.
- *
- * \page xTaskHandle xTaskHandle
- * \ingroup Tasks
- */
-typedef void * xTaskHandle;
-
-/*
- * Used internally only.
- */
-typedef struct xTIME_OUT
-{
-	portBASE_TYPE xOverflowCount;
-	portTickType  xTimeOnEntering;
-} xTimeOutType;
-
-/*
- * Defines the memory ranges allocated to the task when an MPU is used.
- */
-typedef struct xMEMORY_REGION
-{
-	void *pvBaseAddress;
-	unsigned long ulLengthInBytes;
-	unsigned long ulParameters;
-} xMemoryRegion;
-
-/*
- * Parameters required to create an MPU protected task.
- */
-typedef struct xTASK_PARAMTERS
-{
-	pdTASK_CODE pvTaskCode;
-	const signed char * const pcName;
-	unsigned short usStackDepth;
-	void *pvParameters;
-	unsigned portBASE_TYPE uxPriority;
-	portSTACK_TYPE *puxStackBuffer;
-	xMemoryRegion xRegions[ portNUM_CONFIGURABLE_REGIONS ];
-} xTaskParameters;
-
-/* Task states returned by eTaskGetState. */
-typedef enum
-{
-	eRunning = 0,	/* A task is querying the state of itself, so must be running. */
-	eReady,			/* The task being queried is in a read or pending ready list. */
-	eBlocked,		/* The task being queried is in the Blocked state. */
-	eSuspended,		/* The task being queried is in the Suspended state, or is in the Blocked state with an infinite time out. */
-	eDeleted		/* The task being queried has been deleted, but its TCB has not yet been freed. */
-} eTaskState;
-
-/* Possible return values for eTaskConfirmSleepModeStatus(). */
-typedef enum
-{
-	eAbortSleep = 0,		/* A task has been made ready or a context switch pended since portSUPPORESS_TICKS_AND_SLEEP() was called - abort entering a sleep mode. */
-	eStandardSleep,			/* Enter a sleep mode that will not last any longer than the expected idle time. */
-	eNoTasksWaitingTimeout	/* No tasks are waiting for a timeout so it is safe to enter a sleep mode that can only be exited by an external interrupt. */
-} eSleepModeStatus;
-
-
-/*
- * Defines the priority used by the idle task.  This must not be modified.
- *
- * \ingroup TaskUtils
- */
-#define tskIDLE_PRIORITY			( ( unsigned portBASE_TYPE ) 0U )
-
-/**
- * task. h
- *
- * Macro for forcing a context switch.
- *
- * \page taskYIELD taskYIELD
- * \ingroup SchedulerControl
- */
-#define taskYIELD()					portYIELD()
-
-/**
- * task. h
- *
- * Macro to mark the start of a critical code region.  Preemptive context
- * switches cannot occur when in a critical region.
- *
- * NOTE: This may alter the stack (depending on the portable implementation)
- * so must be used with care!
- *
- * \page taskENTER_CRITICAL taskENTER_CRITICAL
- * \ingroup SchedulerControl
- */
-#define taskENTER_CRITICAL()		portENTER_CRITICAL()
-
-/**
- * task. h
- *
- * Macro to mark the end of a critical code region.  Preemptive context
- * switches cannot occur when in a critical region.
- *
- * NOTE: This may alter the stack (depending on the portable implementation)
- * so must be used with care!
- *
- * \page taskEXIT_CRITICAL taskEXIT_CRITICAL
- * \ingroup SchedulerControl
- */
-#define taskEXIT_CRITICAL()			portEXIT_CRITICAL()
-
-/**
- * task. h
- *
- * Macro to disable all maskable interrupts.
- *
- * \page taskDISABLE_INTERRUPTS taskDISABLE_INTERRUPTS
- * \ingroup SchedulerControl
- */
-#define taskDISABLE_INTERRUPTS()	portDISABLE_INTERRUPTS()
-
-/**
- * task. h
- *
- * Macro to enable microcontroller interrupts.
- *
- * \page taskENABLE_INTERRUPTS taskENABLE_INTERRUPTS
- * \ingroup SchedulerControl
- */
-#define taskENABLE_INTERRUPTS()		portENABLE_INTERRUPTS()
-
-/* Definitions returned by xTaskGetSchedulerState(). */
-#define taskSCHEDULER_NOT_STARTED	0
-#define taskSCHEDULER_RUNNING		1
-#define taskSCHEDULER_SUSPENDED		2
-
-/*-----------------------------------------------------------
- * TASK CREATION API
- *----------------------------------------------------------*/
-
-/**
- * task. h
- *<pre>
- portBASE_TYPE xTaskCreate(
-							  pdTASK_CODE pvTaskCode,
-							  const char * const pcName,
-							  unsigned short usStackDepth,
-							  void *pvParameters,
-							  unsigned portBASE_TYPE uxPriority,
-							  xTaskHandle *pvCreatedTask
-						  );</pre>
- *
- * Create a new task and add it to the list of tasks that are ready to run.
- *
- * xTaskCreate() can only be used to create a task that has unrestricted
- * access to the entire microcontroller memory map.  Systems that include MPU
- * support can alternatively create an MPU constrained task using
- * xTaskCreateRestricted().
- *
- * @param pvTaskCode Pointer to the task entry function.  Tasks
- * must be implemented to never return (i.e. continuous loop).
- *
- * @param pcName A descriptive name for the task.  This is mainly used to
- * facilitate debugging.  Max length defined by tskMAX_TASK_NAME_LEN - default
- * is 16.
- *
- * @param usStackDepth The size of the task stack specified as the number of
- * variables the stack can hold - not the number of bytes.  For example, if
- * the stack is 16 bits wide and usStackDepth is defined as 100, 200 bytes
- * will be allocated for stack storage.
- *
- * @param pvParameters Pointer that will be used as the parameter for the task
- * being created.
- *
- * @param uxPriority The priority at which the task should run.  Systems that
- * include MPU support can optionally create tasks in a privileged (system)
- * mode by setting bit portPRIVILEGE_BIT of the priority parameter.  For
- * example, to create a privileged task at priority 2 the uxPriority parameter
- * should be set to ( 2 | portPRIVILEGE_BIT ).
- *
- * @param pvCreatedTask Used to pass back a handle by which the created task
- * can be referenced.
- *
- * @return pdPASS if the task was successfully created and added to a ready
- * list, otherwise an error code defined in the file errors. h
- *
- * Example usage:
-   <pre>
- // Task to be created.
- void vTaskCode( void * pvParameters )
- {
-	 for( ;; )
-	 {
-		 // Task code goes here.
-	 }
- }
-
- // Function that creates a task.
- void vOtherFunction( void )
- {
- static unsigned char ucParameterToPass;
- xTaskHandle xHandle;
-
-	 // Create the task, storing the handle.  Note that the passed parameter ucParameterToPass
-	 // must exist for the lifetime of the task, so in this case is declared static.  If it was just an
-	 // an automatic stack variable it might no longer exist, or at least have been corrupted, by the time
-	 // the new task attempts to access it.
-	 xTaskCreate( vTaskCode, "NAME", STACK_SIZE, &ucParameterToPass, tskIDLE_PRIORITY, &xHandle );
-
-	 // Use the handle to delete the task.
-	 vTaskDelete( xHandle );
- }
-   </pre>
- * \defgroup xTaskCreate xTaskCreate
- * \ingroup Tasks
- */
-#define xTaskCreate( pvTaskCode, pcName, usStackDepth, pvParameters, uxPriority, pxCreatedTask ) xTaskGenericCreate( ( pvTaskCode ), ( pcName ), ( usStackDepth ), ( pvParameters ), ( uxPriority ), ( pxCreatedTask ), ( NULL ), ( NULL ) )
-
-/**
- * task. h
- *<pre>
- portBASE_TYPE xTaskCreateRestricted( xTaskParameters *pxTaskDefinition, xTaskHandle *pxCreatedTask );</pre>
- *
- * xTaskCreateRestricted() should only be used in systems that include an MPU
- * implementation.
- *
- * Create a new task and add it to the list of tasks that are ready to run.
- * The function parameters define the memory regions and associated access
- * permissions allocated to the task.
- *
- * @param pxTaskDefinition Pointer to a structure that contains a member
- * for each of the normal xTaskCreate() parameters (see the xTaskCreate() API
- * documentation) plus an optional stack buffer and the memory region
- * definitions.
- *
- * @param pxCreatedTask Used to pass back a handle by which the created task
- * can be referenced.
- *
- * @return pdPASS if the task was successfully created and added to a ready
- * list, otherwise an error code defined in the file errors. h
- *
- * Example usage:
-   <pre>
-// Create an xTaskParameters structure that defines the task to be created.
-static const xTaskParameters xCheckTaskParameters =
-{
-	vATask,		// pvTaskCode - the function that implements the task.
-	"ATask",	// pcName - just a text name for the task to assist debugging.
-	100,		// usStackDepth	- the stack size DEFINED IN WORDS.
-	NULL,		// pvParameters - passed into the task function as the function parameters.
-	( 1UL | portPRIVILEGE_BIT ),// uxPriority - task priority, set the portPRIVILEGE_BIT if the task should run in a privileged state.
-	cStackBuffer,// puxStackBuffer - the buffer to be used as the task stack.
-
-	// xRegions - Allocate up to three separate memory regions for access by
-	// the task, with appropriate access permissions.  Different processors have
-	// different memory alignment requirements - refer to the FreeRTOS documentation
-	// for full information.
-	{
-		// Base address					Length	Parameters
-        { cReadWriteArray,				32,		portMPU_REGION_READ_WRITE },
-        { cReadOnlyArray,				32,		portMPU_REGION_READ_ONLY },
-        { cPrivilegedOnlyAccessArray,	128,	portMPU_REGION_PRIVILEGED_READ_WRITE }
-	}
-};
-
-int main( void )
-{
-xTaskHandle xHandle;
-
-	// Create a task from the const structure defined above.  The task handle
-	// is requested (the second parameter is not NULL) but in this case just for
-	// demonstration purposes as its not actually used.
-	xTaskCreateRestricted( &xRegTest1Parameters, &xHandle );
-
-	// Start the scheduler.
-	vTaskStartScheduler();
-
-	// Will only get here if there was insufficient memory to create the idle
-	// task.
-	for( ;; );
-}
-   </pre>
- * \defgroup xTaskCreateRestricted xTaskCreateRestricted
- * \ingroup Tasks
- */
-#define xTaskCreateRestricted( x, pxCreatedTask ) xTaskGenericCreate( ((x)->pvTaskCode), ((x)->pcName), ((x)->usStackDepth), ((x)->pvParameters), ((x)->uxPriority), (pxCreatedTask), ((x)->puxStackBuffer), ((x)->xRegions) )
-
-/**
- * task. h
- *<pre>
- void vTaskAllocateMPURegions( xTaskHandle xTask, const xMemoryRegion * const pxRegions );</pre>
- *
- * Memory regions are assigned to a restricted task when the task is created by
- * a call to xTaskCreateRestricted().  These regions can be redefined using
- * vTaskAllocateMPURegions().
- *
- * @param xTask The handle of the task being updated.
- *
- * @param xRegions A pointer to an xMemoryRegion structure that contains the
- * new memory region definitions.
- *
- * Example usage:
-   <pre>
-// Define an array of xMemoryRegion structures that configures an MPU region
-// allowing read/write access for 1024 bytes starting at the beginning of the
-// ucOneKByte array.  The other two of the maximum 3 definable regions are
-// unused so set to zero.
-static const xMemoryRegion xAltRegions[ portNUM_CONFIGURABLE_REGIONS ] =
-{
-	// Base address		Length		Parameters
-	{ ucOneKByte,		1024,		portMPU_REGION_READ_WRITE },
-	{ 0,				0,			0 },
-	{ 0,				0,			0 }
-};
-
-void vATask( void *pvParameters )
-{
-	// This task was created such that it has access to certain regions of
-	// memory as defined by the MPU configuration.  At some point it is
-	// desired that these MPU regions are replaced with that defined in the
-	// xAltRegions const struct above.  Use a call to vTaskAllocateMPURegions()
-	// for this purpose.  NULL is used as the task handle to indicate that this
-	// function should modify the MPU regions of the calling task.
-	vTaskAllocateMPURegions( NULL, xAltRegions );
-
-	// Now the task can continue its function, but from this point on can only
-	// access its stack and the ucOneKByte array (unless any other statically
-	// defined or shared regions have been declared elsewhere).
-}
-   </pre>
- * \defgroup xTaskCreateRestricted xTaskCreateRestricted
- * \ingroup Tasks
- */
-void vTaskAllocateMPURegions( xTaskHandle xTask, const xMemoryRegion * const pxRegions ) PRIVILEGED_FUNCTION;
-
-/**
- * task. h
- * <pre>void vTaskDelete( xTaskHandle xTask );</pre>
- *
- * INCLUDE_vTaskDelete must be defined as 1 for this function to be available.
- * See the configuration section for more information.
- *
- * Remove a task from the RTOS real time kernels management.  The task being
- * deleted will be removed from all ready, blocked, suspended and event lists.
- *
- * NOTE:  The idle task is responsible for freeing the kernel allocated
- * memory from tasks that have been deleted.  It is therefore important that
- * the idle task is not starved of microcontroller processing time if your
- * application makes any calls to vTaskDelete ().  Memory allocated by the
- * task code is not automatically freed, and should be freed before the task
- * is deleted.
- *
- * See the demo application file death.c for sample code that utilises
- * vTaskDelete ().
- *
- * @param xTask The handle of the task to be deleted.  Passing NULL will
- * cause the calling task to be deleted.
- *
- * Example usage:
-   <pre>
- void vOtherFunction( void )
- {
- xTaskHandle xHandle;
-
-	 // Create the task, storing the handle.
-	 xTaskCreate( vTaskCode, "NAME", STACK_SIZE, NULL, tskIDLE_PRIORITY, &xHandle );
-
-	 // Use the handle to delete the task.
-	 vTaskDelete( xHandle );
- }
-   </pre>
- * \defgroup vTaskDelete vTaskDelete
- * \ingroup Tasks
- */
-void vTaskDelete( xTaskHandle xTaskToDelete ) PRIVILEGED_FUNCTION;
-
-/*-----------------------------------------------------------
- * TASK CONTROL API
- *----------------------------------------------------------*/
-
-/**
- * task. h
- * <pre>void vTaskDelay( portTickType xTicksToDelay );</pre>
- *
- * Delay a task for a given number of ticks.  The actual time that the
- * task remains blocked depends on the tick rate.  The constant
- * portTICK_RATE_MS can be used to calculate real time from the tick
- * rate - with the resolution of one tick period.
- *
- * INCLUDE_vTaskDelay must be defined as 1 for this function to be available.
- * See the configuration section for more information.
- *
- *
- * vTaskDelay() specifies a time at which the task wishes to unblock relative to
- * the time at which vTaskDelay() is called.  For example, specifying a block
- * period of 100 ticks will cause the task to unblock 100 ticks after
- * vTaskDelay() is called.  vTaskDelay() does not therefore provide a good method
- * of controlling the frequency of a cyclical task as the path taken through the
- * code, as well as other task and interrupt activity, will effect the frequency
- * at which vTaskDelay() gets called and therefore the time at which the task
- * next executes.  See vTaskDelayUntil() for an alternative API function designed
- * to facilitate fixed frequency execution.  It does this by specifying an
- * absolute time (rather than a relative time) at which the calling task should
- * unblock.
- *
- * @param xTicksToDelay The amount of time, in tick periods, that
- * the calling task should block.
- *
- * Example usage:
-
- void vTaskFunction( void * pvParameters )
- {
- void vTaskFunction( void * pvParameters )
- {
- // Block for 500ms.
- const portTickType xDelay = 500 / portTICK_RATE_MS;
-
-	 for( ;; )
-	 {
-		 // Simply toggle the LED every 500ms, blocking between each toggle.
-		 vToggleLED();
-		 vTaskDelay( xDelay );
-	 }
- }
-
- * \defgroup vTaskDelay vTaskDelay
- * \ingroup TaskCtrl
- */
-void vTaskDelay( portTickType xTicksToDelay ) PRIVILEGED_FUNCTION;
-
-/**
- * task. h
- * <pre>void vTaskDelayUntil( portTickType *pxPreviousWakeTime, portTickType xTimeIncrement );</pre>
- *
- * INCLUDE_vTaskDelayUntil must be defined as 1 for this function to be available.
- * See the configuration section for more information.
- *
- * Delay a task until a specified time.  This function can be used by cyclical
- * tasks to ensure a constant execution frequency.
- *
- * This function differs from vTaskDelay () in one important aspect:  vTaskDelay () will
- * cause a task to block for the specified number of ticks from the time vTaskDelay () is
- * called.  It is therefore difficult to use vTaskDelay () by itself to generate a fixed
- * execution frequency as the time between a task starting to execute and that task
- * calling vTaskDelay () may not be fixed [the task may take a different path though the
- * code between calls, or may get interrupted or preempted a different number of times
- * each time it executes].
- *
- * Whereas vTaskDelay () specifies a wake time relative to the time at which the function
- * is called, vTaskDelayUntil () specifies the absolute (exact) time at which it wishes to
- * unblock.
- *
- * The constant portTICK_RATE_MS can be used to calculate real time from the tick
- * rate - with the resolution of one tick period.
- *
- * @param pxPreviousWakeTime Pointer to a variable that holds the time at which the
- * task was last unblocked.  The variable must be initialised with the current time
- * prior to its first use (see the example below).  Following this the variable is
- * automatically updated within vTaskDelayUntil ().
- *
- * @param xTimeIncrement The cycle time period.  The task will be unblocked at
- * time *pxPreviousWakeTime + xTimeIncrement.  Calling vTaskDelayUntil with the
- * same xTimeIncrement parameter value will cause the task to execute with
- * a fixed interface period.
- *
- * Example usage:
-   <pre>
- // Perform an action every 10 ticks.
- void vTaskFunction( void * pvParameters )
- {
- portTickType xLastWakeTime;
- const portTickType xFrequency = 10;
-
-	 // Initialise the xLastWakeTime variable with the current time.
-	 xLastWakeTime = xTaskGetTickCount ();
-	 for( ;; )
-	 {
-		 // Wait for the next cycle.
-		 vTaskDelayUntil( &xLastWakeTime, xFrequency );
-
-		 // Perform action here.
-	 }
- }
-   </pre>
- * \defgroup vTaskDelayUntil vTaskDelayUntil
- * \ingroup TaskCtrl
- */
-void vTaskDelayUntil( portTickType * const pxPreviousWakeTime, portTickType xTimeIncrement ) PRIVILEGED_FUNCTION;
-
-/**
- * task. h
- * <pre>unsigned portBASE_TYPE uxTaskPriorityGet( xTaskHandle xTask );</pre>
- *
- * INCLUDE_xTaskPriorityGet must be defined as 1 for this function to be available.
- * See the configuration section for more information.
- *
- * Obtain the priority of any task.
- *
- * @param xTask Handle of the task to be queried.  Passing a NULL
- * handle results in the priority of the calling task being returned.
- *
- * @return The priority of xTask.
- *
- * Example usage:
-   <pre>
- void vAFunction( void )
- {
- xTaskHandle xHandle;
-
-	 // Create a task, storing the handle.
-	 xTaskCreate( vTaskCode, "NAME", STACK_SIZE, NULL, tskIDLE_PRIORITY, &xHandle );
-
-	 // ...
-
-	 // Use the handle to obtain the priority of the created task.
-	 // It was created with tskIDLE_PRIORITY, but may have changed
-	 // it itself.
-	 if( uxTaskPriorityGet( xHandle ) != tskIDLE_PRIORITY )
-	 {
-		 // The task has changed it's priority.
-	 }
-
-	 // ...
-
-	 // Is our priority higher than the created task?
-	 if( uxTaskPriorityGet( xHandle ) < uxTaskPriorityGet( NULL ) )
-	 {
-		 // Our priority (obtained using NULL handle) is higher.
-	 }
- }
-   </pre>
- * \defgroup uxTaskPriorityGet uxTaskPriorityGet
- * \ingroup TaskCtrl
- */
-unsigned portBASE_TYPE uxTaskPriorityGet( xTaskHandle xTask ) PRIVILEGED_FUNCTION;
-
-/**
- * task. h
- * <pre>eTaskState eTaskGetState( xTaskHandle xTask );</pre>
- *
- * INCLUDE_eTaskGetState must be defined as 1 for this function to be available.
- * See the configuration section for more information.
- *
- * Obtain the state of any task.  States are encoded by the eTaskState
- * enumerated type.
- *
- * @param xTask Handle of the task to be queried.
- *
- * @return The state of xTask at the time the function was called.  Note the
- * state of the task might change between the function being called, and the
- * functions return value being tested by the calling task.
- */
-eTaskState eTaskGetState( xTaskHandle xTask ) PRIVILEGED_FUNCTION;
-
-/**
- * task. h
- * <pre>void vTaskPrioritySet( xTaskHandle xTask, unsigned portBASE_TYPE uxNewPriority );</pre>
- *
- * INCLUDE_vTaskPrioritySet must be defined as 1 for this function to be available.
- * See the configuration section for more information.
- *
- * Set the priority of any task.
- *
- * A context switch will occur before the function returns if the priority
- * being set is higher than the currently executing task.
- *
- * @param xTask Handle to the task for which the priority is being set.
- * Passing a NULL handle results in the priority of the calling task being set.
- *
- * @param uxNewPriority The priority to which the task will be set.
- *
- * Example usage:
-   <pre>
- void vAFunction( void )
- {
- xTaskHandle xHandle;
-
-	 // Create a task, storing the handle.
-	 xTaskCreate( vTaskCode, "NAME", STACK_SIZE, NULL, tskIDLE_PRIORITY, &xHandle );
-
-	 // ...
-
-	 // Use the handle to raise the priority of the created task.
-	 vTaskPrioritySet( xHandle, tskIDLE_PRIORITY + 1 );
-
-	 // ...
-
-	 // Use a NULL handle to raise our priority to the same value.
-	 vTaskPrioritySet( NULL, tskIDLE_PRIORITY + 1 );
- }
-   </pre>
- * \defgroup vTaskPrioritySet vTaskPrioritySet
- * \ingroup TaskCtrl
- */
-void vTaskPrioritySet( xTaskHandle xTask, unsigned portBASE_TYPE uxNewPriority ) PRIVILEGED_FUNCTION;
-
-/**
- * task. h
- * <pre>void vTaskSuspend( xTaskHandle xTaskToSuspend );</pre>
- *
- * INCLUDE_vTaskSuspend must be defined as 1 for this function to be available.
- * See the configuration section for more information.
- *
- * Suspend any task.  When suspended a task will never get any microcontroller
- * processing time, no matter what its priority.
- *
- * Calls to vTaskSuspend are not accumulative -
- * i.e. calling vTaskSuspend () twice on the same task still only requires one
- * call to vTaskResume () to ready the suspended task.
- *
- * @param xTaskToSuspend Handle to the task being suspended.  Passing a NULL
- * handle will cause the calling task to be suspended.
- *
- * Example usage:
-   <pre>
- void vAFunction( void )
- {
- xTaskHandle xHandle;
-
-	 // Create a task, storing the handle.
-	 xTaskCreate( vTaskCode, "NAME", STACK_SIZE, NULL, tskIDLE_PRIORITY, &xHandle );
-
-	 // ...
-
-	 // Use the handle to suspend the created task.
-	 vTaskSuspend( xHandle );
-
-	 // ...
-
-	 // The created task will not run during this period, unless
-	 // another task calls vTaskResume( xHandle ).
-
-	 //...
-
-
-	 // Suspend ourselves.
-	 vTaskSuspend( NULL );
-
-	 // We cannot get here unless another task calls vTaskResume
-	 // with our handle as the parameter.
- }
-   </pre>
- * \defgroup vTaskSuspend vTaskSuspend
- * \ingroup TaskCtrl
- */
-void vTaskSuspend( xTaskHandle xTaskToSuspend ) PRIVILEGED_FUNCTION;
-
-/**
- * task. h
- * <pre>void vTaskResume( xTaskHandle xTaskToResume );</pre>
- *
- * INCLUDE_vTaskSuspend must be defined as 1 for this function to be available.
- * See the configuration section for more information.
- *
- * Resumes a suspended task.
- *
- * A task that has been suspended by one of more calls to vTaskSuspend ()
- * will be made available for running again by a single call to
- * vTaskResume ().
- *
- * @param xTaskToResume Handle to the task being readied.
- *
- * Example usage:
-   <pre>
- void vAFunction( void )
- {
- xTaskHandle xHandle;
-
-	 // Create a task, storing the handle.
-	 xTaskCreate( vTaskCode, "NAME", STACK_SIZE, NULL, tskIDLE_PRIORITY, &xHandle );
-
-	 // ...
-
-	 // Use the handle to suspend the created task.
-	 vTaskSuspend( xHandle );
-
-	 // ...
-
-	 // The created task will not run during this period, unless
-	 // another task calls vTaskResume( xHandle ).
-
-	 //...
-
-
-	 // Resume the suspended task ourselves.
-	 vTaskResume( xHandle );
-
-	 // The created task will once again get microcontroller processing
-	 // time in accordance with it priority within the system.
- }
-   </pre>
- * \defgroup vTaskResume vTaskResume
- * \ingroup TaskCtrl
- */
-void vTaskResume( xTaskHandle xTaskToResume ) PRIVILEGED_FUNCTION;
-
-/**
- * task. h
- * <pre>void xTaskResumeFromISR( xTaskHandle xTaskToResume );</pre>
- *
- * INCLUDE_xTaskResumeFromISR must be defined as 1 for this function to be
- * available.  See the configuration section for more information.
- *
- * An implementation of vTaskResume() that can be called from within an ISR.
- *
- * A task that has been suspended by one of more calls to vTaskSuspend ()
- * will be made available for running again by a single call to
- * xTaskResumeFromISR ().
- *
- * @param xTaskToResume Handle to the task being readied.
- *
- * \defgroup vTaskResumeFromISR vTaskResumeFromISR
- * \ingroup TaskCtrl
- */
-portBASE_TYPE xTaskResumeFromISR( xTaskHandle xTaskToResume ) PRIVILEGED_FUNCTION;
-
-/*-----------------------------------------------------------
- * SCHEDULER CONTROL
- *----------------------------------------------------------*/
-
-/**
- * task. h
- * <pre>void vTaskStartScheduler( void );</pre>
- *
- * Starts the real time kernel tick processing.  After calling the kernel
- * has control over which tasks are executed and when.  This function
- * does not return until an executing task calls vTaskEndScheduler ().
- *
- * At least one task should be created via a call to xTaskCreate ()
- * before calling vTaskStartScheduler ().  The idle task is created
- * automatically when the first application task is created.
- *
- * See the demo application file main.c for an example of creating
- * tasks and starting the kernel.
- *
- * Example usage:
-   <pre>
- void vAFunction( void )
- {
-	 // Create at least one task before starting the kernel.
-	 xTaskCreate( vTaskCode, "NAME", STACK_SIZE, NULL, tskIDLE_PRIORITY, NULL );
-
-	 // Start the real time kernel with preemption.
-	 vTaskStartScheduler ();
-
-	 // Will not get here unless a task calls vTaskEndScheduler ()
- }
-   </pre>
- *
- * \defgroup vTaskStartScheduler vTaskStartScheduler
- * \ingroup SchedulerControl
- */
-void vTaskStartScheduler( void ) PRIVILEGED_FUNCTION;
-
-/**
- * task. h
- * <pre>void vTaskEndScheduler( void );</pre>
- *
- * Stops the real time kernel tick.  All created tasks will be automatically
- * deleted and multitasking (either preemptive or cooperative) will
- * stop.  Execution then resumes from the point where vTaskStartScheduler ()
- * was called, as if vTaskStartScheduler () had just returned.
- *
- * See the demo application file main. c in the demo/PC directory for an
- * example that uses vTaskEndScheduler ().
- *
- * vTaskEndScheduler () requires an exit function to be defined within the
- * portable layer (see vPortEndScheduler () in port. c for the PC port).  This
- * performs hardware specific operations such as stopping the kernel tick.
- *
- * vTaskEndScheduler () will cause all of the resources allocated by the
- * kernel to be freed - but will not free resources allocated by application
- * tasks.
- *
- * Example usage:
-   <pre>
- void vTaskCode( void * pvParameters )
- {
-	 for( ;; )
-	 {
-		 // Task code goes here.
-
-		 // At some point we want to end the real time kernel processing
-		 // so call ...
-		 vTaskEndScheduler ();
-	 }
- }
-
- void vAFunction( void )
- {
-	 // Create at least one task before starting the kernel.
-	 xTaskCreate( vTaskCode, "NAME", STACK_SIZE, NULL, tskIDLE_PRIORITY, NULL );
-
-	 // Start the real time kernel with preemption.
-	 vTaskStartScheduler ();
-
-	 // Will only get here when the vTaskCode () task has called
-	 // vTaskEndScheduler ().  When we get here we are back to single task
-	 // execution.
- }
-   </pre>
- *
- * \defgroup vTaskEndScheduler vTaskEndScheduler
- * \ingroup SchedulerControl
- */
-void vTaskEndScheduler( void ) PRIVILEGED_FUNCTION;
-
-/**
- * task. h
- * <pre>void vTaskSuspendAll( void );</pre>
- *
- * Suspends all real time kernel activity while keeping interrupts (including the
- * kernel tick) enabled.
- *
- * After calling vTaskSuspendAll () the calling task will continue to execute
- * without risk of being swapped out until a call to xTaskResumeAll () has been
- * made.
- *
- * API functions that have the potential to cause a context switch (for example,
- * vTaskDelayUntil(), xQueueSend(), etc.) must not be called while the scheduler
- * is suspended.
- *
- * Example usage:
-   <pre>
- void vTask1( void * pvParameters )
- {
-	 for( ;; )
-	 {
-		 // Task code goes here.
-
-		 // ...
-
-		 // At some point the task wants to perform a long operation during
-		 // which it does not want to get swapped out.  It cannot use
-		 // taskENTER_CRITICAL ()/taskEXIT_CRITICAL () as the length of the
-		 // operation may cause interrupts to be missed - including the
-		 // ticks.
-
-		 // Prevent the real time kernel swapping out the task.
-		 vTaskSuspendAll ();
-
-		 // Perform the operation here.  There is no need to use critical
-		 // sections as we have all the microcontroller processing time.
-		 // During this time interrupts will still operate and the kernel
-		 // tick count will be maintained.
-
-		 // ...
-
-		 // The operation is complete.  Restart the kernel.
-		 xTaskResumeAll ();
-	 }
- }
-   </pre>
- * \defgroup vTaskSuspendAll vTaskSuspendAll
- * \ingroup SchedulerControl
- */
-void vTaskSuspendAll( void ) PRIVILEGED_FUNCTION;
-
-/**
- * task. h
- * <pre>char xTaskResumeAll( void );</pre>
- *
- * Resumes real time kernel activity following a call to vTaskSuspendAll ().
- * After a call to vTaskSuspendAll () the kernel will take control of which
- * task is executing at any time.
- *
- * @return If resuming the scheduler caused a context switch then pdTRUE is
- *		  returned, otherwise pdFALSE is returned.
- *
- * Example usage:
-   <pre>
- void vTask1( void * pvParameters )
- {
-	 for( ;; )
-	 {
-		 // Task code goes here.
-
-		 // ...
-
-		 // At some point the task wants to perform a long operation during
-		 // which it does not want to get swapped out.  It cannot use
-		 // taskENTER_CRITICAL ()/taskEXIT_CRITICAL () as the length of the
-		 // operation may cause interrupts to be missed - including the
-		 // ticks.
-
-		 // Prevent the real time kernel swapping out the task.
-		 vTaskSuspendAll ();
-
-		 // Perform the operation here.  There is no need to use critical
-		 // sections as we have all the microcontroller processing time.
-		 // During this time interrupts will still operate and the real
-		 // time kernel tick count will be maintained.
-
-		 // ...
-
-		 // The operation is complete.  Restart the kernel.  We want to force
-		 // a context switch - but there is no point if resuming the scheduler
-		 // caused a context switch already.
-		 if( !xTaskResumeAll () )
-		 {
-			  taskYIELD ();
-		 }
-	 }
- }
-   </pre>
- * \defgroup xTaskResumeAll xTaskResumeAll
- * \ingroup SchedulerControl
- */
-signed portBASE_TYPE xTaskResumeAll( void ) PRIVILEGED_FUNCTION;
-
-/**
- * task. h
- * <pre>signed portBASE_TYPE xTaskIsTaskSuspended( xTaskHandle xTask );</pre>
- *
- * Utility task that simply returns pdTRUE if the task referenced by xTask is
- * currently in the Suspended state, or pdFALSE if the task referenced by xTask
- * is in any other state.
- *
- */
-signed portBASE_TYPE xTaskIsTaskSuspended( xTaskHandle xTask ) PRIVILEGED_FUNCTION;
-
-/*-----------------------------------------------------------
- * TASK UTILITIES
- *----------------------------------------------------------*/
-
-/**
- * task. h
- * <PRE>portTickType xTaskGetTickCount( void );</PRE>
- *
- * @return The count of ticks since vTaskStartScheduler was called.
- *
- * \page xTaskGetTickCount xTaskGetTickCount
- * \ingroup TaskUtils
- */
-portTickType xTaskGetTickCount( void ) PRIVILEGED_FUNCTION;
-
-/**
- * task. h
- * <PRE>portTickType xTaskGetTickCountFromISR( void );</PRE>
- *
- * @return The count of ticks since vTaskStartScheduler was called.
- *
- * This is a version of xTaskGetTickCount() that is safe to be called from an
- * ISR - provided that portTickType is the natural word size of the
- * microcontroller being used or interrupt nesting is either not supported or
- * not being used.
- *
- * \page xTaskGetTickCount xTaskGetTickCount
- * \ingroup TaskUtils
- */
-portTickType xTaskGetTickCountFromISR( void ) PRIVILEGED_FUNCTION;
-
-/**
- * task. h
- * <PRE>unsigned short uxTaskGetNumberOfTasks( void );</PRE>
- *
- * @return The number of tasks that the real time kernel is currently managing.
- * This includes all ready, blocked and suspended tasks.  A task that
- * has been deleted but not yet freed by the idle task will also be
- * included in the count.
- *
- * \page uxTaskGetNumberOfTasks uxTaskGetNumberOfTasks
- * \ingroup TaskUtils
- */
-unsigned portBASE_TYPE uxTaskGetNumberOfTasks( void ) PRIVILEGED_FUNCTION;
-
-/**
- * task. h
- * <PRE>signed char *pcTaskGetTaskName( xTaskHandle xTaskToQuery );</PRE>
- *
- * @return The text (human readable) name of the task referenced by the handle
- * xTaskToQueury.  A task can query its own name by either passing in its own
- * handle, or by setting xTaskToQuery to NULL.  INCLUDE_pcTaskGetTaskName must be
- * set to 1 in FreeRTOSConfig.h for pcTaskGetTaskName() to be available.
- *
- * \page pcTaskGetTaskName pcTaskGetTaskName
- * \ingroup TaskUtils
- */
-signed char *pcTaskGetTaskName( xTaskHandle xTaskToQuery );
-
-/**
- * task. h
- * <PRE>void vTaskList( char *pcWriteBuffer );</PRE>
- *
- * configUSE_TRACE_FACILITY must be defined as 1 for this function to be
- * available.  See the configuration section for more information.
- *
- * NOTE: This function will disable interrupts for its duration.  It is
- * not intended for normal application runtime use but as a debug aid.
- *
- * Lists all the current tasks, along with their current state and stack
- * usage high water mark.
- *
- * Tasks are reported as blocked ('B'), ready ('R'), deleted ('D') or
- * suspended ('S').
- *
- * @param pcWriteBuffer A buffer into which the above mentioned details
- * will be written, in ascii form.  This buffer is assumed to be large
- * enough to contain the generated report.  Approximately 40 bytes per
- * task should be sufficient.
- *
- * \page vTaskList vTaskList
- * \ingroup TaskUtils
- */
-void vTaskList( signed char *pcWriteBuffer ) PRIVILEGED_FUNCTION;
-
-/**
- * task. h
- * <PRE>void vTaskGetRunTimeStats( char *pcWriteBuffer );</PRE>
- *
- * configGENERATE_RUN_TIME_STATS must be defined as 1 for this function
- * to be available.  The application must also then provide definitions
- * for portCONFIGURE_TIMER_FOR_RUN_TIME_STATS() and
- * portGET_RUN_TIME_COUNTER_VALUE to configure a peripheral timer/counter
- * and return the timers current count value respectively.  The counter
- * should be at least 10 times the frequency of the tick count.
- *
- * NOTE: This function will disable interrupts for its duration.  It is
- * not intended for normal application runtime use but as a debug aid.
- *
- * Setting configGENERATE_RUN_TIME_STATS to 1 will result in a total
- * accumulated execution time being stored for each task.  The resolution
- * of the accumulated time value depends on the frequency of the timer
- * configured by the portCONFIGURE_TIMER_FOR_RUN_TIME_STATS() macro.
- * Calling vTaskGetRunTimeStats() writes the total execution time of each
- * task into a buffer, both as an absolute count value and as a percentage
- * of the total system execution time.
- *
- * @param pcWriteBuffer A buffer into which the execution times will be
- * written, in ascii form.  This buffer is assumed to be large enough to
- * contain the generated report.  Approximately 40 bytes per task should
- * be sufficient.
- *
- * \page vTaskGetRunTimeStats vTaskGetRunTimeStats
- * \ingroup TaskUtils
- */
-void vTaskGetRunTimeStats( signed char *pcWriteBuffer ) PRIVILEGED_FUNCTION;
-
-/**
- * task.h
- * <PRE>unsigned portBASE_TYPE uxTaskGetRunTime( xTaskHandle xTask );</PRE>
- *
- * Returns the run time of selected task
- *
- * @param xTask Handle of the task associated with the stack to be checked.
- * Set xTask to NULL to check the stack of the calling task.
- *
- * @return The run time of selected task
- */
-unsigned portBASE_TYPE uxTaskGetRunTime( xTaskHandle xTask );
-
-/**
- * task.h
- * <PRE>unsigned portBASE_TYPE uxTaskGetStackHighWaterMark( xTaskHandle xTask );</PRE>
- *
- * INCLUDE_uxTaskGetStackHighWaterMark must be set to 1 in FreeRTOSConfig.h for
- * this function to be available.
- *
- * Returns the high water mark of the stack associated with xTask.  That is,
- * the minimum free stack space there has been (in words, so on a 32 bit machine
- * a value of 1 means 4 bytes) since the task started.  The smaller the returned
- * number the closer the task has come to overflowing its stack.
- *
- * @param xTask Handle of the task associated with the stack to be checked.
- * Set xTask to NULL to check the stack of the calling task.
- *
- * @return The smallest amount of free stack space there has been (in bytes)
- * since the task referenced by xTask was created.
- */
-unsigned portBASE_TYPE uxTaskGetStackHighWaterMark( xTaskHandle xTask ) PRIVILEGED_FUNCTION;
-
-/* When using trace macros it is sometimes necessary to include tasks.h before
-FreeRTOS.h.  When this is done pdTASK_HOOK_CODE will not yet have been defined,
-so the following two prototypes will cause a compilation error.  This can be
-fixed by simply guarding against the inclusion of these two prototypes unless
-they are explicitly required by the configUSE_APPLICATION_TASK_TAG configuration
-constant. */
-#ifdef configUSE_APPLICATION_TASK_TAG
-	#if configUSE_APPLICATION_TASK_TAG == 1
-		/**
-		 * task.h
-		 * <pre>void vTaskSetApplicationTaskTag( xTaskHandle xTask, pdTASK_HOOK_CODE pxHookFunction );</pre>
-		 *
-		 * Sets pxHookFunction to be the task hook function used by the task xTask.
-		 * Passing xTask as NULL has the effect of setting the calling tasks hook
-		 * function.
-		 */
-		void vTaskSetApplicationTaskTag( xTaskHandle xTask, pdTASK_HOOK_CODE pxHookFunction ) PRIVILEGED_FUNCTION;
-
-		/**
-		 * task.h
-		 * <pre>void xTaskGetApplicationTaskTag( xTaskHandle xTask );</pre>
-		 *
-		 * Returns the pxHookFunction value assigned to the task xTask.
-		 */
-		pdTASK_HOOK_CODE xTaskGetApplicationTaskTag( xTaskHandle xTask ) PRIVILEGED_FUNCTION;
-	#endif /* configUSE_APPLICATION_TASK_TAG ==1 */
-#endif /* ifdef configUSE_APPLICATION_TASK_TAG */
-
-/**
- * task.h
- * <pre>portBASE_TYPE xTaskCallApplicationTaskHook( xTaskHandle xTask, pdTASK_HOOK_CODE pxHookFunction );</pre>
- *
- * Calls the hook function associated with xTask.  Passing xTask as NULL has
- * the effect of calling the Running tasks (the calling task) hook function.
- *
- * pvParameter is passed to the hook function for the task to interpret as it
- * wants.
- */
-portBASE_TYPE xTaskCallApplicationTaskHook( xTaskHandle xTask, void *pvParameter ) PRIVILEGED_FUNCTION;
-
-/**
  * xTaskGetIdleTaskHandle() is only available if
  * INCLUDE_xTaskGetIdleTaskHandle is set to 1 in FreeRTOSConfig.h.
  *
@@ -2695,5 +1379,3 @@
 #endif /* TASK_H */
 
 
-
->>>>>>> 61be4811

<<<<<<< HEAD
/**
 ******************************************************************************
 * @addtogroup OpenPilotBL OpenPilot BootLoader
 * @brief These files contain the code to the OpenPilot MB Bootloader.
 *
 * @{
 * @file       main.c
 * @author     The OpenPilot Team, http://www.openpilot.org Copyright (C) 2010.
 * @brief      This is the file with the main function of the OpenPilot BootLoader
 * @see        The GNU Public License (GPL) Version 3
 * 
 *****************************************************************************/
/* 
 * This program is free software; you can redistribute it and/or modify 
 * it under the terms of the GNU General Public License as published by 
 * the Free Software Foundation; either version 3 of the License, or 
 * (at your option) any later version.
 * 
 * This program is distributed in the hope that it will be useful, but 
 * WITHOUT ANY WARRANTY; without even the implied warranty of MERCHANTABILITY 
 * or FITNESS FOR A PARTICULAR PURPOSE. See the GNU General Public License 
 * for more details.
 * 
 * You should have received a copy of the GNU General Public License along 
 * with this program; if not, write to the Free Software Foundation, Inc., 
 * 59 Temple Place, Suite 330, Boston, MA 02111-1307 USA
 */
/* Bootloader Includes */
#include <pios.h>
#include <stdbool.h>
#include "pios_board_info.h"

#define MAX_WRI_RETRYS 3
/* Prototype of PIOS_Board_Init() function */
extern void PIOS_Board_Init(void);
extern void FLASH_Download();
void error(int, int);

/* The ADDRESSES of the _binary_* symbols are the important
 * data.  This is non-intuitive for _binary_size where you
 * might expect its value to hold the size but you'd be wrong.
 */
extern uint32_t _binary_start;
extern uint32_t _binary_end;
extern uint32_t _binary_size;
const uint32_t * embedded_image_start = (uint32_t *) &(_binary_start);
const uint32_t * embedded_image_end   = (uint32_t *) &(_binary_end);
const uint32_t   embedded_image_size  = (uint32_t)   &(_binary_size);

int main()
{

	PIOS_SYS_Init();
	PIOS_Board_Init();
	PIOS_LED_On(PIOS_LED_HEARTBEAT);
	PIOS_DELAY_WaitmS(3000);
	PIOS_LED_Off(PIOS_LED_HEARTBEAT);

	/// Self overwrite check
	uint32_t base_address = SCB->VTOR;
	if ((0x08000000 + embedded_image_size) > base_address)
		error(PIOS_LED_HEARTBEAT, 1);
	///

	/*
	 * Make sure the bootloader we're carrying is for the same
	 * board type and board revision as the one we're running on.
	 *
	 * Assume the bootloader in flash and the bootloader contained in
	 * the updater both carry a board_info_blob at the end of the image.
	 */

	/* Calculate how far the board_info_blob is from the beginning of the bootloader */
	uint32_t board_info_blob_offset = (uint32_t) &pios_board_info_blob - (uint32_t)0x08000000;

	/* Use the same offset into our embedded bootloader image */
	struct pios_board_info * new_board_info_blob = (struct pios_board_info *)
		((uint32_t)embedded_image_start + board_info_blob_offset);

	/* Compare the two board info blobs to make sure they're for the same HW revision */
	if ((pios_board_info_blob.magic != new_board_info_blob->magic) ||
		(pios_board_info_blob.board_type != new_board_info_blob->board_type) ||
		(pios_board_info_blob.board_rev != new_board_info_blob->board_rev)) {
		error(PIOS_LED_HEARTBEAT, 2);
	}

	/* Embedded bootloader looks like it's the right one for this HW, proceed... */

	FLASH_Unlock();

	/// Bootloader memory space erase
	uint32_t pageAddress;
	pageAddress = 0x08000000;
	bool fail = false;
	while ((pageAddress < base_address) && (fail == false)) {
		for (int retry = 0; retry < MAX_DEL_RETRYS; ++retry) {
			if (FLASH_ErasePage(pageAddress) == FLASH_COMPLETE) {
				fail = false;
				break;
			} else {
				fail = true;
			}
		}
#ifdef STM32F10X_HD
		pageAddress += 2048;
#elif defined (STM32F10X_MD)
		pageAddress += 1024;
#endif
	}

	if (fail == true)
		error(PIOS_LED_HEARTBEAT, 3);


	///

	/// Bootloader programing
	for (uint32_t offset = 0; offset < embedded_image_size / sizeof(uint32_t); ++offset) {
		bool result = false;
		PIOS_LED_Toggle(PIOS_LED_HEARTBEAT);
		for (uint8_t retry = 0; retry < MAX_WRI_RETRYS; ++retry) {
			if (result == false) {
				result = (FLASH_ProgramWord(0x08000000 + (offset * 4), embedded_image_start[offset])
					== FLASH_COMPLETE) ? true : false;
			}
		}
		if (result == false)
			error(PIOS_LED_HEARTBEAT, 4);
	}
	///
	for (uint8_t x = 0; x < 3; ++x) {
		PIOS_LED_On(PIOS_LED_HEARTBEAT);
		PIOS_DELAY_WaitmS(1000);
		PIOS_LED_Off(PIOS_LED_HEARTBEAT);
		PIOS_DELAY_WaitmS(1000);
	}

	/// Invalidate the bootloader updater so we won't run
	/// the update again on the next power cycle.
	FLASH_ProgramWord(base_address, 0);
	FLASH_Lock();

	for (;;) {
		PIOS_DELAY_WaitmS(1000);
	}

}

void error(int led, int code)
{
	for (;;) {
		PIOS_DELAY_WaitmS(1000);
		for (int x = 0; x < code; x++) {
			PIOS_LED_On(led);
			PIOS_DELAY_WaitmS(200);
			PIOS_LED_Off(led);
			PIOS_DELAY_WaitmS(1000);
		}
		PIOS_DELAY_WaitmS(1000);
		for (int x = 0; x < 10; x++) {
			PIOS_LED_On(led);
			PIOS_DELAY_WaitmS(200);
			PIOS_LED_Off(led);
			PIOS_DELAY_WaitmS(200);
		}
	}
=======
/**
 ******************************************************************************
 * @addtogroup OpenPilotBL OpenPilot BootLoader
 * @brief These files contain the code to the OpenPilot MB Bootloader.
 *
 * @{
 * @file       main.c
 * @author     The OpenPilot Team, http://www.openpilot.org Copyright (C) 2010.
 * @brief      This is the file with the main function of the OpenPilot BootLoader
 * @see        The GNU Public License (GPL) Version 3
 * 
 *****************************************************************************/
/* 
 * This program is free software; you can redistribute it and/or modify 
 * it under the terms of the GNU General Public License as published by 
 * the Free Software Foundation; either version 3 of the License, or 
 * (at your option) any later version.
 * 
 * This program is distributed in the hope that it will be useful, but 
 * WITHOUT ANY WARRANTY; without even the implied warranty of MERCHANTABILITY 
 * or FITNESS FOR A PARTICULAR PURPOSE. See the GNU General Public License 
 * for more details.
 * 
 * You should have received a copy of the GNU General Public License along 
 * with this program; if not, write to the Free Software Foundation, Inc., 
 * 59 Temple Place, Suite 330, Boston, MA 02111-1307 USA
 */
/* Bootloader Includes */
#include <pios.h>
#include <stdbool.h>
#include "pios_board_info.h"

#define MAX_WRI_RETRYS 3
/* Prototype of PIOS_Board_Init() function */
extern void PIOS_Board_Init(void);
extern void FLASH_Download();
void error(int, int);

/* The ADDRESSES of the _binary_* symbols are the important
 * data.  This is non-intuitive for _binary_size where you
 * might expect its value to hold the size but you'd be wrong.
 */
extern uint32_t _binary_start;
extern uint32_t _binary_end;
extern uint32_t _binary_size;
const uint32_t * embedded_image_start = (uint32_t *) &(_binary_start);
const uint32_t * embedded_image_end   = (uint32_t *) &(_binary_end);
const uint32_t   embedded_image_size  = (uint32_t)   &(_binary_size);

int main()
{

	PIOS_SYS_Init();
	PIOS_Board_Init();
	PIOS_LED_On(PIOS_LED_HEARTBEAT);
	PIOS_DELAY_WaitmS(3000);
	PIOS_LED_Off(PIOS_LED_HEARTBEAT);

	/// Self overwrite check
	uint32_t base_address = SCB->VTOR;
	if ((0x08000000 + embedded_image_size) > base_address)
		error(PIOS_LED_HEARTBEAT, 1);
	///

	/*
	 * Make sure the bootloader we're carrying is for the same
	 * board type and board revision as the one we're running on.
	 *
	 * Assume the bootloader in flash and the bootloader contained in
	 * the updater both carry a board_info_blob at the end of the image.
	 */

	/* Calculate how far the board_info_blob is from the beginning of the bootloader */
	uint32_t board_info_blob_offset = (uint32_t) &pios_board_info_blob - (uint32_t)0x08000000;

	/* Use the same offset into our embedded bootloader image */
	struct pios_board_info * new_board_info_blob = (struct pios_board_info *)
		((uint32_t)embedded_image_start + board_info_blob_offset);

	/* Compare the two board info blobs to make sure they're for the same HW revision */
	if ((pios_board_info_blob.magic != new_board_info_blob->magic) ||
		(pios_board_info_blob.board_type != new_board_info_blob->board_type) ||
		(pios_board_info_blob.board_rev != new_board_info_blob->board_rev)) {
		error(PIOS_LED_HEARTBEAT, 2);
	}

	/* Embedded bootloader looks like it's the right one for this HW, proceed... */

	FLASH_Unlock();

	/// Bootloader memory space erase
	uint32_t pageAddress;
	pageAddress = 0x08000000;
	bool fail = false;
	while ((pageAddress < base_address) && (fail == false)) {
		for (int retry = 0; retry < MAX_DEL_RETRYS; ++retry) {
			if (FLASH_ErasePage(pageAddress) == FLASH_COMPLETE) {
				fail = false;
				break;
			} else {
				fail = true;
			}
		}
#ifdef STM32F10X_HD
		pageAddress += 2048;
#elif defined (STM32F10X_MD)
		pageAddress += 1024;
#endif
	}

	if (fail == true)
		error(PIOS_LED_HEARTBEAT, 3);


	///
	/// Bootloader programing
	for (uint32_t offset = 0; offset < embedded_image_size / sizeof(uint32_t); ++offset) {
		bool result = false;
		PIOS_LED_Toggle(PIOS_LED_HEARTBEAT);
		for (uint8_t retry = 0; retry < MAX_WRI_RETRYS; ++retry) {
			if (result == false) {
				result = (FLASH_ProgramWord(0x08000000 + (offset * 4), embedded_image_start[offset])
					== FLASH_COMPLETE) ? true : false;
			}
		}
		if (result == false)
			error(PIOS_LED_HEARTBEAT, 4);
	}
	///
	for (uint8_t x = 0; x < 3; ++x) {
		PIOS_LED_On(PIOS_LED_HEARTBEAT);
		PIOS_DELAY_WaitmS(1000);
		PIOS_LED_Off(PIOS_LED_HEARTBEAT);
		PIOS_DELAY_WaitmS(1000);
	}

	/// Invalidate the bootloader updater so we won't run
	/// the update again on the next power cycle.
	FLASH_ProgramWord(base_address, 0);
	FLASH_Lock();

	for (;;) {
		PIOS_DELAY_WaitmS(1000);
	}

}

void error(int led, int code)
{
	for (;;) {
		PIOS_DELAY_WaitmS(1000);
		for (int x = 0; x < code; x++) {
			PIOS_LED_On(led);
			PIOS_DELAY_WaitmS(200);
			PIOS_LED_Off(led);
			PIOS_DELAY_WaitmS(1000);
		}
		PIOS_DELAY_WaitmS(3000);
	}
>>>>>>> 4077dfde
}<|MERGE_RESOLUTION|>--- conflicted
+++ resolved
@@ -1,171 +1,3 @@
-<<<<<<< HEAD
-/**
- ******************************************************************************
- * @addtogroup OpenPilotBL OpenPilot BootLoader
- * @brief These files contain the code to the OpenPilot MB Bootloader.
- *
- * @{
- * @file       main.c
- * @author     The OpenPilot Team, http://www.openpilot.org Copyright (C) 2010.
- * @brief      This is the file with the main function of the OpenPilot BootLoader
- * @see        The GNU Public License (GPL) Version 3
- * 
- *****************************************************************************/
-/* 
- * This program is free software; you can redistribute it and/or modify 
- * it under the terms of the GNU General Public License as published by 
- * the Free Software Foundation; either version 3 of the License, or 
- * (at your option) any later version.
- * 
- * This program is distributed in the hope that it will be useful, but 
- * WITHOUT ANY WARRANTY; without even the implied warranty of MERCHANTABILITY 
- * or FITNESS FOR A PARTICULAR PURPOSE. See the GNU General Public License 
- * for more details.
- * 
- * You should have received a copy of the GNU General Public License along 
- * with this program; if not, write to the Free Software Foundation, Inc., 
- * 59 Temple Place, Suite 330, Boston, MA 02111-1307 USA
- */
-/* Bootloader Includes */
-#include <pios.h>
-#include <stdbool.h>
-#include "pios_board_info.h"
-
-#define MAX_WRI_RETRYS 3
-/* Prototype of PIOS_Board_Init() function */
-extern void PIOS_Board_Init(void);
-extern void FLASH_Download();
-void error(int, int);
-
-/* The ADDRESSES of the _binary_* symbols are the important
- * data.  This is non-intuitive for _binary_size where you
- * might expect its value to hold the size but you'd be wrong.
- */
-extern uint32_t _binary_start;
-extern uint32_t _binary_end;
-extern uint32_t _binary_size;
-const uint32_t * embedded_image_start = (uint32_t *) &(_binary_start);
-const uint32_t * embedded_image_end   = (uint32_t *) &(_binary_end);
-const uint32_t   embedded_image_size  = (uint32_t)   &(_binary_size);
-
-int main()
-{
-
-	PIOS_SYS_Init();
-	PIOS_Board_Init();
-	PIOS_LED_On(PIOS_LED_HEARTBEAT);
-	PIOS_DELAY_WaitmS(3000);
-	PIOS_LED_Off(PIOS_LED_HEARTBEAT);
-
-	/// Self overwrite check
-	uint32_t base_address = SCB->VTOR;
-	if ((0x08000000 + embedded_image_size) > base_address)
-		error(PIOS_LED_HEARTBEAT, 1);
-	///
-
-	/*
-	 * Make sure the bootloader we're carrying is for the same
-	 * board type and board revision as the one we're running on.
-	 *
-	 * Assume the bootloader in flash and the bootloader contained in
-	 * the updater both carry a board_info_blob at the end of the image.
-	 */
-
-	/* Calculate how far the board_info_blob is from the beginning of the bootloader */
-	uint32_t board_info_blob_offset = (uint32_t) &pios_board_info_blob - (uint32_t)0x08000000;
-
-	/* Use the same offset into our embedded bootloader image */
-	struct pios_board_info * new_board_info_blob = (struct pios_board_info *)
-		((uint32_t)embedded_image_start + board_info_blob_offset);
-
-	/* Compare the two board info blobs to make sure they're for the same HW revision */
-	if ((pios_board_info_blob.magic != new_board_info_blob->magic) ||
-		(pios_board_info_blob.board_type != new_board_info_blob->board_type) ||
-		(pios_board_info_blob.board_rev != new_board_info_blob->board_rev)) {
-		error(PIOS_LED_HEARTBEAT, 2);
-	}
-
-	/* Embedded bootloader looks like it's the right one for this HW, proceed... */
-
-	FLASH_Unlock();
-
-	/// Bootloader memory space erase
-	uint32_t pageAddress;
-	pageAddress = 0x08000000;
-	bool fail = false;
-	while ((pageAddress < base_address) && (fail == false)) {
-		for (int retry = 0; retry < MAX_DEL_RETRYS; ++retry) {
-			if (FLASH_ErasePage(pageAddress) == FLASH_COMPLETE) {
-				fail = false;
-				break;
-			} else {
-				fail = true;
-			}
-		}
-#ifdef STM32F10X_HD
-		pageAddress += 2048;
-#elif defined (STM32F10X_MD)
-		pageAddress += 1024;
-#endif
-	}
-
-	if (fail == true)
-		error(PIOS_LED_HEARTBEAT, 3);
-
-
-	///
-
-	/// Bootloader programing
-	for (uint32_t offset = 0; offset < embedded_image_size / sizeof(uint32_t); ++offset) {
-		bool result = false;
-		PIOS_LED_Toggle(PIOS_LED_HEARTBEAT);
-		for (uint8_t retry = 0; retry < MAX_WRI_RETRYS; ++retry) {
-			if (result == false) {
-				result = (FLASH_ProgramWord(0x08000000 + (offset * 4), embedded_image_start[offset])
-					== FLASH_COMPLETE) ? true : false;
-			}
-		}
-		if (result == false)
-			error(PIOS_LED_HEARTBEAT, 4);
-	}
-	///
-	for (uint8_t x = 0; x < 3; ++x) {
-		PIOS_LED_On(PIOS_LED_HEARTBEAT);
-		PIOS_DELAY_WaitmS(1000);
-		PIOS_LED_Off(PIOS_LED_HEARTBEAT);
-		PIOS_DELAY_WaitmS(1000);
-	}
-
-	/// Invalidate the bootloader updater so we won't run
-	/// the update again on the next power cycle.
-	FLASH_ProgramWord(base_address, 0);
-	FLASH_Lock();
-
-	for (;;) {
-		PIOS_DELAY_WaitmS(1000);
-	}
-
-}
-
-void error(int led, int code)
-{
-	for (;;) {
-		PIOS_DELAY_WaitmS(1000);
-		for (int x = 0; x < code; x++) {
-			PIOS_LED_On(led);
-			PIOS_DELAY_WaitmS(200);
-			PIOS_LED_Off(led);
-			PIOS_DELAY_WaitmS(1000);
-		}
-		PIOS_DELAY_WaitmS(1000);
-		for (int x = 0; x < 10; x++) {
-			PIOS_LED_On(led);
-			PIOS_DELAY_WaitmS(200);
-			PIOS_LED_Off(led);
-			PIOS_DELAY_WaitmS(200);
-		}
-	}
-=======
 /**
  ******************************************************************************
  * @addtogroup OpenPilotBL OpenPilot BootLoader
@@ -324,6 +156,5 @@
 			PIOS_DELAY_WaitmS(1000);
 		}
 		PIOS_DELAY_WaitmS(3000);
-	}
->>>>>>> 4077dfde
+		}
 }
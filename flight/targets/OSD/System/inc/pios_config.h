--- conflicted
+++ resolved
@@ -1,4 +1,3 @@
-<<<<<<< HEAD
 /**
  ******************************************************************************
  * @addtogroup OpenPilotSystem OpenPilot System
@@ -170,176 +169,4 @@
 /**
  * @}
  * @}
- */
-=======
-/**
- ******************************************************************************
- * @addtogroup OpenPilotSystem OpenPilot System
- * @{
- * @addtogroup OpenPilotCore OpenPilot Core
- * @{
- * @file       pios_config.h
- * @author     The OpenPilot Team, http://www.openpilot.org Copyright (C) 2010-2013.
- * @brief      PiOS configuration header, the compile time config file for the PIOS.
- *             Defines which PiOS libraries and features are included in the firmware.
- * @see        The GNU Public License (GPL) Version 3
- *****************************************************************************/
-/*
- * This program is free software; you can redistribute it and/or modify
- * it under the terms of the GNU General Public License as published by
- * the Free Software Foundation; either version 3 of the License, or
- * (at your option) any later version.
- *
- * This program is distributed in the hope that it will be useful, but
- * WITHOUT ANY WARRANTY; without even the implied warranty of MERCHANTABILITY
- * or FITNESS FOR A PARTICULAR PURPOSE. See the GNU General Public License
- * for more details.
- *
- * You should have received a copy of the GNU General Public License along
- * with this program; if not, write to the Free Software Foundation, Inc.,
- * 59 Temple Place, Suite 330, Boston, MA 02111-1307 USA
- */
-
-#ifndef PIOS_CONFIG_H
-#define PIOS_CONFIG_H
-
-/*
- * Below is a complete list of PIOS configurable options.
- * Please do not remove or rearrange them. Only comment out
- * unused options in the list. See main pios.h header for more
- * details.
- */
-
-/* #define PIOS_INCLUDE_DEBUG_CONSOLE */
-/* #define DEBUG_LEVEL 0 */
-
-/* PIOS FreeRTOS support */
-#define PIOS_INCLUDE_FREERTOS
-
-/* PIOS bootloader helper */
-#define PIOS_INCLUDE_BL_HELPER
-/* #define PIOS_INCLUDE_BL_HELPER_WRITE_SUPPORT */
-
-/* PIOS system functions */
-#define PIOS_INCLUDE_DELAY
-#define PIOS_INCLUDE_INITCALL
-#define PIOS_INCLUDE_SYS
-
-/* PIOS hardware peripherals */
-#define PIOS_INCLUDE_IRQ
-#define PIOS_INCLUDE_RTC
-#define PIOS_INCLUDE_TIM
-#define PIOS_INCLUDE_USART
-#define PIOS_INCLUDE_ADC
-#define PIOS_INCLUDE_I2C
-#define PIOS_INCLUDE_SPI
-/* #define PIOS_INCLUDE_GPIO */
-#define PIOS_INCLUDE_EXTI
-#define PIOS_INCLUDE_WDG
-
-/* PIOS USB functions */
-#define PIOS_INCLUDE_USB
-#define PIOS_INCLUDE_USB_HID
-/* #define PIOS_INCLUDE_USB_CDC */
-/* #define PIOS_INCLUDE_USB_RCTX */
-
-/* PIOS sensor interfaces */
-/* #define PIOS_INCLUDE_ADXL345 */
-/* #define PIOS_INCLUDE_BMA180 */
-/* #define PIOS_INCLUDE_L3GD20 */
-/* #define PIOS_INCLUDE_MPU6000 */
-/* #define PIOS_MPU6000_ACCEL */
-/* #define PIOS_INCLUDE_HMC5843 */
-#define PIOS_INCLUDE_HMC5883
-/* #define PIOS_HMC5883_HAS_GPIOS */
-#define PIOS_INCLUDE_BMP085
-/* #define PIOS_INCLUDE_MS5611 */
-/* #define PIOS_INCLUDE_MPXV */
-/* #define PIOS_INCLUDE_ETASV3 */
-/* #define PIOS_INCLUDE_HCSR04 */
-
-/* PIOS receiver drivers */
-/* #define PIOS_INCLUDE_PWM */
-/* #define PIOS_INCLUDE_PPM */
-/* #define PIOS_INCLUDE_PPM_FLEXI */
-/* #define PIOS_INCLUDE_DSM */
-/* #define PIOS_INCLUDE_SBUS */
-/* #define PIOS_INCLUDE_GCSRCVR */
-
-/* PIOS abstract receiver interface */
-/* #define PIOS_INCLUDE_RCVR */
-
-/* PIOS common peripherals */
-#define PIOS_INCLUDE_LED
-#define PIOS_INCLUDE_IAP
-#define PIOS_INCLUDE_SERVO
-/* #define PIOS_INCLUDE_I2C_ESC */
-/* #define PIOS_INCLUDE_OVERO */
-/* #define PIOS_OVERO_SPI */
-#define PIOS_INCLUDE_SDCARD
-#define LOG_FILENAME "startup.log"
-/* #define PIOS_INCLUDE_FLASH */
-/* #define PIOS_INCLUDE_FLASH_SECTOR_SETTINGS */
-/* #define FLASH_FREERTOS */
-/* #define PIOS_INCLUDE_FLASH_EEPROM */
-
-/* PIOS radio modules */
-/* #define PIOS_INCLUDE_RFM22B */
-/* #define PIOS_INCLUDE_RFM22B_COM */
-/* #define PIOS_INCLUDE_RFM22B_RCVR */
-/* #define PIOS_INCLUDE_PPM_OUT */
-/* #define PIOS_RFM22B_DEBUG_ON_TELEM */
-
-#define PIOS_INCLUDE_VIDEO
-/* #define PIOS_INCLUDE_WAVE */
-/* #define PIOS_INCLUDE_UDP */
-
-/* PIOS abstract comms interface with options */
-#define PIOS_INCLUDE_COM
-/* #define PIOS_INCLUDE_COM_MSG */
-/* #define PIOS_INCLUDE_TELEMETRY_RF */
-#define PIOS_INCLUDE_COM_TELEM
-/* #define PIOS_INCLUDE_COM_FLEXI */
-#define PIOS_INCLUDE_COM_AUX
-#define PIOS_TELEM_PRIORITY_QUEUE
-#define PIOS_INCLUDE_GPS
-/* #define PIOS_GPS_MINIMAL */
-#define PIOS_INCLUDE_GPS_NMEA_PARSER
-#define PIOS_INCLUDE_GPS_UBX_PARSER
-#define PIOS_GPS_SETS_HOMELOCATION
-
-/* Stabilization options */
-#define PIOS_QUATERNION_STABILIZATION
-
-/* Performance counters */
-#define IDLE_COUNTS_PER_SEC_AT_NO_LOAD	8379692
-
-/* Alarm Thresholds */
-#define HEAP_LIMIT_WARNING		4000
-#define HEAP_LIMIT_CRITICAL		1000
-#define IRQSTACK_LIMIT_WARNING		150
-#define IRQSTACK_LIMIT_CRITICAL		80
-#define CPULOAD_LIMIT_WARNING		80
-#define CPULOAD_LIMIT_CRITICAL		95
-
-/* Task stack sizes */
-/* #define PIOS_ACTUATOR_STACK_SIZE	1020 */
-/* #define PIOS_MANUAL_STACK_SIZE		800 */
-/* #define PIOS_SYSTEM_STACK_SIZE		660 */
-/* #define PIOS_STABILIZATION_STACK_SIZE	524 */
-/* #define PIOS_TELEM_STACK_SIZE		500 */
-/* #define PIOS_EVENTDISPATCHER_STACK_SIZE	130 */
-
-/* This can't be too high to stop eventdispatcher thread overflowing */
-/* #define PIOS_EVENTDISAPTCHER_QUEUE	10 */
-
-/* Revolution series */
-/* #define REVOLUTION */
-
-#endif /* PIOS_CONFIG_H */
-
-/**
- * @}
- * @}
- */
->>>>>>> 589290db
+ */
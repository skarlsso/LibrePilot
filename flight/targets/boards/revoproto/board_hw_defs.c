/**
 ******************************************************************************
 * @file       board_hw_defs.c
 * @author     The OpenPilot Team, http://www.openpilot.org Copyright (C) 2012.
 * @author     PhoenixPilot, http://github.com/PhoenixPilot, Copyright (C) 2012
 * @addtogroup OpenPilotSystem OpenPilot System
 * @{
 * @addtogroup OpenPilotCore OpenPilot Core
 * @{
 * @brief Defines board specific static initializers for hardware for the Revolution board.
 *****************************************************************************/
/*
 * This program is free software; you can redistribute it and/or modify
 * it under the terms of the GNU General Public License as published by
 * the Free Software Foundation; either version 3 of the License, or
 * (at your option) any later version.
 *
 * This program is distributed in the hope that it will be useful, but
 * WITHOUT ANY WARRANTY; without even the implied warranty of MERCHANTABILITY
 * or FITNESS FOR A PARTICULAR PURPOSE. See the GNU General Public License
 * for more details.
 *
 * You should have received a copy of the GNU General Public License along
 * with this program; if not, write to the Free Software Foundation, Inc.,
 * 59 Temple Place, Suite 330, Boston, MA 02111-1307 USA
 */

#if defined(PIOS_INCLUDE_LED)

#include <pios_led_priv.h>
static const struct pios_led pios_leds[] = {
    [PIOS_LED_HEARTBEAT] = {
        .pin                =             {
            .gpio = GPIOE,
            .init =             {
                .GPIO_Pin   = GPIO_Pin_2,
                .GPIO_Speed = GPIO_Speed_50MHz,
                .GPIO_Mode  = GPIO_Mode_OUT,
                .GPIO_OType = GPIO_OType_PP,
                .GPIO_PuPd  = GPIO_PuPd_UP
            },
        },
    },
    [PIOS_LED_ALARM] =     {
        .pin                =             {
            .gpio = GPIOE,
            .init =             {
                .GPIO_Pin   = GPIO_Pin_3,
                .GPIO_Speed = GPIO_Speed_50MHz,
                .GPIO_Mode  = GPIO_Mode_OUT,
                .GPIO_OType = GPIO_OType_PP,
                .GPIO_PuPd  = GPIO_PuPd_UP
            },
        },
    },
};

static const struct pios_led_cfg pios_led_cfg = {
    .leds     = pios_leds,
    .num_leds = NELEMENTS(pios_leds),
};

const struct pios_led_cfg *PIOS_BOARD_HW_DEFS_GetLedCfg(__attribute__((unused)) uint32_t board_revision)
{
    return &pios_led_cfg;
}

#endif /* PIOS_INCLUDE_LED */

#if defined(PIOS_INCLUDE_SPI)
#include <pios_spi_priv.h>
/* SPI1 Interface
 *    - Used for BMA180 accelerometer
 */
void PIOS_SPI_accel_irq_handler(void);
void DMA2_Stream0_IRQHandler(void) __attribute__((alias("PIOS_SPI_accel_irq_handler")));
void DMA2_Stream3_IRQHandler(void) __attribute__((alias("PIOS_SPI_accel_irq_handler")));
static const struct pios_spi_cfg pios_spi_accel_cfg = {
    .regs  = SPI1,
    .remap = GPIO_AF_SPI1,
    .init  = {
        .SPI_Mode              = SPI_Mode_Master,
        .SPI_Direction         = SPI_Direction_2Lines_FullDuplex,
        .SPI_DataSize          = SPI_DataSize_8b,
        .SPI_NSS                                   = SPI_NSS_Soft,
        .SPI_FirstBit          = SPI_FirstBit_MSB,
        .SPI_CRCPolynomial     = 7,
        .SPI_CPOL              = SPI_CPOL_High,
        .SPI_CPHA              = SPI_CPHA_2Edge,
        .SPI_BaudRatePrescaler = SPI_BaudRatePrescaler_16,
    },
    .use_crc = false,
    .dma     = {
        .irq                                       = {
            .flags = (DMA_IT_TCIF0 | DMA_IT_TEIF0 | DMA_IT_HTIF0),
            .init  = {
                .NVIC_IRQChannel    = DMA2_Stream0_IRQn,
                .NVIC_IRQChannelPreemptionPriority = PIOS_IRQ_PRIO_HIGH,
                .NVIC_IRQChannelSubPriority        = 0,
                .NVIC_IRQChannelCmd = ENABLE,
            },
        },

        .rx                                        = {
            .channel = DMA2_Stream0,
            .init    = {
                .DMA_Channel            = DMA_Channel_3,
                .DMA_PeripheralBaseAddr = (uint32_t)&(SPI1->DR),
                .DMA_DIR                = DMA_DIR_PeripheralToMemory,
                .DMA_PeripheralInc      = DMA_PeripheralInc_Disable,
                .DMA_MemoryInc          = DMA_MemoryInc_Enable,
                .DMA_PeripheralDataSize = DMA_PeripheralDataSize_Byte,
                .DMA_MemoryDataSize     = DMA_MemoryDataSize_Byte,
                .DMA_Mode               = DMA_Mode_Normal,
                .DMA_Priority           = DMA_Priority_Medium,
                .DMA_FIFOMode           = DMA_FIFOMode_Disable,
                /* .DMA_FIFOThreshold */
                .DMA_MemoryBurst        = DMA_MemoryBurst_Single,
                .DMA_PeripheralBurst    = DMA_PeripheralBurst_Single,
            },
        },
        .tx                                        = {
            .channel = DMA2_Stream3,
            .init    = {
                .DMA_Channel            = DMA_Channel_3,
                .DMA_PeripheralBaseAddr = (uint32_t)&(SPI1->DR),
                .DMA_DIR                = DMA_DIR_MemoryToPeripheral,
                .DMA_PeripheralInc      = DMA_PeripheralInc_Disable,
                .DMA_MemoryInc          = DMA_MemoryInc_Enable,
                .DMA_PeripheralDataSize = DMA_PeripheralDataSize_Byte,
                .DMA_MemoryDataSize     = DMA_MemoryDataSize_Byte,
                .DMA_Mode               = DMA_Mode_Normal,
                .DMA_Priority           = DMA_Priority_High,
                .DMA_FIFOMode           = DMA_FIFOMode_Disable,
                /* .DMA_FIFOThreshold */
                .DMA_MemoryBurst        = DMA_MemoryBurst_Single,
                .DMA_PeripheralBurst    = DMA_PeripheralBurst_Single,
            },
        },
    },
    .sclk                                          = {
        .gpio = GPIOA,
        .init = {
            .GPIO_Pin   = GPIO_Pin_5,
            .GPIO_Speed = GPIO_Speed_100MHz,
            .GPIO_Mode  = GPIO_Mode_AF,
            .GPIO_OType = GPIO_OType_PP,
            .GPIO_PuPd  = GPIO_PuPd_UP
        },
    },
    .miso                                          = {
        .gpio = GPIOA,
        .init = {
            .GPIO_Pin   = GPIO_Pin_6,
            .GPIO_Speed = GPIO_Speed_50MHz,
            .GPIO_Mode  = GPIO_Mode_AF,
            .GPIO_OType = GPIO_OType_PP,
            .GPIO_PuPd  = GPIO_PuPd_UP
        },
    },
    .mosi                                          = {
        .gpio = GPIOA,
        .init = {
            .GPIO_Pin   = GPIO_Pin_7,
            .GPIO_Speed = GPIO_Speed_50MHz,
            .GPIO_Mode  = GPIO_Mode_AF,
            .GPIO_OType = GPIO_OType_PP,
            .GPIO_PuPd  = GPIO_PuPd_UP
        },
    },
    .slave_count                                   = 2,
    .ssel                                          = {
        {
            .gpio = GPIOA,
            .init = {
                .GPIO_Pin   = GPIO_Pin_4,
                .GPIO_Speed = GPIO_Speed_50MHz,
                .GPIO_Mode  = GPIO_Mode_OUT,
                .GPIO_OType = GPIO_OType_PP,
                .GPIO_PuPd  = GPIO_PuPd_UP
            }
        },
        {
            .gpio = GPIOC,
            .init = {
                .GPIO_Pin   = GPIO_Pin_5,
                .GPIO_Speed = GPIO_Speed_50MHz,
                .GPIO_Mode  = GPIO_Mode_OUT,
                .GPIO_OType = GPIO_OType_PP,
                .GPIO_PuPd  = GPIO_PuPd_UP
            }
        },
    }
};

static uint32_t pios_spi_accel_id;
void PIOS_SPI_accel_irq_handler(void)
{
    /* Call into the generic code to handle the IRQ for this specific device */
    PIOS_SPI_IRQ_Handler(pios_spi_accel_id);
}


/* SPI2 Interface
 *      - Used for gyro communications
 */
void PIOS_SPI_GYRO_irq_handler(void);
void DMA1_Stream3_IRQHandler(void) __attribute__((alias("PIOS_SPI_gyro_irq_handler")));
void DMA1_Stream4_IRQHandler(void) __attribute__((alias("PIOS_SPI_gyro_irq_handler")));
static const struct pios_spi_cfg pios_spi_gyro_cfg = {
    .regs  = SPI2,
    .remap = GPIO_AF_SPI2,
    .init  = {
        .SPI_Mode              = SPI_Mode_Master,
        .SPI_Direction         = SPI_Direction_2Lines_FullDuplex,
        .SPI_DataSize          = SPI_DataSize_8b,
        .SPI_NSS                                   = SPI_NSS_Soft,
        .SPI_FirstBit          = SPI_FirstBit_MSB,
        .SPI_CRCPolynomial     = 7,
        .SPI_CPOL              = SPI_CPOL_High,
        .SPI_CPHA              = SPI_CPHA_2Edge,
        .SPI_BaudRatePrescaler = SPI_BaudRatePrescaler_8,
    },
    .use_crc = false,
    .dma     = {
        .irq                                       = {
            // Note this is the stream ID that triggers interrupts (in this case RX)
            .flags = (DMA_IT_TCIF3 | DMA_IT_TEIF3 | DMA_IT_HTIF3),
            .init  = {
                .NVIC_IRQChannel    = DMA1_Stream3_IRQn,
                .NVIC_IRQChannelPreemptionPriority = PIOS_IRQ_PRIO_HIGH,
                .NVIC_IRQChannelSubPriority        = 0,
                .NVIC_IRQChannelCmd = ENABLE,
            },
        },

        .rx                                        = {
            .channel = DMA1_Stream3,
            .init    = {
                .DMA_Channel            = DMA_Channel_0,
                .DMA_PeripheralBaseAddr = (uint32_t)&(SPI2->DR),
                .DMA_DIR                = DMA_DIR_PeripheralToMemory,
                .DMA_PeripheralInc      = DMA_PeripheralInc_Disable,
                .DMA_MemoryInc          = DMA_MemoryInc_Enable,
                .DMA_PeripheralDataSize = DMA_PeripheralDataSize_Byte,
                .DMA_MemoryDataSize     = DMA_MemoryDataSize_Byte,
                .DMA_Mode               = DMA_Mode_Normal,
                .DMA_Priority           = DMA_Priority_Medium,
                // TODO: Enable FIFO
                .DMA_FIFOMode           = DMA_FIFOMode_Disable,
                .DMA_FIFOThreshold      = DMA_FIFOThreshold_Full,
                .DMA_MemoryBurst        = DMA_MemoryBurst_Single,
                .DMA_PeripheralBurst    = DMA_PeripheralBurst_Single,
            },
        },
        .tx                                        = {
            .channel = DMA1_Stream4,
            .init    = {
                .DMA_Channel            = DMA_Channel_0,
                .DMA_PeripheralBaseAddr = (uint32_t)&(SPI2->DR),
                .DMA_DIR                = DMA_DIR_MemoryToPeripheral,
                .DMA_PeripheralInc      = DMA_PeripheralInc_Disable,
                .DMA_MemoryInc          = DMA_MemoryInc_Enable,
                .DMA_PeripheralDataSize = DMA_PeripheralDataSize_Byte,
                .DMA_MemoryDataSize     = DMA_MemoryDataSize_Byte,
                .DMA_Mode               = DMA_Mode_Normal,
                .DMA_Priority           = DMA_Priority_Medium,
                .DMA_FIFOMode           = DMA_FIFOMode_Disable,
                .DMA_FIFOThreshold      = DMA_FIFOThreshold_Full,
                .DMA_MemoryBurst        = DMA_MemoryBurst_Single,
                .DMA_PeripheralBurst    = DMA_PeripheralBurst_Single,
            },
        },
    },
    .sclk                                          = {
        .gpio = GPIOB,
        .init = {
            .GPIO_Pin   = GPIO_Pin_13,
            .GPIO_Speed = GPIO_Speed_100MHz,
            .GPIO_Mode  = GPIO_Mode_AF,
            .GPIO_OType = GPIO_OType_PP,
            .GPIO_PuPd  = GPIO_PuPd_NOPULL
        },
    },
    .miso                                          = {
        .gpio = GPIOB,
        .init = {
            .GPIO_Pin   = GPIO_Pin_14,
            .GPIO_Speed = GPIO_Speed_50MHz,
            .GPIO_Mode  = GPIO_Mode_AF,
            .GPIO_OType = GPIO_OType_PP,
            .GPIO_PuPd  = GPIO_PuPd_NOPULL
        },
    },
    .mosi                                          = {
        .gpio = GPIOB,
        .init = {
            .GPIO_Pin   = GPIO_Pin_15,
            .GPIO_Speed = GPIO_Speed_50MHz,
            .GPIO_Mode  = GPIO_Mode_AF,
            .GPIO_OType = GPIO_OType_PP,
            .GPIO_PuPd  = GPIO_PuPd_NOPULL
        },
    },
    .slave_count                                   = 1,
    .ssel                                          = {
        {
            .gpio = GPIOB,
            .init = {
                .GPIO_Pin   = GPIO_Pin_12,
                .GPIO_Speed = GPIO_Speed_50MHz,
                .GPIO_Mode  = GPIO_Mode_OUT,
                .GPIO_OType = GPIO_OType_PP,
                .GPIO_PuPd  = GPIO_PuPd_UP
            },
        }
    },
};

uint32_t pios_spi_gyro_id;
void PIOS_SPI_gyro_irq_handler(void)
{
    /* Call into the generic code to handle the IRQ for this specific device */
    PIOS_SPI_IRQ_Handler(pios_spi_gyro_id);
}


#if !defined(PIOS_FLASH_ON_ACCEL)
/* SPI3 Interface
 *      - Used for flash communications
 */
void PIOS_SPI_flash_irq_handler(void);
void DMA1_Stream0_IRQHandler(void) __attribute__((alias("PIOS_SPI_flash_irq_handler")));
void DMA1_Stream5_IRQHandler(void) __attribute__((alias("PIOS_SPI_flash_irq_handler")));
static const struct pios_spi_cfg pios_spi_flash_cfg = {
    .regs  = SPI3,
    .remap = GPIO_AF_SPI3,
    .init  = {
        .SPI_Mode              = SPI_Mode_Master,
        .SPI_Direction         = SPI_Direction_2Lines_FullDuplex,
        .SPI_DataSize          = SPI_DataSize_8b,
        .SPI_NSS                                   = SPI_NSS_Soft,
        .SPI_FirstBit          = SPI_FirstBit_MSB,
        .SPI_CRCPolynomial     = 7,
        .SPI_CPOL              = SPI_CPOL_High,
        .SPI_CPHA              = SPI_CPHA_2Edge,
        .SPI_BaudRatePrescaler = SPI_BaudRatePrescaler_2,
    },
    .use_crc = false,
    .dma     = {
        .irq                                       = {
            // Note this is the stream ID that triggers interrupts (in this case RX)
            .flags = (DMA_IT_TCIF0 | DMA_IT_TEIF0 | DMA_IT_HTIF0),
            .init  = {
                .NVIC_IRQChannel    = DMA1_Stream0_IRQn,
                .NVIC_IRQChannelPreemptionPriority = PIOS_IRQ_PRIO_HIGH,
                .NVIC_IRQChannelSubPriority        = 0,
                .NVIC_IRQChannelCmd = ENABLE,
            },
        },

        .rx                                        = {
            .channel = DMA1_Stream0,
            .init    = {
                .DMA_Channel            = DMA_Channel_0,
                .DMA_PeripheralBaseAddr = (uint32_t)&(SPI3->DR),
                .DMA_DIR                = DMA_DIR_PeripheralToMemory,
                .DMA_PeripheralInc      = DMA_PeripheralInc_Disable,
                .DMA_MemoryInc          = DMA_MemoryInc_Enable,
                .DMA_PeripheralDataSize = DMA_PeripheralDataSize_Byte,
                .DMA_MemoryDataSize     = DMA_MemoryDataSize_Byte,
                .DMA_Mode               = DMA_Mode_Normal,
                .DMA_Priority           = DMA_Priority_Medium,
                // TODO: Enable FIFO
                .DMA_FIFOMode           = DMA_FIFOMode_Disable,
                .DMA_FIFOThreshold      = DMA_FIFOThreshold_Full,
                .DMA_MemoryBurst        = DMA_MemoryBurst_Single,
                .DMA_PeripheralBurst    = DMA_PeripheralBurst_Single,
            },
        },
        .tx                                        = {
            .channel = DMA1_Stream5,
            .init    = {
                .DMA_Channel            = DMA_Channel_0,
                .DMA_PeripheralBaseAddr = (uint32_t)&(SPI3->DR),
                .DMA_DIR                = DMA_DIR_MemoryToPeripheral,
                .DMA_PeripheralInc      = DMA_PeripheralInc_Disable,
                .DMA_MemoryInc          = DMA_MemoryInc_Enable,
                .DMA_PeripheralDataSize = DMA_PeripheralDataSize_Byte,
                .DMA_MemoryDataSize     = DMA_MemoryDataSize_Byte,
                .DMA_Mode               = DMA_Mode_Normal,
                .DMA_Priority           = DMA_Priority_Medium,
                .DMA_FIFOMode           = DMA_FIFOMode_Disable,
                .DMA_FIFOThreshold      = DMA_FIFOThreshold_Full,
                .DMA_MemoryBurst        = DMA_MemoryBurst_Single,
                .DMA_PeripheralBurst    = DMA_PeripheralBurst_Single,
            },
        },
    },
    .sclk                                          = {
        .gpio = GPIOC,
        .init = {
            .GPIO_Pin   = GPIO_Pin_10,
            .GPIO_Speed = GPIO_Speed_100MHz,
            .GPIO_Mode  = GPIO_Mode_AF,
            .GPIO_OType = GPIO_OType_PP,
            .GPIO_PuPd  = GPIO_PuPd_NOPULL
        },
    },
    .miso                                          = {
        .gpio = GPIOC,
        .init = {
            .GPIO_Pin   = GPIO_Pin_11,
            .GPIO_Speed = GPIO_Speed_50MHz,
            .GPIO_Mode  = GPIO_Mode_AF,
            .GPIO_OType = GPIO_OType_PP,
            .GPIO_PuPd  = GPIO_PuPd_NOPULL
        },
    },
    .mosi                                          = {
        .gpio = GPIOC,
        .init = {
            .GPIO_Pin   = GPIO_Pin_12,
            .GPIO_Speed = GPIO_Speed_50MHz,
            .GPIO_Mode  = GPIO_Mode_AF,
            .GPIO_OType = GPIO_OType_PP,
            .GPIO_PuPd  = GPIO_PuPd_NOPULL
        },
    },
    .slave_count                                   = 1,
    .ssel                                          = {
        {
            .gpio = GPIOD,
            .init = {
                .GPIO_Pin   = GPIO_Pin_2,
                .GPIO_Speed = GPIO_Speed_50MHz,
                .GPIO_Mode  = GPIO_Mode_OUT,
                .GPIO_OType = GPIO_OType_PP,
                .GPIO_PuPd  = GPIO_PuPd_UP
            },
        }
    },
};

uint32_t pios_spi_flash_id;
void PIOS_SPI_flash_irq_handler(void)
{
    /* Call into the generic code to handle the IRQ for this specific device */
    PIOS_SPI_IRQ_Handler(pios_spi_flash_id);
}
#endif /* PIOS_FLASH_ON_ACCEL */

#endif /* PIOS_INCLUDE_SPI */

#if defined(PIOS_INCLUDE_FLASH)
#include "pios_flashfs_logfs_priv.h"
#include "pios_flash_jedec_priv.h"
#include "pios_flash_internal_priv.h"

static const struct flashfs_logfs_cfg flashfs_external_cfg = {
    .fs_magic      = 0x99abceef,
    .total_fs_size = 0x00200000, /* 2M bytes (32 sectors = entire chip) */
    .arena_size    = 0x00010000, /* 256 * slot size */
    .slot_size     = 0x00000100, /* 256 bytes */

    .start_offset  = 0,      /* start at the beginning of the chip */
    .sector_size   = 0x00010000, /* 64K bytes */
    .page_size     = 0x00000100, /* 256 bytes */
};


static const struct pios_flash_internal_cfg flash_internal_cfg = {};

static const struct flashfs_logfs_cfg flashfs_internal_cfg = {
    .fs_magic      = 0x99abcfef,
    .total_fs_size = EE_BANK_SIZE, /* 32K bytes (2x16KB sectors) */
    .arena_size    = 0x00004000, /* 64 * slot size = 16K bytes = 1 sector */
    .slot_size     = 0x00000100, /* 256 bytes */

    .start_offset  = EE_BANK_BASE, /* start after the bootloader */
    .sector_size   = 0x00004000, /* 16K bytes */
    .page_size     = 0x00004000, /* 16K bytes */
};

#endif /* PIOS_INCLUDE_FLASH */

#if defined(PIOS_OVERO_SPI)
/* SPI3 Interface
 *      - Used for flash communications
 */
#include <pios_overo_priv.h>
void PIOS_OVERO_irq_handler(void);
void DMA1_Stream7_IRQHandler(void) __attribute__((alias("PIOS_OVERO_irq_handler")));
static const struct pios_overo_cfg pios_overo_cfg = {
    .regs  = SPI3,
    .remap = GPIO_AF_SPI3,
    .init  = {
        .SPI_Mode              = SPI_Mode_Slave,
        .SPI_Direction         = SPI_Direction_2Lines_FullDuplex,
        .SPI_DataSize          = SPI_DataSize_8b,
        .SPI_NSS                                   = SPI_NSS_Hard,
        .SPI_FirstBit          = SPI_FirstBit_MSB,
        .SPI_CRCPolynomial     = 7,
        .SPI_CPOL              = SPI_CPOL_High,
        .SPI_CPHA              = SPI_CPHA_2Edge,
        .SPI_BaudRatePrescaler = SPI_BaudRatePrescaler_2,
    },
    .use_crc = false,
    .dma     = {
        .irq                                       = {
            // Note this is the stream ID that triggers interrupts (in this case TX)
            .flags = (DMA_IT_TCIF7),
            .init  = {
                .NVIC_IRQChannel    = DMA1_Stream7_IRQn,
                .NVIC_IRQChannelPreemptionPriority = PIOS_IRQ_PRIO_HIGH,
                .NVIC_IRQChannelSubPriority        = 0,
                .NVIC_IRQChannelCmd = ENABLE,
            },
        },

        .rx                                        = {
            .channel = DMA1_Stream0,
            .init    = {
                .DMA_Channel            = DMA_Channel_0,
                .DMA_PeripheralBaseAddr = (uint32_t)&(SPI3->DR),
                .DMA_DIR                = DMA_DIR_PeripheralToMemory,
                .DMA_PeripheralInc      = DMA_PeripheralInc_Disable,
                .DMA_MemoryInc          = DMA_MemoryInc_Enable,
                .DMA_PeripheralDataSize = DMA_PeripheralDataSize_Byte,
                .DMA_MemoryDataSize     = DMA_MemoryDataSize_Byte,
                .DMA_Mode               = DMA_Mode_Circular,
                .DMA_Priority           = DMA_Priority_Medium,
                // TODO: Enable FIFO
                .DMA_FIFOMode           = DMA_FIFOMode_Disable,
                .DMA_FIFOThreshold      = DMA_FIFOThreshold_Full,
                .DMA_MemoryBurst        = DMA_MemoryBurst_Single,
                .DMA_PeripheralBurst    = DMA_PeripheralBurst_Single,
            },
        },
        .tx                                        = {
            .channel = DMA1_Stream7,
            .init    = {
                .DMA_Channel            = DMA_Channel_0,
                .DMA_PeripheralBaseAddr = (uint32_t)&(SPI3->DR),
                .DMA_DIR                = DMA_DIR_MemoryToPeripheral,
                .DMA_PeripheralInc      = DMA_PeripheralInc_Disable,
                .DMA_MemoryInc          = DMA_MemoryInc_Enable,
                .DMA_PeripheralDataSize = DMA_PeripheralDataSize_Byte,
                .DMA_MemoryDataSize     = DMA_MemoryDataSize_Byte,
                .DMA_Mode               = DMA_Mode_Circular,
                .DMA_Priority           = DMA_Priority_Medium,
                .DMA_FIFOMode           = DMA_FIFOMode_Disable,
                .DMA_FIFOThreshold      = DMA_FIFOThreshold_Full,
                .DMA_MemoryBurst        = DMA_MemoryBurst_Single,
                .DMA_PeripheralBurst    = DMA_PeripheralBurst_Single,
            },
        },
    },
    .sclk                                          = {
        .gpio = GPIOC,
        .init = {
            .GPIO_Pin   = GPIO_Pin_10,
            .GPIO_Speed = GPIO_Speed_100MHz,
            .GPIO_Mode  = GPIO_Mode_AF,
            .GPIO_OType = GPIO_OType_PP,
            .GPIO_PuPd  = GPIO_PuPd_NOPULL
        },
    },
    .miso                                          = {
        .gpio = GPIOC,
        .init = {
            .GPIO_Pin   = GPIO_Pin_11,
            .GPIO_Speed = GPIO_Speed_50MHz,
            .GPIO_Mode  = GPIO_Mode_AF,
            .GPIO_OType = GPIO_OType_PP,
            .GPIO_PuPd  = GPIO_PuPd_NOPULL
        },
    },
    .mosi                                          = {
        .gpio = GPIOC,
        .init = {
            .GPIO_Pin   = GPIO_Pin_12,
            .GPIO_Speed = GPIO_Speed_50MHz,
            .GPIO_Mode  = GPIO_Mode_AF,
            .GPIO_OType = GPIO_OType_PP,
            .GPIO_PuPd  = GPIO_PuPd_NOPULL
        },
    },
    .slave_count                                   = 1,
    .ssel                                          = {
        {
            .gpio = GPIOA,
            .init = {
                .GPIO_Pin   = GPIO_Pin_15,
                .GPIO_Speed = GPIO_Speed_50MHz,
                .GPIO_Mode  = GPIO_Mode_OUT,
                .GPIO_OType = GPIO_OType_PP,
                .GPIO_PuPd  = GPIO_PuPd_UP
            },
        }
    },
};
uint32_t pios_overo_id = 0;
void PIOS_OVERO_irq_handler(void)
{
    /* Call into the generic code to handle the IRQ for this specific device */
    PIOS_OVERO_DMA_irq_handler(pios_overo_id);
}
#else /* if defined(PIOS_OVERO_SPI) */

#endif /* PIOS_OVERO_SPI */


#include <pios_usart_priv.h>

#ifdef PIOS_INCLUDE_COM_TELEM
/*
 * Telemetry on main USART
 */
static const struct pios_usart_cfg pios_usart_telem_cfg = {
    .regs  = USART2,
    .remap = GPIO_AF_USART2,
    .init  = {
        .USART_BaudRate   = 57600,
        .USART_WordLength = USART_WordLength_8b,
        .USART_Parity     = USART_Parity_No,
        .USART_StopBits   = USART_StopBits_1,
        .USART_HardwareFlowControl             =
            USART_HardwareFlowControl_None,
        .USART_Mode                            = USART_Mode_Rx | USART_Mode_Tx,
    },
    .irq                                       = {
        .init                                  = {
            .NVIC_IRQChannel    = USART2_IRQn,
            .NVIC_IRQChannelPreemptionPriority = PIOS_IRQ_PRIO_MID,
            .NVIC_IRQChannelSubPriority        = 0,
            .NVIC_IRQChannelCmd = ENABLE,
        },
    },
    .rx                                        = {
        .gpio = GPIOD,
        .init = {
            .GPIO_Pin   = GPIO_Pin_6,
            .GPIO_Speed = GPIO_Speed_2MHz,
            .GPIO_Mode  = GPIO_Mode_AF,
            .GPIO_OType = GPIO_OType_PP,
            .GPIO_PuPd  = GPIO_PuPd_UP
        },
    },
    .tx                                        = {
        .gpio = GPIOD,
        .init = {
            .GPIO_Pin   = GPIO_Pin_5,
            .GPIO_Speed = GPIO_Speed_2MHz,
            .GPIO_Mode  = GPIO_Mode_AF,
            .GPIO_OType = GPIO_OType_PP,
            .GPIO_PuPd  = GPIO_PuPd_UP
        },
    },
};

#endif /* PIOS_COM_TELEM */

#ifdef PIOS_INCLUDE_GPS
/*
 * GPS USART
 */
static const struct pios_usart_cfg pios_usart_gps_cfg = {
    .regs  = USART1,
    .remap = GPIO_AF_USART1,
    .init  = {
        .USART_BaudRate   = 57600,
        .USART_WordLength = USART_WordLength_8b,
        .USART_Parity     = USART_Parity_No,
        .USART_StopBits   = USART_StopBits_1,
        .USART_HardwareFlowControl             =
            USART_HardwareFlowControl_None,
        .USART_Mode                            = USART_Mode_Rx | USART_Mode_Tx,
    },
    .irq                                       = {
        .init                                  = {
            .NVIC_IRQChannel    = USART1_IRQn,
            .NVIC_IRQChannelPreemptionPriority = PIOS_IRQ_PRIO_MID,
            .NVIC_IRQChannelSubPriority        = 0,
            .NVIC_IRQChannelCmd = ENABLE,
        },
    },
    .rx                                        = {
        .gpio = GPIOA,
        .init = {
            .GPIO_Pin   = GPIO_Pin_10,
            .GPIO_Speed = GPIO_Speed_2MHz,
            .GPIO_Mode  = GPIO_Mode_AF,
            .GPIO_OType = GPIO_OType_PP,
            .GPIO_PuPd  = GPIO_PuPd_UP
        },
    },
    .tx                                        = {
        .gpio = GPIOA,
        .init = {
            .GPIO_Pin   = GPIO_Pin_9,
            .GPIO_Speed = GPIO_Speed_2MHz,
            .GPIO_Mode  = GPIO_Mode_AF,
            .GPIO_OType = GPIO_OType_PP,
            .GPIO_PuPd  = GPIO_PuPd_UP
        },
    },
};

#endif /* PIOS_INCLUDE_GPS */

#ifdef PIOS_INCLUDE_COM_AUX
/*
 * AUX USART (UART label on rev2)
 */
static const struct pios_usart_cfg pios_usart_aux_cfg = {
    .regs  = USART6,
    .remap = GPIO_AF_USART6,
    .init  = {
        .USART_BaudRate   = 57600,
        .USART_WordLength = USART_WordLength_8b,
        .USART_Parity     = USART_Parity_No,
        .USART_StopBits   = USART_StopBits_1,
        .USART_HardwareFlowControl             =
            USART_HardwareFlowControl_None,
        .USART_Mode                            = USART_Mode_Rx | USART_Mode_Tx,
    },
    .irq                                       = {
        .init                                  = {
            .NVIC_IRQChannel    = USART6_IRQn,
            .NVIC_IRQChannelPreemptionPriority = PIOS_IRQ_PRIO_MID,
            .NVIC_IRQChannelSubPriority        = 0,
            .NVIC_IRQChannelCmd = ENABLE,
        },
    },
    .rx                                        = {
        .gpio = GPIOC,
        .init = {
            .GPIO_Pin   = GPIO_Pin_7,
            .GPIO_Speed = GPIO_Speed_2MHz,
            .GPIO_Mode  = GPIO_Mode_AF,
            .GPIO_OType = GPIO_OType_PP,
            .GPIO_PuPd  = GPIO_PuPd_UP
        },
    },
    .tx                                        = {
        .gpio = GPIOC,
        .init = {
            .GPIO_Pin   = GPIO_Pin_6,
            .GPIO_Speed = GPIO_Speed_2MHz,
            .GPIO_Mode  = GPIO_Mode_AF,
            .GPIO_OType = GPIO_OType_PP,
            .GPIO_PuPd  = GPIO_PuPd_UP
        },
    },
};

#endif /* PIOS_COM_AUX */

#ifdef PIOS_INCLUDE_COM_AUXSBUS
/*
 * AUX USART SBUS ( UART/ S Bus label on rev2)
 */
static const struct pios_usart_cfg pios_usart_auxsbus_cfg = {
    .regs  = UART4,
    .remap = GPIO_AF_UART4,
    .init  = {
        .USART_BaudRate   = 57600,
        .USART_WordLength = USART_WordLength_8b,
        .USART_Parity     = USART_Parity_No,
        .USART_StopBits   = USART_StopBits_1,
        .USART_HardwareFlowControl             =
            USART_HardwareFlowControl_None,
        .USART_Mode                            = USART_Mode_Rx | USART_Mode_Tx,
    },
    .irq                                       = {
        .init                                  = {
            .NVIC_IRQChannel    = UART4_IRQn,
            .NVIC_IRQChannelPreemptionPriority = PIOS_IRQ_PRIO_MID,
            .NVIC_IRQChannelSubPriority        = 0,
            .NVIC_IRQChannelCmd = ENABLE,
        },
    },
    .rx                                        = {
        .gpio = GPIOA,
        .init = {
            .GPIO_Pin   = GPIO_Pin_1,
            .GPIO_Speed = GPIO_Speed_2MHz,
            .GPIO_Mode  = GPIO_Mode_AF,
            .GPIO_OType = GPIO_OType_PP,
            .GPIO_PuPd  = GPIO_PuPd_UP
        },
    },
    .tx                                        = {
        .gpio = GPIOA,
        .init = {
            .GPIO_Pin   = GPIO_Pin_0,
            .GPIO_Speed = GPIO_Speed_2MHz,
            .GPIO_Mode  = GPIO_Mode_AF,
            .GPIO_OType = GPIO_OType_PP,
            .GPIO_PuPd  = GPIO_PuPd_UP
        },
    },
};

#endif /* PIOS_INCLUDE_COM_AUXSBUS */

#ifdef PIOS_INCLUDE_COM_FLEXI
/*
 * FLEXI PORT
 */
static const struct pios_usart_cfg pios_usart_flexi_cfg = {
    .regs  = USART3,
    .remap = GPIO_AF_USART3,
    .init  = {
        .USART_BaudRate   = 57600,
        .USART_WordLength = USART_WordLength_8b,
        .USART_Parity     = USART_Parity_No,
        .USART_StopBits   = USART_StopBits_1,
        .USART_HardwareFlowControl             =
            USART_HardwareFlowControl_None,
        .USART_Mode                            = USART_Mode_Rx | USART_Mode_Tx,
    },
    .irq                                       = {
        .init                                  = {
            .NVIC_IRQChannel    = USART3_IRQn,
            .NVIC_IRQChannelPreemptionPriority = PIOS_IRQ_PRIO_MID,
            .NVIC_IRQChannelSubPriority        = 0,
            .NVIC_IRQChannelCmd = ENABLE,
        },
    },
    .rx                                        = {
        .gpio = GPIOB,
        .init = {
            .GPIO_Pin   = GPIO_Pin_10,
            .GPIO_Speed = GPIO_Speed_2MHz,
            .GPIO_Mode  = GPIO_Mode_AF,
            .GPIO_OType = GPIO_OType_PP,
            .GPIO_PuPd  = GPIO_PuPd_UP
        },
    },
    .tx                                        = {
        .gpio = GPIOB,
        .init = {
            .GPIO_Pin   = GPIO_Pin_11,
            .GPIO_Speed = GPIO_Speed_2MHz,
            .GPIO_Mode  = GPIO_Mode_AF,
            .GPIO_OType = GPIO_OType_PP,
            .GPIO_PuPd  = GPIO_PuPd_UP
        },
    },
};

#endif /* PIOS_INCLUDE_COM_FLEXI */

#if defined(PIOS_INCLUDE_DSM)
/*
 * Spektrum/JR DSM USART
 */
#include <pios_dsm_priv.h>

static const struct pios_usart_cfg pios_usart_dsm_aux_cfg = {
    .regs  = USART6,
    .remap = GPIO_AF_USART6,
    .init  = {
        .USART_BaudRate   = 115200,
        .USART_WordLength = USART_WordLength_8b,
        .USART_Parity     = USART_Parity_No,
        .USART_StopBits   = USART_StopBits_1,
        .USART_HardwareFlowControl             = USART_HardwareFlowControl_None,
        .USART_Mode                            = USART_Mode_Rx,
    },
    .irq                                       = {
        .init                                  = {
            .NVIC_IRQChannel    = USART6_IRQn,
            .NVIC_IRQChannelPreemptionPriority = PIOS_IRQ_PRIO_HIGH,
            .NVIC_IRQChannelSubPriority        = 0,
            .NVIC_IRQChannelCmd = ENABLE,
        },
    },
    .rx                                        = {
        .gpio = GPIOC,
        .init = {
            .GPIO_Pin   = GPIO_Pin_7,
            .GPIO_Speed = GPIO_Speed_2MHz,
            .GPIO_Mode  = GPIO_Mode_AF,
            .GPIO_OType = GPIO_OType_PP,
            .GPIO_PuPd  = GPIO_PuPd_UP
        },
    },
    .tx                                        = {
        .gpio = GPIOC,
        .init = {
            .GPIO_Pin   = GPIO_Pin_6,
            .GPIO_Speed = GPIO_Speed_2MHz,
            .GPIO_Mode  = GPIO_Mode_AF,
            .GPIO_OType = GPIO_OType_PP,
            .GPIO_PuPd  = GPIO_PuPd_UP
        },
    },
};

static const struct pios_dsm_cfg pios_dsm_aux_cfg = {
    .bind               = {
        .gpio = GPIOC,
        .init = {
            .GPIO_Pin   = GPIO_Pin_7,
            .GPIO_Speed = GPIO_Speed_2MHz,
            .GPIO_Mode  = GPIO_Mode_OUT,
            .GPIO_OType = GPIO_OType_PP,
            .GPIO_PuPd  = GPIO_PuPd_NOPULL
        },
    },
};

static const struct pios_usart_cfg pios_usart_dsm_auxsbus_cfg = {
    .regs  = UART4,
    .remap = GPIO_AF_UART4,
    .init  = {
        .USART_BaudRate   = 115200,
        .USART_WordLength = USART_WordLength_8b,
        .USART_Parity     = USART_Parity_No,
        .USART_StopBits   = USART_StopBits_1,
        .USART_HardwareFlowControl             = USART_HardwareFlowControl_None,
        .USART_Mode                            = USART_Mode_Rx,
    },
    .irq                                       = {
        .init                                  = {
            .NVIC_IRQChannel    = UART4_IRQn,
            .NVIC_IRQChannelPreemptionPriority = PIOS_IRQ_PRIO_MID,
            .NVIC_IRQChannelSubPriority        = 0,
            .NVIC_IRQChannelCmd = ENABLE,
        },
    },
    .rx                                        = {
        .gpio = GPIOA,
        .init = {
            .GPIO_Pin   = GPIO_Pin_1,
            .GPIO_Speed = GPIO_Speed_2MHz,
            .GPIO_Mode  = GPIO_Mode_AF,
            .GPIO_OType = GPIO_OType_PP,
            .GPIO_PuPd  = GPIO_PuPd_UP
        },
    },
    .tx                                        = {
        .gpio = GPIOA,
        .init = {
            .GPIO_Pin   = GPIO_Pin_0,
            .GPIO_Speed = GPIO_Speed_2MHz,
            .GPIO_Mode  = GPIO_Mode_AF,
            .GPIO_OType = GPIO_OType_PP,
            .GPIO_PuPd  = GPIO_PuPd_UP
        },
    },
};

static const struct pios_dsm_cfg pios_dsm_auxsbus_cfg = {
    .bind               = {
        .gpio = GPIOA,
        .init = {
            .GPIO_Pin   = GPIO_Pin_1,
            .GPIO_Speed = GPIO_Speed_2MHz,
            .GPIO_Mode  = GPIO_Mode_OUT,
            .GPIO_OType = GPIO_OType_PP,
            .GPIO_PuPd  = GPIO_PuPd_NOPULL
        },
    },
};

static const struct pios_usart_cfg pios_usart_dsm_flexi_cfg = {
    .regs  = USART3,
    .remap = GPIO_AF_USART3,
    .init  = {
        .USART_BaudRate   = 115200,
        .USART_WordLength = USART_WordLength_8b,
        .USART_Parity     = USART_Parity_No,
        .USART_StopBits   = USART_StopBits_1,
        .USART_HardwareFlowControl             = USART_HardwareFlowControl_None,
        .USART_Mode                            = USART_Mode_Rx,
    },
    .irq                                       = {
        .init                                  = {
            .NVIC_IRQChannel    = USART3_IRQn,
            .NVIC_IRQChannelPreemptionPriority = PIOS_IRQ_PRIO_HIGH,
            .NVIC_IRQChannelSubPriority        = 0,
            .NVIC_IRQChannelCmd = ENABLE,
        },
    },
    .rx                                        = {
        .gpio = GPIOB,
        .init = {
            .GPIO_Pin   = GPIO_Pin_11,
            .GPIO_Speed = GPIO_Speed_2MHz,
            .GPIO_Mode  = GPIO_Mode_AF,
            .GPIO_OType = GPIO_OType_PP,
            .GPIO_PuPd  = GPIO_PuPd_UP
        },
    },
    .tx                                        = {
        .gpio = GPIOB,
        .init = {
            .GPIO_Pin   = GPIO_Pin_10,
            .GPIO_Speed = GPIO_Speed_2MHz,
            .GPIO_Mode  = GPIO_Mode_AF,
            .GPIO_OType = GPIO_OType_PP,
            .GPIO_PuPd  = GPIO_PuPd_UP
        },
    },
};

static const struct pios_dsm_cfg pios_dsm_flexi_cfg = {
    .bind               = {
        .gpio = GPIOB,
        .init = {
            .GPIO_Pin   = GPIO_Pin_11,
            .GPIO_Speed = GPIO_Speed_2MHz,
            .GPIO_Mode  = GPIO_Mode_OUT,
            .GPIO_OType = GPIO_OType_PP,
            .GPIO_PuPd  = GPIO_PuPd_NOPULL
        },
    },
};

#endif /* PIOS_INCLUDE_DSM */

#if defined(PIOS_INCLUDE_SBUS)
/*
 * S.Bus USART
 */
#include <pios_sbus_priv.h>

static const struct pios_usart_cfg pios_usart_sbus_auxsbus_cfg = {
    .regs  = UART4,
    .remap = GPIO_AF_UART4,
    .init  = {
        .USART_BaudRate   = 100000,
        .USART_WordLength = USART_WordLength_8b,
        .USART_Parity     = USART_Parity_Even,
        .USART_StopBits   = USART_StopBits_2,
        .USART_HardwareFlowControl             = USART_HardwareFlowControl_None,
        .USART_Mode                            = USART_Mode_Rx,
    },
    .irq                                       = {
        .init                                  = {
            .NVIC_IRQChannel    = UART4_IRQn,
            .NVIC_IRQChannelPreemptionPriority = PIOS_IRQ_PRIO_HIGH,
            .NVIC_IRQChannelSubPriority        = 0,
            .NVIC_IRQChannelCmd = ENABLE,
        },
    },
    .rx                                        = {
        .gpio = GPIOA,
        .init = {
            .GPIO_Pin   = GPIO_Pin_1,
            .GPIO_Speed = GPIO_Speed_2MHz,
            .GPIO_Mode  = GPIO_Mode_AF,
            .GPIO_OType = GPIO_OType_PP,
            .GPIO_PuPd  = GPIO_PuPd_UP
        },
    },
    .tx                                        = {
        .gpio = GPIOA,
        .init = {
            .GPIO_Pin   = GPIO_Pin_0,
            .GPIO_Speed = GPIO_Speed_2MHz,
            .GPIO_Mode  = GPIO_Mode_OUT,
            .GPIO_OType = GPIO_OType_PP,
            .GPIO_PuPd  = GPIO_PuPd_NOPULL
        },
    },
};

static const struct pios_sbus_cfg pios_sbus_cfg = {
    /* Inverter configuration */
    .inv                = {
        .gpio = GPIOC,
        .init = {
            .GPIO_Pin   = GPIO_Pin_3,
            .GPIO_Mode  = GPIO_Mode_OUT,
            .GPIO_OType = GPIO_OType_PP,
            .GPIO_Speed = GPIO_Speed_2MHz,
        },
    },
    .gpio_inv_enable  = Bit_SET,
    .gpio_inv_disable = Bit_RESET,
    .gpio_clk_func    = RCC_AHB1PeriphClockCmd,
    .gpio_clk_periph  = RCC_AHB1Periph_GPIOC,
};

#endif /* PIOS_INCLUDE_SBUS */

/*
 * HK OSD
 */
static const struct pios_usart_cfg pios_usart_hkosd_auxsbus_cfg = {
    .regs  = UART4,
    .remap = GPIO_AF_UART4,
    .init  = {
        .USART_BaudRate   = 57600,
        .USART_WordLength = USART_WordLength_8b,
        .USART_Parity     = USART_Parity_No,
        .USART_StopBits   = USART_StopBits_1,
        .USART_HardwareFlowControl             = USART_HardwareFlowControl_None,
        .USART_Mode                            = USART_Mode_Rx | USART_Mode_Tx,
    },
    .irq                                       = {
        .init                                  = {
            .NVIC_IRQChannel    = UART4_IRQn,
            .NVIC_IRQChannelPreemptionPriority = PIOS_IRQ_PRIO_MID,
            .NVIC_IRQChannelSubPriority        = 0,
            .NVIC_IRQChannelCmd = ENABLE,
        },
    },
    .rx                                        = {
        .gpio = GPIOA,
        .init = {
            .GPIO_Pin   = GPIO_Pin_1,
            .GPIO_Speed = GPIO_Speed_2MHz,
            .GPIO_Mode  = GPIO_Mode_AF,
            .GPIO_OType = GPIO_OType_PP,
            .GPIO_PuPd  = GPIO_PuPd_UP
        },
    },
    .tx                                        = {
        .gpio = GPIOA,
        .init = {
            .GPIO_Pin   = GPIO_Pin_0,
            .GPIO_Speed = GPIO_Speed_2MHz,
            .GPIO_Mode  = GPIO_Mode_AF,
            .GPIO_OType = GPIO_OType_PP,
            .GPIO_PuPd  = GPIO_PuPd_UP
        },
    },
};

static const struct pios_usart_cfg pios_usart_hkosd_aux_cfg = {
    .regs  = USART6,
    .remap = GPIO_AF_USART6,
    .init  = {
        .USART_BaudRate   = 57600,
        .USART_WordLength = USART_WordLength_8b,
        .USART_Parity     = USART_Parity_No,
        .USART_StopBits   = USART_StopBits_1,
        .USART_HardwareFlowControl             = USART_HardwareFlowControl_None,
        .USART_Mode                            = USART_Mode_Rx | USART_Mode_Tx,
    },
    .irq                                       = {
        .init                                  = {
            .NVIC_IRQChannel    = USART6_IRQn,
            .NVIC_IRQChannelPreemptionPriority = PIOS_IRQ_PRIO_MID,
            .NVIC_IRQChannelSubPriority        = 0,
            .NVIC_IRQChannelCmd = ENABLE,
        },
    },
    .rx                                        = {
        .gpio = GPIOC,
        .init = {
            .GPIO_Pin   = GPIO_Pin_7,
            .GPIO_Speed = GPIO_Speed_2MHz,
            .GPIO_Mode  = GPIO_Mode_AF,
            .GPIO_OType = GPIO_OType_PP,
            .GPIO_PuPd  = GPIO_PuPd_UP
        },
    },
    .tx                                        = {
        .gpio = GPIOC,
        .init = {
            .GPIO_Pin   = GPIO_Pin_6,
            .GPIO_Speed = GPIO_Speed_2MHz,
            .GPIO_Mode  = GPIO_Mode_AF,
            .GPIO_OType = GPIO_OType_PP,
            .GPIO_PuPd  = GPIO_PuPd_UP
        },
    },
};

#if defined(PIOS_INCLUDE_COM)

#include <pios_com_priv.h>

#endif /* PIOS_INCLUDE_COM */

#if defined(PIOS_INCLUDE_I2C)

#include <pios_i2c_priv.h>

/*
 * I2C Adapters
 */
void PIOS_I2C_mag_adapter_ev_irq_handler(void);
void PIOS_I2C_mag_adapter_er_irq_handler(void);
void I2C1_EV_IRQHandler()
__attribute__((alias("PIOS_I2C_mag_adapter_ev_irq_handler")));
void I2C1_ER_IRQHandler()
__attribute__((alias("PIOS_I2C_mag_adapter_er_irq_handler")));

static const struct pios_i2c_adapter_cfg pios_i2c_mag_adapter_cfg = {
    .regs  = I2C1,
    .remap = GPIO_AF_I2C1,
    .init  = {
        .I2C_Mode = I2C_Mode_I2C,
        .I2C_OwnAddress1                       = 0,
        .I2C_Ack  = I2C_Ack_Enable,
        .I2C_AcknowledgedAddress               = I2C_AcknowledgedAddress_7bit,
        .I2C_DutyCycle                         = I2C_DutyCycle_2,
        .I2C_ClockSpeed                        = 400000,                      /* bits/s */
    },
    .transfer_timeout_ms                       = 50,
    .scl                                       = {
        .gpio = GPIOB,
        .init = {
            .GPIO_Pin   = GPIO_Pin_6,
            .GPIO_Mode  = GPIO_Mode_AF,
            .GPIO_Speed = GPIO_Speed_50MHz,
            .GPIO_OType = GPIO_OType_OD,
            .GPIO_PuPd  = GPIO_PuPd_NOPULL,
        },
    },
    .sda                                       = {
        .gpio = GPIOB,
        .init = {
            .GPIO_Pin   = GPIO_Pin_7,
            .GPIO_Mode  = GPIO_Mode_AF,
            .GPIO_Speed = GPIO_Speed_50MHz,
            .GPIO_OType = GPIO_OType_OD,
            .GPIO_PuPd  = GPIO_PuPd_NOPULL,
        },
    },
    .event                                     = {
        .flags = 0,     /* FIXME: check this */
        .init  = {
            .NVIC_IRQChannel    = I2C1_EV_IRQn,
            .NVIC_IRQChannelPreemptionPriority = PIOS_IRQ_PRIO_HIGHEST,
            .NVIC_IRQChannelSubPriority        = 0,
            .NVIC_IRQChannelCmd = ENABLE,
        },
    },
    .error                                     = {
        .flags = 0,     /* FIXME: check this */
        .init  = {
            .NVIC_IRQChannel    = I2C1_ER_IRQn,
            .NVIC_IRQChannelPreemptionPriority = PIOS_IRQ_PRIO_HIGHEST,
            .NVIC_IRQChannelSubPriority        = 0,
            .NVIC_IRQChannelCmd = ENABLE,
        },
    },
};

uint32_t pios_i2c_mag_adapter_id;
void PIOS_I2C_mag_adapter_ev_irq_handler(void)
{
    /* Call into the generic code to handle the IRQ for this specific device */
    PIOS_I2C_EV_IRQ_Handler(pios_i2c_mag_adapter_id);
}

void PIOS_I2C_mag_adapter_er_irq_handler(void)
{
    /* Call into the generic code to handle the IRQ for this specific device */
    PIOS_I2C_ER_IRQ_Handler(pios_i2c_mag_adapter_id);
}


void PIOS_I2C_flexiport_adapter_ev_irq_handler(void);
void PIOS_I2C_flexiport_adapter_er_irq_handler(void);
void I2C2_EV_IRQHandler() __attribute__((alias("PIOS_I2C_flexiport_adapter_ev_irq_handler")));
void I2C2_ER_IRQHandler() __attribute__((alias("PIOS_I2C_flexiport_adapter_er_irq_handler")));

static const struct pios_i2c_adapter_cfg pios_i2c_flexiport_adapter_cfg = {
    .regs  = I2C2,
    .remap = GPIO_AF_I2C2,
    .init  = {
        .I2C_Mode = I2C_Mode_I2C,
        .I2C_OwnAddress1                       = 0,
        .I2C_Ack  = I2C_Ack_Enable,
        .I2C_AcknowledgedAddress               = I2C_AcknowledgedAddress_7bit,
        .I2C_DutyCycle                         = I2C_DutyCycle_2,
        .I2C_ClockSpeed                        = 400000,                      /* bits/s */
    },
    .transfer_timeout_ms                       = 50,
    .scl                                       = {
        .gpio = GPIOB,
        .init = {
            .GPIO_Pin   = GPIO_Pin_10,
            .GPIO_Mode  = GPIO_Mode_AF,
            .GPIO_Speed = GPIO_Speed_50MHz,
            .GPIO_OType = GPIO_OType_OD,
            .GPIO_PuPd  = GPIO_PuPd_NOPULL,
        },
    },
    .sda                                       = {
        .gpio = GPIOB,
        .init = {
            .GPIO_Pin   = GPIO_Pin_11,
            .GPIO_Mode  = GPIO_Mode_AF,
            .GPIO_Speed = GPIO_Speed_50MHz,
            .GPIO_OType = GPIO_OType_OD,
            .GPIO_PuPd  = GPIO_PuPd_NOPULL,
        },
    },
    .event                                     = {
        .flags = 0,           /* FIXME: check this */
        .init  = {
            .NVIC_IRQChannel    = I2C2_EV_IRQn,
            .NVIC_IRQChannelPreemptionPriority = PIOS_IRQ_PRIO_HIGHEST,
            .NVIC_IRQChannelSubPriority        = 0,
            .NVIC_IRQChannelCmd = ENABLE,
        },
    },
    .error                                     = {
        .flags = 0,           /* FIXME: check this */
        .init  = {
            .NVIC_IRQChannel    = I2C2_ER_IRQn,
            .NVIC_IRQChannelPreemptionPriority = PIOS_IRQ_PRIO_HIGHEST,
            .NVIC_IRQChannelSubPriority        = 0,
            .NVIC_IRQChannelCmd = ENABLE,
        },
    },
};

uint32_t pios_i2c_flexiport_adapter_id;
void PIOS_I2C_flexiport_adapter_ev_irq_handler(void)
{
    /* Call into the generic code to handle the IRQ for this specific device */
    PIOS_I2C_EV_IRQ_Handler(pios_i2c_flexiport_adapter_id);
}

void PIOS_I2C_flexiport_adapter_er_irq_handler(void)
{
    /* Call into the generic code to handle the IRQ for this specific device */
    PIOS_I2C_ER_IRQ_Handler(pios_i2c_flexiport_adapter_id);
}


void PIOS_I2C_pressure_adapter_ev_irq_handler(void);
void PIOS_I2C_pressure_adapter_er_irq_handler(void);
void I2C3_EV_IRQHandler() __attribute__((alias("PIOS_I2C_pressure_adapter_ev_irq_handler")));
void I2C3_ER_IRQHandler() __attribute__((alias("PIOS_I2C_pressure_adapter_er_irq_handler")));

static const struct pios_i2c_adapter_cfg pios_i2c_pressure_adapter_cfg = {
    .regs  = I2C3,
    .remap = GPIO_AF_I2C3,
    .init  = {
        .I2C_Mode = I2C_Mode_I2C,
        .I2C_OwnAddress1                       = 0,
        .I2C_Ack  = I2C_Ack_Enable,
        .I2C_AcknowledgedAddress               = I2C_AcknowledgedAddress_7bit,
        .I2C_DutyCycle                         = I2C_DutyCycle_2,
        .I2C_ClockSpeed                        = 400000,                      /* bits/s */
    },
    .transfer_timeout_ms                       = 50,
    .scl                                       = {
        .gpio = GPIOA,
        .init = {
            .GPIO_Pin   = GPIO_Pin_8,
            .GPIO_Mode  = GPIO_Mode_AF,
            .GPIO_Speed = GPIO_Speed_50MHz,
            .GPIO_OType = GPIO_OType_OD,
            .GPIO_PuPd  = GPIO_PuPd_NOPULL,
        },
    },
    .sda                                       = {
        .gpio = GPIOC,
        .init = {
            .GPIO_Pin   = GPIO_Pin_9,
            .GPIO_Mode  = GPIO_Mode_AF,
            .GPIO_Speed = GPIO_Speed_50MHz,
            .GPIO_OType = GPIO_OType_OD,
            .GPIO_PuPd  = GPIO_PuPd_NOPULL,
        },
    },
    .event                                     = {
        .flags = 0,           /* FIXME: check this */
        .init  = {
            .NVIC_IRQChannel    = I2C3_EV_IRQn,
            .NVIC_IRQChannelPreemptionPriority = PIOS_IRQ_PRIO_HIGHEST,
            .NVIC_IRQChannelSubPriority        = 0,
            .NVIC_IRQChannelCmd = ENABLE,
        },
    },
    .error                                     = {
        .flags = 0,           /* FIXME: check this */
        .init  = {
            .NVIC_IRQChannel    = I2C3_ER_IRQn,
            .NVIC_IRQChannelPreemptionPriority = PIOS_IRQ_PRIO_HIGHEST,
            .NVIC_IRQChannelSubPriority        = 0,
            .NVIC_IRQChannelCmd = ENABLE,
        },
    },
};

uint32_t pios_i2c_pressure_adapter_id;
void PIOS_I2C_pressure_adapter_ev_irq_handler(void)
{
    /* Call into the generic code to handle the IRQ for this specific device */
    PIOS_I2C_EV_IRQ_Handler(pios_i2c_pressure_adapter_id);
}

void PIOS_I2C_pressure_adapter_er_irq_handler(void)
{
    /* Call into the generic code to handle the IRQ for this specific device */
    PIOS_I2C_ER_IRQ_Handler(pios_i2c_pressure_adapter_id);
}
#endif /* PIOS_INCLUDE_I2C */

#if defined(PIOS_INCLUDE_RTC)
/*
 * Realtime Clock (RTC)
 */
#include <pios_rtc_priv.h>

void PIOS_RTC_IRQ_Handler(void);
void RTC_WKUP_IRQHandler() __attribute__((alias("PIOS_RTC_IRQ_Handler")));
static const struct pios_rtc_cfg pios_rtc_main_cfg = {
    .clksrc    = RCC_RTCCLKSource_HSE_Div16, // Divide 8 Mhz crystal down to 1
    // For some reason it's acting like crystal is 16 Mhz.  This clock is then divided
    // by another 16 to give a nominal 62.5 khz clock
    .prescaler = 100, // Every 100 cycles gives 625 Hz
    .irq                                       = {
        .init                                  = {
            .NVIC_IRQChannel    = RTC_WKUP_IRQn,
            .NVIC_IRQChannelPreemptionPriority = PIOS_IRQ_PRIO_MID,
            .NVIC_IRQChannelSubPriority        = 0,
            .NVIC_IRQChannelCmd = ENABLE,
        },
    },
};

void PIOS_RTC_IRQ_Handler(void)
{
    PIOS_RTC_irq_handler();
}

#endif /* if defined(PIOS_INCLUDE_RTC) */

#include "pios_tim_priv.h"

static const TIM_TimeBaseInitTypeDef tim_2_3_5_time_base = {
    .TIM_Prescaler         = (PIOS_PERIPHERAL_APB1_CLOCK / 1000000) - 1,
    .TIM_ClockDivision     = TIM_CKD_DIV1,
    .TIM_CounterMode       = TIM_CounterMode_Up,
    .TIM_Period            = ((1000000 / PIOS_SERVO_UPDATE_HZ) - 1),
    .TIM_RepetitionCounter = 0x0000,
};

static const TIM_TimeBaseInitTypeDef tim_9_10_11_time_base = {
    .TIM_Prescaler         = (PIOS_PERIPHERAL_APB2_CLOCK / 1000000) - 1,
    .TIM_ClockDivision     = TIM_CKD_DIV1,
    .TIM_CounterMode       = TIM_CounterMode_Up,
    .TIM_Period            = ((1000000 / PIOS_SERVO_UPDATE_HZ) - 1),
    .TIM_RepetitionCounter = 0x0000,
};

// Set up timers that only have inputs on APB2
static const TIM_TimeBaseInitTypeDef tim_1_time_base = {
    .TIM_Prescaler         = (PIOS_PERIPHERAL_APB2_CLOCK / 1000000) - 1,
    .TIM_ClockDivision     = TIM_CKD_DIV1,
    .TIM_CounterMode       = TIM_CounterMode_Up,
    .TIM_Period            = 0xFFFF,
    .TIM_RepetitionCounter = 0x0000,
};

static const TIM_TimeBaseInitTypeDef tim_8_time_base = {
    .TIM_Prescaler         = (PIOS_PERIPHERAL_APB2_CLOCK / 1000000) - 1,
    .TIM_ClockDivision     = TIM_CKD_DIV1,
    .TIM_CounterMode       = TIM_CounterMode_Up,
    .TIM_Period            = 0xFFFF,
    .TIM_RepetitionCounter = 0x0000,
};

// Set up timers that only have inputs on APB1
static const TIM_TimeBaseInitTypeDef tim_4_time_base = {
    .TIM_Prescaler         = (PIOS_PERIPHERAL_APB1_CLOCK / 1000000) - 1,
    .TIM_ClockDivision     = TIM_CKD_DIV1,
    .TIM_CounterMode       = TIM_CounterMode_Up,
    .TIM_Period            = 0xFFFF,
    .TIM_RepetitionCounter = 0x0000,
};


static const struct pios_tim_clock_cfg tim_2_cfg = {
    .timer = TIM2,
    .time_base_init                            = &tim_2_3_5_time_base,
    .irq   = {
        .init                                  = {
            .NVIC_IRQChannel    = TIM2_IRQn,
            .NVIC_IRQChannelPreemptionPriority = PIOS_IRQ_PRIO_MID,
            .NVIC_IRQChannelSubPriority        = 0,
            .NVIC_IRQChannelCmd = ENABLE,
        },
    },
};


static const struct pios_tim_clock_cfg tim_3_cfg = {
    .timer = TIM3,
    .time_base_init                            = &tim_2_3_5_time_base,
    .irq   = {
        .init                                  = {
            .NVIC_IRQChannel    = TIM3_IRQn,
            .NVIC_IRQChannelPreemptionPriority = PIOS_IRQ_PRIO_MID,
            .NVIC_IRQChannelSubPriority        = 0,
            .NVIC_IRQChannelCmd = ENABLE,
        },
    },
};


static const struct pios_tim_clock_cfg tim_5_cfg = {
    .timer = TIM5,
    .time_base_init                            = &tim_2_3_5_time_base,
    .irq   = {
        .init                                  = {
            .NVIC_IRQChannel    = TIM5_IRQn,
            .NVIC_IRQChannelPreemptionPriority = PIOS_IRQ_PRIO_MID,
            .NVIC_IRQChannelSubPriority        = 0,
            .NVIC_IRQChannelCmd = ENABLE,
        },
    },
};

static const struct pios_tim_clock_cfg tim_8_cfg = {
    .timer = TIM8,
    .time_base_init                            = &tim_8_time_base,
    .irq   = {
        .init                                  = {
            .NVIC_IRQChannel    = TIM8_CC_IRQn,
            .NVIC_IRQChannelPreemptionPriority = PIOS_IRQ_PRIO_MID,
            .NVIC_IRQChannelSubPriority        = 0,
            .NVIC_IRQChannelCmd = ENABLE,
        },
    },
};

static const struct pios_tim_clock_cfg tim_9_cfg = {
    .timer = TIM9,
    .time_base_init                            = &tim_9_10_11_time_base,
    .irq   = {
        .init                                  = {
            .NVIC_IRQChannel    = TIM1_BRK_TIM9_IRQn,
            .NVIC_IRQChannelPreemptionPriority = PIOS_IRQ_PRIO_MID,
            .NVIC_IRQChannelSubPriority        = 0,
            .NVIC_IRQChannelCmd = ENABLE,
        },
    },
};

static const struct pios_tim_clock_cfg tim_10_cfg = {
    .timer = TIM10,
    .time_base_init                            = &tim_9_10_11_time_base,
    .irq   = {
        .init                                  = {
            .NVIC_IRQChannel    = TIM1_UP_TIM10_IRQn,
            .NVIC_IRQChannelPreemptionPriority = PIOS_IRQ_PRIO_MID,
            .NVIC_IRQChannelSubPriority        = 0,
            .NVIC_IRQChannelCmd = ENABLE,
        },
    },
};

static const struct pios_tim_clock_cfg tim_11_cfg = {
    .timer = TIM11,
    .time_base_init                            = &tim_9_10_11_time_base,
    .irq   = {
        .init                                  = {
            .NVIC_IRQChannel    = TIM1_TRG_COM_TIM11_IRQn,
            .NVIC_IRQChannelPreemptionPriority = PIOS_IRQ_PRIO_MID,
            .NVIC_IRQChannelSubPriority        = 0,
            .NVIC_IRQChannelCmd = ENABLE,
        },
    },
};

static const struct pios_tim_clock_cfg tim_1_cfg = {
    .timer = TIM1,
    .time_base_init                            = &tim_1_time_base,
    .irq   = {
        .init                                  = {
            .NVIC_IRQChannel    = TIM1_CC_IRQn,
            .NVIC_IRQChannelPreemptionPriority = PIOS_IRQ_PRIO_MID,
            .NVIC_IRQChannelSubPriority        = 0,
            .NVIC_IRQChannelCmd = ENABLE,
        },
    },
};

static const struct pios_tim_clock_cfg tim_4_cfg = {
    .timer = TIM4,
    .time_base_init                            = &tim_4_time_base,
    .irq   = {
        .init                                  = {
            .NVIC_IRQChannel    = TIM4_IRQn,
            .NVIC_IRQChannelPreemptionPriority = PIOS_IRQ_PRIO_MID,
            .NVIC_IRQChannelSubPriority        = 0,
            .NVIC_IRQChannelCmd = ENABLE,
        },
    },
};

/**
 * Pios servo configuration structures
 */
#include <pios_servo_priv.h>
static const struct pios_tim_channel pios_tim_servoport_all_pins[] = {
    {
        .timer = TIM9,
        .timer_chan = TIM_Channel_1,
        .pin   = {
            .gpio = GPIOE,
            .init = {
                .GPIO_Pin   = GPIO_Pin_5,
                .GPIO_Speed = GPIO_Speed_2MHz,
                .GPIO_Mode  = GPIO_Mode_AF,
                .GPIO_OType = GPIO_OType_PP,
                .GPIO_PuPd  = GPIO_PuPd_UP
            },
            .pin_source     = GPIO_PinSource5,
        },
        .remap = GPIO_AF_TIM9,
    },
    {
        .timer = TIM9,
        .timer_chan = TIM_Channel_2,
        .pin   = {
            .gpio = GPIOE,
            .init = {
                .GPIO_Pin   = GPIO_Pin_6,
                .GPIO_Speed = GPIO_Speed_2MHz,
                .GPIO_Mode  = GPIO_Mode_AF,
                .GPIO_OType = GPIO_OType_PP,
                .GPIO_PuPd  = GPIO_PuPd_UP
            },
            .pin_source     = GPIO_PinSource6,
        },
        .remap = GPIO_AF_TIM9,
    },
    {
        .timer = TIM11,
        .timer_chan = TIM_Channel_1,
        .pin   = {
            .gpio = GPIOB,
            .init = {
                .GPIO_Pin   = GPIO_Pin_9,
                .GPIO_Speed = GPIO_Speed_2MHz,
                .GPIO_Mode  = GPIO_Mode_AF,
                .GPIO_OType = GPIO_OType_PP,
                .GPIO_PuPd  = GPIO_PuPd_UP
            },
            .pin_source     = GPIO_PinSource9,
        },
        .remap = GPIO_AF_TIM11,
    },
    {
        .timer = TIM10,
        .timer_chan = TIM_Channel_1,
        .pin   = {
            .gpio = GPIOB,
            .init = {
                .GPIO_Pin   = GPIO_Pin_8,
                .GPIO_Speed = GPIO_Speed_2MHz,
                .GPIO_Mode  = GPIO_Mode_AF,
                .GPIO_OType = GPIO_OType_PP,
                .GPIO_PuPd  = GPIO_PuPd_UP
            },
            .pin_source     = GPIO_PinSource8,
        },
        .remap = GPIO_AF_TIM10,
    },
    {
        .timer = TIM5,
        .timer_chan = TIM_Channel_3,
        .pin   = {
            .gpio = GPIOA,
            .init = {
                .GPIO_Pin   = GPIO_Pin_2,
                .GPIO_Speed = GPIO_Speed_2MHz,
                .GPIO_Mode  = GPIO_Mode_AF,
                .GPIO_OType = GPIO_OType_PP,
                .GPIO_PuPd  = GPIO_PuPd_UP
            },
            .pin_source     = GPIO_PinSource2,
        },
        .remap = GPIO_AF_TIM5,
    },
    {
        .timer = TIM5,
        .timer_chan = TIM_Channel_4,
        .pin   = {
            .gpio = GPIOA,
            .init = {
                .GPIO_Pin   = GPIO_Pin_3,
                .GPIO_Speed = GPIO_Speed_2MHz,
                .GPIO_Mode  = GPIO_Mode_AF,
                .GPIO_OType = GPIO_OType_PP,
                .GPIO_PuPd  = GPIO_PuPd_UP
            },
            .pin_source     = GPIO_PinSource3,
        },
        .remap = GPIO_AF_TIM5,
    },
    {
        .timer = TIM3,
        .timer_chan = TIM_Channel_3,
        .pin   = {
            .gpio = GPIOB,
            .init = {
                .GPIO_Pin   = GPIO_Pin_0,
                .GPIO_Speed = GPIO_Speed_2MHz,
                .GPIO_Mode  = GPIO_Mode_AF,
                .GPIO_OType = GPIO_OType_PP,
                .GPIO_PuPd  = GPIO_PuPd_UP
            },
            .pin_source     = GPIO_PinSource0,
        },
        .remap = GPIO_AF_TIM3,
    },
    {
        .timer = TIM3,
        .timer_chan = TIM_Channel_4,
        .pin   = {
            .gpio = GPIOB,
            .init = {
                .GPIO_Pin   = GPIO_Pin_1,
                .GPIO_Speed = GPIO_Speed_2MHz,
                .GPIO_Mode  = GPIO_Mode_AF,
                .GPIO_OType = GPIO_OType_PP,
                .GPIO_PuPd  = GPIO_PuPd_UP
            },
            .pin_source     = GPIO_PinSource1,
        },
        .remap = GPIO_AF_TIM3,
    },
    // PB3 - TIM2 CH2 LED1
    {
        .timer = TIM2,
        .timer_chan = TIM_Channel_2,
        .pin   = {
            .gpio = GPIOB,
            .init = {
                .GPIO_Pin   = GPIO_Pin_3,
                .GPIO_Speed = GPIO_Speed_2MHz,
                .GPIO_Mode  = GPIO_Mode_AF,
                .GPIO_OType = GPIO_OType_PP,
                .GPIO_PuPd  = GPIO_PuPd_UP
            },
            .pin_source     = GPIO_PinSource3,
        },
        .remap = GPIO_AF_TIM2,
    },
    // PB4 - TIM3 CH1 LED2
    {
        .timer = TIM3,
        .timer_chan = TIM_Channel_1,
        .pin   = {
            .gpio = GPIOB,
            .init = {
                .GPIO_Pin   = GPIO_Pin_4,
                .GPIO_Speed = GPIO_Speed_2MHz,
                .GPIO_Mode  = GPIO_Mode_AF,
                .GPIO_OType = GPIO_OType_PP,
                .GPIO_PuPd  = GPIO_PuPd_UP
            },
            .pin_source     = GPIO_PinSource4,
        },
        .remap = GPIO_AF_TIM3,
    },
};

const struct pios_servo_cfg pios_servo_cfg = {
    .tim_oc_init          = {
        .TIM_OCMode       = TIM_OCMode_PWM1,
        .TIM_OutputState  = TIM_OutputState_Enable,
        .TIM_OutputNState = TIM_OutputNState_Disable,
        .TIM_Pulse        = PIOS_SERVOS_INITIAL_POSITION,
        .TIM_OCPolarity   = TIM_OCPolarity_High,
        .TIM_OCNPolarity  = TIM_OCPolarity_High,
        .TIM_OCIdleState  = TIM_OCIdleState_Reset,
        .TIM_OCNIdleState = TIM_OCNIdleState_Reset,
    },
    .channels     = pios_tim_servoport_all_pins,
    .num_channels = NELEMENTS(pios_tim_servoport_all_pins),
};


/*
 * PWM Inputs
 */
#if defined(PIOS_INCLUDE_PWM) || defined(PIOS_INCLUDE_PPM)
#include <pios_pwm_priv.h>
static const struct pios_tim_channel pios_tim_rcvrport_all_channels[] = {
    {
        .timer = TIM4,
        .timer_chan = TIM_Channel_4,
        .pin   = {
            .gpio = GPIOD,
            .init = {
                .GPIO_Pin   = GPIO_Pin_15,
                .GPIO_Speed = GPIO_Speed_2MHz,
                .GPIO_Mode  = GPIO_Mode_AF,
                .GPIO_OType = GPIO_OType_PP,
                .GPIO_PuPd  = GPIO_PuPd_UP
            },
            .pin_source     = GPIO_PinSource15,
        },
        .remap = GPIO_AF_TIM4,
    },
    {
        .timer = TIM4,
        .timer_chan = TIM_Channel_3,
        .pin   = {
            .gpio = GPIOD,
            .init = {
                .GPIO_Pin   = GPIO_Pin_14,
                .GPIO_Speed = GPIO_Speed_2MHz,
                .GPIO_Mode  = GPIO_Mode_AF,
                .GPIO_OType = GPIO_OType_PP,
                .GPIO_PuPd  = GPIO_PuPd_UP
            },
            .pin_source     = GPIO_PinSource14,
        },
        .remap = GPIO_AF_TIM4,
    },
    {
        .timer = TIM4,
        .timer_chan = TIM_Channel_2,
        .pin   = {
            .gpio = GPIOD,
            .init = {
                .GPIO_Pin   = GPIO_Pin_13,
                .GPIO_Speed = GPIO_Speed_2MHz,
                .GPIO_Mode  = GPIO_Mode_AF,
                .GPIO_OType = GPIO_OType_PP,
                .GPIO_PuPd  = GPIO_PuPd_UP
            },
            .pin_source     = GPIO_PinSource13,
        },
        .remap = GPIO_AF_TIM4,
    },
    {
        .timer = TIM4,
        .timer_chan = TIM_Channel_1,
        .pin   = {
            .gpio = GPIOD,
            .init = {
                .GPIO_Pin   = GPIO_Pin_12,
                .GPIO_Speed = GPIO_Speed_2MHz,
                .GPIO_Mode  = GPIO_Mode_AF,
                .GPIO_OType = GPIO_OType_PP,
                .GPIO_PuPd  = GPIO_PuPd_UP
            },
            .pin_source     = GPIO_PinSource12,
        },
        .remap = GPIO_AF_TIM4,
    },
    {
        .timer = TIM1,
        .timer_chan = TIM_Channel_4,
        .pin   = {
            .gpio = GPIOE,
            .init = {
                .GPIO_Pin   = GPIO_Pin_14,
                .GPIO_Speed = GPIO_Speed_2MHz,
                .GPIO_Mode  = GPIO_Mode_AF,
                .GPIO_OType = GPIO_OType_PP,
                .GPIO_PuPd  = GPIO_PuPd_UP
            },
            .pin_source     = GPIO_PinSource14,
        },
        .remap = GPIO_AF_TIM1,
    },
    {
        .timer = TIM1,
        .timer_chan = TIM_Channel_3,
        .pin   = {
            .gpio = GPIOE,
            .init = {
                .GPIO_Pin   = GPIO_Pin_13,
                .GPIO_Speed = GPIO_Speed_2MHz,
                .GPIO_Mode  = GPIO_Mode_AF,
                .GPIO_OType = GPIO_OType_PP,
                .GPIO_PuPd  = GPIO_PuPd_UP
            },
            .pin_source     = GPIO_PinSource13,
        },
        .remap = GPIO_AF_TIM1,
    },
    {
        .timer = TIM1,
        .timer_chan = TIM_Channel_2,
        .pin   = {
            .gpio = GPIOE,
            .init = {
                .GPIO_Pin   = GPIO_Pin_11,
                .GPIO_Speed = GPIO_Speed_2MHz,
                .GPIO_Mode  = GPIO_Mode_AF,
                .GPIO_OType = GPIO_OType_PP,
                .GPIO_PuPd  = GPIO_PuPd_UP
            },
            .pin_source     = GPIO_PinSource11,
        },
        .remap = GPIO_AF_TIM1,
    },
    {
        .timer = TIM1,
        .timer_chan = TIM_Channel_1,
        .pin   = {
            .gpio = GPIOE,
            .init = {
                .GPIO_Pin   = GPIO_Pin_9,
                .GPIO_Speed = GPIO_Speed_2MHz,
                .GPIO_Mode  = GPIO_Mode_AF,
                .GPIO_OType = GPIO_OType_PP,
                .GPIO_PuPd  = GPIO_PuPd_UP
            },
            .pin_source     = GPIO_PinSource9,
        },
        .remap = GPIO_AF_TIM1,
    },
};

const struct pios_pwm_cfg pios_pwm_cfg = {
    .tim_ic_init         = {
        .TIM_ICPolarity  = TIM_ICPolarity_Rising,
        .TIM_ICSelection = TIM_ICSelection_DirectTI,
        .TIM_ICPrescaler = TIM_ICPSC_DIV1,
        .TIM_ICFilter    = 0x0,
    },
    .channels     = pios_tim_rcvrport_all_channels,
    .num_channels = NELEMENTS(pios_tim_rcvrport_all_channels),
};
#endif /* if defined(PIOS_INCLUDE_PWM) || defined(PIOS_INCLUDE_PPM) */

/*
 * PPM Input
 */
#if defined(PIOS_INCLUDE_PPM)
#include <pios_ppm_priv.h>
static const struct pios_ppm_cfg pios_ppm_cfg = {
    .tim_ic_init         = {
        .TIM_ICPolarity  = TIM_ICPolarity_Rising,
        .TIM_ICSelection = TIM_ICSelection_DirectTI,
        .TIM_ICPrescaler = TIM_ICPSC_DIV1,
        .TIM_ICFilter    = 0x0,
        .TIM_Channel     = TIM_Channel_2,
    },
    /* Use only the first channel for ppm */
    .channels     = &pios_tim_rcvrport_all_channels[0],
    .num_channels = 1,
};

#endif // PPM

#if defined(PIOS_INCLUDE_GCSRCVR)
#include "pios_gcsrcvr_priv.h"
#endif /* PIOS_INCLUDE_GCSRCVR */

#if defined(PIOS_INCLUDE_RCVR)
#include "pios_rcvr_priv.h"
#endif /* PIOS_INCLUDE_RCVR */

/*
 * SONAR Inputs
 */
#if defined(PIOS_INCLUDE_HCSR04)
#include <pios_hcsr04_priv.h>

static const struct pios_tim_channel pios_tim_hcsr04_port_all_channels[] = {
    {
        .timer = TIM8,
        .timer_chan = TIM_Channel_3,
        .pin   = {
            .gpio = GPIOC,
            .init = {
                .GPIO_Pin   = GPIO_Pin_8,
                .GPIO_Mode  = GPIO_Mode_AF,
                .GPIO_Speed = GPIO_Speed_2MHz,
                .GPIO_PuPd  = GPIO_PuPd_DOWN
            },
            .pin_source     = GPIO_PinSource8,
        },
        .remap = GPIO_AF_TIM8,
    },
};

const struct pios_hcsr04_cfg pios_hcsr04_cfg = {
    .tim_ic_init         = {
        .TIM_ICPolarity  = TIM_ICPolarity_Rising,
        .TIM_ICSelection = TIM_ICSelection_DirectTI,
        .TIM_ICPrescaler = TIM_ICPSC_DIV1,
        .TIM_ICFilter    = 0x0,
    },
    .channels     = pios_tim_hcsr04_port_all_channels,
    .num_channels = NELEMENTS(pios_tim_hcsr04_port_all_channels),
    .trigger             = {
        .gpio = GPIOD,
        .init = {
            .GPIO_Pin   = GPIO_Pin_10,
            .GPIO_Mode  = GPIO_Mode_OUT,
            .GPIO_OType = GPIO_OType_PP,
            .GPIO_PuPd  = GPIO_PuPd_UP,
            .GPIO_Speed = GPIO_Speed_2MHz,
        },
    },
};
#endif /* if defined(PIOS_INCLUDE_HCSR04) */

#if defined(PIOS_INCLUDE_USB)
#include "pios_usb_priv.h"

static const struct pios_usb_cfg pios_usb_main_cfg = {
    .irq                                       = {
        .init                                  = {
            .NVIC_IRQChannel    = OTG_FS_IRQn,
<<<<<<< HEAD
            .NVIC_IRQChannelPreemptionPriority = PIOS_IRQ_PRIO_LOW,
            .NVIC_IRQChannelSubPriority        = 3,
=======
            .NVIC_IRQChannelPreemptionPriority = PIOS_IRQ_PRIO_HIGH,
            .NVIC_IRQChannelSubPriority        = 0,
>>>>>>> 900f643b
            .NVIC_IRQChannelCmd = ENABLE,
        },
    },
    .vsense                                    = {
        .gpio = GPIOD,
        .init = {
            .GPIO_Pin   = GPIO_Pin_11,
            .GPIO_Speed = GPIO_Speed_25MHz,
            .GPIO_Mode  = GPIO_Mode_IN,
            .GPIO_OType = GPIO_OType_OD,
        },
    },
    .vsense_active_low                         = false
};

#include "pios_usb_board_data_priv.h"
#include "pios_usb_desc_hid_cdc_priv.h"
#include "pios_usb_desc_hid_only_priv.h"
#include "pios_usbhook.h"

#endif /* PIOS_INCLUDE_USB */

#if defined(PIOS_INCLUDE_COM_MSG)

#include <pios_com_msg_priv.h>

#endif /* PIOS_INCLUDE_COM_MSG */

#if defined(PIOS_INCLUDE_USB_HID) && !defined(PIOS_INCLUDE_USB_CDC)
#include <pios_usb_hid_priv.h>

const struct pios_usb_hid_cfg pios_usb_hid_cfg = {
    .data_if    = 0,
    .data_rx_ep = 1,
    .data_tx_ep = 1,
};
#endif /* PIOS_INCLUDE_USB_HID && !PIOS_INCLUDE_USB_CDC */

#if defined(PIOS_INCLUDE_USB_HID) && defined(PIOS_INCLUDE_USB_CDC)
#include <pios_usb_cdc_priv.h>

const struct pios_usb_cdc_cfg pios_usb_cdc_cfg = {
    .ctrl_if    = 1,
    .ctrl_tx_ep = 2,

    .data_if    = 2,
    .data_rx_ep = 3,
    .data_tx_ep = 3,
<<<<<<< HEAD
};
#endif /* PIOS_INCLUDE_USB_CDC */
=======
};

#include <pios_usb_hid_priv.h>

const struct pios_usb_hid_cfg pios_usb_hid_cfg = {
    .data_if    = 2,
    .data_rx_ep = 1,
    .data_tx_ep = 1,
};
#endif /* PIOS_INCLUDE_USB_HID && PIOS_INCLUDE_USB_CDC */
>>>>>>> 900f643b
<|MERGE_RESOLUTION|>--- conflicted
+++ resolved
@@ -2010,13 +2010,8 @@
     .irq                                       = {
         .init                                  = {
             .NVIC_IRQChannel    = OTG_FS_IRQn,
-<<<<<<< HEAD
-            .NVIC_IRQChannelPreemptionPriority = PIOS_IRQ_PRIO_LOW,
-            .NVIC_IRQChannelSubPriority        = 3,
-=======
             .NVIC_IRQChannelPreemptionPriority = PIOS_IRQ_PRIO_HIGH,
             .NVIC_IRQChannelSubPriority        = 0,
->>>>>>> 900f643b
             .NVIC_IRQChannelCmd = ENABLE,
         },
     },
@@ -2065,10 +2060,6 @@
     .data_if    = 2,
     .data_rx_ep = 3,
     .data_tx_ep = 3,
-<<<<<<< HEAD
-};
-#endif /* PIOS_INCLUDE_USB_CDC */
-=======
 };
 
 #include <pios_usb_hid_priv.h>
@@ -2078,5 +2069,4 @@
     .data_rx_ep = 1,
     .data_tx_ep = 1,
 };
-#endif /* PIOS_INCLUDE_USB_HID && PIOS_INCLUDE_USB_CDC */
->>>>>>> 900f643b
+#endif /* PIOS_INCLUDE_USB_HID && PIOS_INCLUDE_USB_CDC */
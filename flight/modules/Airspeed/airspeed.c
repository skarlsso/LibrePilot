/**
 ******************************************************************************
 * @addtogroup OpenPilotModules OpenPilot Modules
 * @{
 * @addtogroup AirspeedModule Airspeed Module
 * @brief Calculate airspeed from diverse sources and update @ref Airspeed "Airspeed UAV Object"
 * @{
 *
 * @file       airspeed.c
 * @author     The OpenPilot Team, http://www.openpilot.org Copyright (C) 2012.
 * @brief      Airspeed module
 *
 * @see        The GNU Public License (GPL) Version 3
 *
 *****************************************************************************/
/*
 * This program is free software; you can redistribute it and/or modify
 * it under the terms of the GNU General Public License as published by
 * the Free Software Foundation; either version 3 of the License, or
 * (at your option) any later version.
 *
 * This program is distributed in the hope that it will be useful, but
 * WITHOUT ANY WARRANTY; without even the implied warranty of MERCHANTABILITY
 * or FITNESS FOR A PARTICULAR PURPOSE. See the GNU General Public License
 * for more details.
 *
 * You should have received a copy of the GNU General Public License along
 * with this program; if not, write to the Free Software Foundation, Inc.,
 * 59 Temple Place, Suite 330, Boston, MA 02111-1307 USA
 */

/**
 * Output object: AirspeedSensor
 *
 * This module will periodically update the value of the AirspeedSensor object.
 *
 */

#include <openpilot.h>

#include "hwsettings.h"
#include "airspeedsettings.h"
#include "airspeedsensor.h" // object that will be updated by the module
#include "baro_airspeed_ms4525do.h"
#include "baro_airspeed_etasv3.h"
#include "baro_airspeed_mpxv.h"
#include "imu_airspeed.h"
#include "taskinfo.h"

// Private constants

#define STACK_SIZE_BYTES 650


#define TASK_PRIORITY    (tskIDLE_PRIORITY + 1)

// Private types

// Private variables
static xTaskHandle taskHandle;
static bool airspeedEnabled  = false;
static AirspeedSettingsData airspeedSettings;
static AirspeedSettingsAirspeedSensorTypeOptions lastAirspeedSensorType = -1;
static int8_t airspeedADCPin = -1;


// Private functions
static void airspeedTask(void *parameters);
static void AirspeedSettingsUpdatedCb(UAVObjEvent *ev);


/**
 * Initialise the module, called on startup
 * \returns 0 on success or -1 if initialisation failed
 */
int32_t AirspeedStart()
{
    // Check if module is enabled or not
    if (airspeedEnabled == false) {
        return -1;
    }

    // Start main task
    xTaskCreate(airspeedTask, (signed char *)"Airspeed", STACK_SIZE_BYTES / 4, NULL, TASK_PRIORITY, &taskHandle);
    PIOS_TASK_MONITOR_RegisterTask(TASKINFO_RUNNING_AIRSPEED, taskHandle);
    return 0;
}

/**
 * Initialise the module, called on startup
 * \returns 0 on success or -1 if initialisation failed
 */
int32_t AirspeedInitialize()
{
#ifdef MODULE_AIRSPEED_BUILTIN
    airspeedEnabled = true;
#else

    HwSettingsInitialize();
    uint8_t optionalModules[HWSETTINGS_OPTIONALMODULES_NUMELEM];
    HwSettingsOptionalModulesGet(optionalModules);


    if (optionalModules[HWSETTINGS_OPTIONALMODULES_AIRSPEED] == HWSETTINGS_OPTIONALMODULES_ENABLED) {
        airspeedEnabled = true;
    } else {
        airspeedEnabled = false;
        return -1;
    }
#endif

    uint8_t adcRouting[HWSETTINGS_ADCROUTING_NUMELEM];
    HwSettingsADCRoutingArrayGet(adcRouting);

    // Determine if the barometric airspeed sensor is routed to an ADC pin
    for (int i = 0; i < HWSETTINGS_ADCROUTING_NUMELEM; i++) {
        if (adcRouting[i] == HWSETTINGS_ADCROUTING_ANALOGAIRSPEED) {
            airspeedADCPin = i;
        }
    }

    AirspeedSensorInitialize();
    AirspeedSettingsInitialize();

    AirspeedSettingsConnectCallback(AirspeedSettingsUpdatedCb);

    return 0;
}
MODULE_INITCALL(AirspeedInitialize, AirspeedStart);


/**
 * Module thread, should not return.
 */
static void airspeedTask(__attribute__((unused)) void *parameters)
{
    AirspeedSettingsUpdatedCb(AirspeedSettingsHandle());
    bool gpsAirspeedInitialized = false;
    AirspeedSensorData airspeedData;
    AirspeedSensorGet(&airspeedData);

    AirspeedSettingsUpdatedCb(NULL);

<<<<<<< HEAD
    imu_airspeedInitialize();

=======
>>>>>>> 45814818
    airspeedData.SensorConnected = AIRSPEEDSENSOR_SENSORCONNECTED_FALSE;

    // Main task loop
    portTickType lastSysTime = xTaskGetTickCount();
    while (1) {
        vTaskDelayUntil(&lastSysTime, airspeedSettings.SamplePeriod / portTICK_RATE_MS);

        // Update the airspeed object
        AirspeedSensorGet(&airspeedData);

        // if sensor type changed reset Airspeed alarm
        if (airspeedSettings.AirspeedSensorType != lastAirspeedSensorType) {
            AlarmsSet(SYSTEMALARMS_ALARM_AIRSPEED, SYSTEMALARMS_ALARM_DEFAULT);
            lastAirspeedSensorType = airspeedSettings.AirspeedSensorType;
            switch (airspeedSettings.AirspeedSensorType) {
            case AIRSPEEDSETTINGS_AIRSPEEDSENSORTYPE_NONE:
                // AirspeedSensor will not be updated until a different sensor is selected
                // set the disconencted satus now
                airspeedData.SensorConnected = AIRSPEEDSENSOR_SENSORCONNECTED_FALSE;
                AirspeedSensorSet(&airspeedData);
                break;
            case AIRSPEEDSETTINGS_AIRSPEEDSENSORTYPE_GROUNDSPEEDBASEDWINDESTIMATION:
                if (!gpsAirspeedInitialized) {
                    gpsAirspeedInitialized = true;
                    gps_airspeedInitialize();
                }
                break;
            }
        }
        switch (airspeedSettings.AirspeedSensorType) {
#if defined(PIOS_INCLUDE_MPXV)
        case AIRSPEEDSETTINGS_AIRSPEEDSENSORTYPE_DIYDRONESMPXV7002:
        case AIRSPEEDSETTINGS_AIRSPEEDSENSORTYPE_DIYDRONESMPXV5004:
            // MPXV5004 and MPXV7002 sensors
            baro_airspeedGetMPXV(&airspeedData, &airspeedSettings, airspeedADCPin);
            break;
#endif
#if defined(PIOS_INCLUDE_ETASV3)
        case AIRSPEEDSETTINGS_AIRSPEEDSENSORTYPE_EAGLETREEAIRSPEEDV3:
            // Eagletree Airspeed v3
            baro_airspeedGetETASV3(&airspeedData, &airspeedSettings);
            break;
#endif
#if defined(PIOS_INCLUDE_MS4525DO)
        case AIRSPEEDSETTINGS_AIRSPEEDSENSORTYPE_PIXHAWKAIRSPEEDMS4525DO:
            // PixHawk Airpeed based on MS4525DO
            baro_airspeedGetMS4525DO(&airspeedData, &airspeedSettings);
            break;
#endif
        case AIRSPEEDSETTINGS_AIRSPEEDSENSORTYPE_GROUNDSPEEDBASEDWINDESTIMATION:
            imu_airspeedGet(&airspeedData, &airspeedSettings);
            break;
        case AIRSPEEDSETTINGS_AIRSPEEDSENSORTYPE_NONE:
            // no need to check so often until a sensor is enabled
            AlarmsSet(SYSTEMALARMS_ALARM_AIRSPEED, SYSTEMALARMS_ALARM_DEFAULT);
            vTaskDelay(2000 / portTICK_RATE_MS);
            continue;
        default:
            airspeedData.SensorConnected = AIRSPEEDSENSOR_SENSORCONNECTED_FALSE;
            break;
        }

        // Set the UAVO
        AirspeedSensorSet(&airspeedData);
    }
}


static void AirspeedSettingsUpdatedCb(__attribute__((unused)) UAVObjEvent *ev)
{
    AirspeedSettingsGet(&airspeedSettings);
}


/**
 * @}
 * @}
 */<|MERGE_RESOLUTION|>--- conflicted
+++ resolved
@@ -135,17 +135,12 @@
 static void airspeedTask(__attribute__((unused)) void *parameters)
 {
     AirspeedSettingsUpdatedCb(AirspeedSettingsHandle());
-    bool gpsAirspeedInitialized = false;
+    bool imuAirspeedInitialized = false;
     AirspeedSensorData airspeedData;
     AirspeedSensorGet(&airspeedData);
 
     AirspeedSettingsUpdatedCb(NULL);
 
-<<<<<<< HEAD
-    imu_airspeedInitialize();
-
-=======
->>>>>>> 45814818
     airspeedData.SensorConnected = AIRSPEEDSENSOR_SENSORCONNECTED_FALSE;
 
     // Main task loop
@@ -168,9 +163,9 @@
                 AirspeedSensorSet(&airspeedData);
                 break;
             case AIRSPEEDSETTINGS_AIRSPEEDSENSORTYPE_GROUNDSPEEDBASEDWINDESTIMATION:
-                if (!gpsAirspeedInitialized) {
-                    gpsAirspeedInitialized = true;
-                    gps_airspeedInitialize();
+                if (!imuAirspeedInitialized) {
+                    imuAirspeedInitialized = true;
+                    imu_airspeedInitialize();
                 }
                 break;
             }

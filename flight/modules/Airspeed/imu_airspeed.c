/**
 ******************************************************************************
 * @addtogroup OpenPilotModules OpenPilot Modules
 * @{
 * @addtogroup AirspeedModule Airspeed Module
 * @brief Use attitude and velocity data to estimate airspeed
 * @{
 *
 * @file       imu_airspeed.c
 * @author     The OpenPilot Team, http://www.openpilot.org Copyright (C) 2012.
 * @brief      IMU based airspeed calculation
 *
 * @see        The GNU Public License (GPL) Version 3
 *
 *****************************************************************************/
/*
 * This program is free software; you can redistribute it and/or modify
 * it under the terms of the GNU General Public License as published by
 * the Free Software Foundation; either version 3 of the License, or
 * (at your option) any later version.
 *
 * This program is distributed in the hope that it will be useful, but
 * WITHOUT ANY WARRANTY; without even the implied warranty of MERCHANTABILITY
 * or FITNESS FOR A PARTICULAR PURPOSE. See the GNU General Public License
 * for more details.
 *
 * You should have received a copy of the GNU General Public License along
 * with this program; if not, write to the Free Software Foundation, Inc.,
 * 59 Temple Place, Suite 330, Boston, MA 02111-1307 USA
 */


#include "openpilot.h"
#include "velocitystate.h"
#include "attitudestate.h"
#include "airspeedsensor.h"
#include "airspeedsettings.h"
#include "imu_airspeed.h"
#include "CoordinateConversions.h"
#include <pios_math.h>


// Private constants
#define TWO_PI            6.283185308f
#define SQRT2             1.414213562f
#define EPS_REORIENTATION 1e-10f
#define EPS_VELOCITY      1.f

// Private types
// structure with smoothed fuselage orientation, ground speed and their changes in time
struct IMUGlobals {
    // storage variables for Butterworth filter
    float pn1, pn2;
    float yn1, yn2;
    float v1n1, v1n2;
    float v2n1, v2n2;
    float v3n1, v3n2;
    float Vw1n1, Vw1n2;
    float Vw2n1, Vw2n2;
    float Vw3n1, Vw3n2;
    float Vw1, Vw2, Vw3;

    // storage variables for derivative calculation
    float pOld, yOld;
    float v1Old, v2Old, v3Old;
};


// Private variables
static struct IMUGlobals *imu;

// Private functions
// a simple square inline function based on multiplication faster than powf(x,2.0f)
static inline float Sq(float x)
{
    return x * x;
}

// ****** find pitch, yaw from quaternion ********
static void Quaternion2PY(const float q0, const float q1, const float q2, const float q3, float *pPtr, float *yPtr, bool principalArg)
{
    float R13, R11, R12;
    const float q0s = q0 * q0;
    const float q1s = q1 * q1;
    const float q2s = q2 * q2;
    const float q3s = q3 * q3;

    R13   = 2.0f * (q1 * q3 - q0 * q2);
    R11   = q0s + q1s - q2s - q3s;
    R12   = 2.0f * (q1 * q2 + q0 * q3);

    *pPtr = asinf(-R13); // pitch always between -pi/2 to pi/2

    const float y_ = atan2f(R12, R11);
    // use old yaw contained in y to add multiples of 2pi to have a continuous yaw if user does not want the principal argument
    // else simply copy atan2 result into result
    if (principalArg) {
        *yPtr = y_;
    } else {
        // calculate needed mutliples of 2pi to avoid jumps
        // number of cycles accumulated in old yaw
        const int32_t cycles = (int32_t)(*yPtr / TWO_PI);
        // look for a jump by substracting the modulus, i.e. there is maximally one jump.
        // take slightly less than 2pi, because the jump will always be lower than 2pi
        const int32_t mod    = (int32_t)((y_ - (*yPtr - cycles * TWO_PI)) / (TWO_PI * 0.8f));
        *yPtr = y_ + TWO_PI * (cycles - mod);
    }
}

static void PY2xB(const float p, const float y, float x[3])
{
    const float cosp = cosf(p);

    x[0] = cosp * cosf(y);
    x[1] = cosp * sinf(y);
    x[2] = -sinf(p);
}


static void PY2DeltaxB(const float p, const float y, const float xB[3], float x[3])
{
    const float cosp = cosf(p);

    x[0] = xB[0] - cosp * cosf(y);
    x[1] = xB[1] - cosp * sinf(y);
    x[2] = xB[2] - -sinf(p);
}


// second order Butterworth filter with cut-off frequency ratio ff
// Biquadratic filter in direct from 2, such that only two values wn1=w[n-1] and wn2=w[n-2] need to be stored
// function takes care of updating the values wn1 and wn2
float FilterButterWorthDF2(const float ff, const float xn, float *wn1Ptr, float *wn2Ptr)
{
    const float ita = 1.0f / tanf(M_PI_F * ff);
    const float b0  = 1.0f / (1.0f + SQRT2 * ita + Sq(ita));
    const float a1  = 2.0f * b0 * (Sq(ita) - 1.0f);
    const float a2  = -b0 * (1.0f - SQRT2 * ita + Sq(ita));

    const float wn  = xn + a1 * (*wn1Ptr) + a2 * (*wn2Ptr);
    const float val = b0 * (wn + 2.0f * (*wn1Ptr) + (*wn2Ptr));

    *wn2Ptr = *wn1Ptr;
    *wn1Ptr = wn;
    return val;
}


/*
 * Initialize function loads first data sets, and allocates memory for structure.
 */
void imu_airspeedInitialize()
{
    // This method saves memory in case we don't use the module.
    imu = (struct IMUGlobals *)pvPortMalloc(sizeof(struct IMUGlobals));

    // airspeed calculation variables
    VelocityStateInitialize();
    VelocityStateData velData;
    VelocityStateGet(&velData);

    AttitudeStateData attData;
    AttitudeStateGet(&attData);

    // get pitch and yaw from quarternion; principal argument for yaw
    Quaternion2PY(attData.q1, attData.q2, attData.q3, attData.q4, &(imu->pOld), &(imu->yOld), true);

    imu->pn1   = imu->pn2 = imu->pOld;
    imu->yn1   = imu->yn2 = imu->yOld;

    imu->v1n1  = imu->v1n2 = imu->v1Old = velData.North;
    imu->v2n1  = imu->v2n2 = imu->v2Old = velData.East;
    imu->v3n1  = imu->v3n2 = imu->v3Old = velData.Down;

    // initial guess for windspeed is zero
    imu->Vw1n1 = imu->Vw1n2 = 0.0f;
    imu->Vw2n1 = imu->Vw2n2 = 0.0f;
    imu->Vw3n1 = imu->Vw3n2 = 0.0f;
    imu->Vw1   = imu->Vw2 = 0.0f;
}

/*
 * Calculate airspeed as a function of groundspeed and vehicle attitude.
 *  Adapted from "IMU Wind Estimation (Theory)", by William Premerlani.
 *  The idea is that V_gps=V_air+V_wind. If we assume wind constant, =>
 *  V_gps_2-V_gps_1 = (V_air_2+V_wind_2) -(V_air_1+V_wind_1) = V_air_2 - V_air_1.
 *  If we assume airspeed constant, => V_gps_2-V_gps_1 = |V|*(f_2 - f1),
 *  where "f" is the fuselage vector in earth coordinates.
 *  We then solve for |V| = |V_gps_2-V_gps_1|/ |f_2 - f1|.
 *  Adapted to: |V| = (V_gps_2-V_gps_1) dot (f2_-f_1) / |f_2 - f1|^2.
 *
 * See OP-1317 imu_wind_estimation.pdf for details on the adaptation
 * Need a low pass filter to filter out spikes in non coordinated maneuvers
 * A two step Butterworth second order filter is used. In the first step fuselage vector xB
 * and ground speed vector Vel are filtered. The fuselage vector is filtered through its pitch
 * and yaw to keep a unit length. After building the differenced dxB and dVel are produced and
 * the airspeed calculated. The calculated airspeed is filtered again with a Butterworth filter
 */
void imu_airspeedGet(AirspeedSensorData *airspeedData, AirspeedSettingsData *airspeedSettings)
{
    // pre-filter frequency rate
    const float ff  = (float)(airspeedSettings->SamplePeriod) / 1000.0f / airspeedSettings->IMUBasedEstimationLowPassPeriod1;
    // filter frequency rate
    const float ffV = (float)(airspeedSettings->SamplePeriod) / 1000.0f / airspeedSettings->IMUBasedEstimationLowPassPeriod2;

    float normVel2;
    float normDiffAttitude2;
    float dvdtDotdfdt;

    float xB[3];
    // get values and conduct smoothing of ground speed and orientation independently of the calculation of airspeed
    { // Scoping to save memory
        AttitudeStateData attData;
        AttitudeStateGet(&attData);
        VelocityStateData velData;
        VelocityStateGet(&velData);
        float p = imu->pOld, y = imu->yOld;
        float dxB[3];

        // get pitch and roll Euler angles from quaternion
        // do not calculate the principlal argument of yaw, i.e. use old yaw to add multiples of 2pi to have a continuous yaw
        Quaternion2PY(attData.q1, attData.q2, attData.q3, attData.q4, &p, &y, false);

        // filter pitch and roll Euler angles instead of fuselage vector to guarantee a unit length at all times
        p = FilterButterWorthDF2(ff, p, &(imu->pn1), &(imu->pn2));
        y = FilterButterWorthDF2(ff, y, &(imu->yn1), &(imu->yn2));
        // transform pitch and yaw into fuselage vector xB and xBold
        PY2xB(p, y, xB);
        // calculate change in fuselage vector by substraction of old value
<<<<<<< HEAD
        PY2DeltaxB(imu->pOld, imu->yOld, dxB);
=======
        PY2DeltaxB(imu->pOld, imu->yOld, xB, dxB);
>>>>>>> 7898d507

        // filter ground speed from VelocityState
        const float fv1n = FilterButterWorthDF2(ff, velData.North, &(imu->v1n1), &(imu->v1n2));
        const float fv2n = FilterButterWorthDF2(ff, velData.East, &(imu->v2n1), &(imu->v2n2));
        const float fv3n = FilterButterWorthDF2(ff, velData.Down, &(imu->v3n1), &(imu->v3n2));

        // calculate norm of ground speed
        normVel2 = Sq(fv1n) + Sq(fv2n) + Sq(fv3n);
        // calculate norm of orientation change
        normDiffAttitude2 = Sq(dxB[0]) + Sq(dxB[1]) + Sq(dxB[2]);
        // cauclate scalar product between groundspeed change and orientation change
        dvdtDotdfdt = (fv1n - imu->v1Old) * dxB[0] + (fv2n - imu->v2Old) * dxB[1] + (fv3n - imu->v3Old) * dxB[2];

        // actualise old values
        imu->pOld   = p;
        imu->yOld   = y;
        imu->v1Old  = fv1n;
        imu->v2Old  = fv2n;
        imu->v3Old  = fv3n;
    }

    // Some reorientation needed to be able to calculate airspeed, calculate only for sufficient velocity
    // a negative scalar product is a clear sign that we are not really able to calculate the airspeed
    // NOTE: normVel2 check against EPS_VELOCITY might make problems during hovering maneuvers in fixed wings
    if (normDiffAttitude2 > EPS_REORIENTATION && normVel2 > EPS_VELOCITY && dvdtDotdfdt > 0.f) {
        // Airspeed modulus: |v| = dv/dt * dxB/dt / |dxB/dt|^2
        // airspeed is always REAL because  normDiffAttitude2 > EPS_REORIENTATION > 0 and REAL dvdtDotdfdt
        const float airspeed = dvdtDotdfdt / normDiffAttitude2;

        // groundspeed = airspeed + wind ---> wind = groundspeed - airspeed
        const float wind[3]  = { imu->v1Old - xB[0] * airspeed,
                                 imu->v2Old - xB[1] * airspeed,
                                 imu->v3Old - xB[2] * airspeed };
        // filter raw wind
        imu->Vw1 = FilterButterWorthDF2(ffV, wind[0], &(imu->Vw1n1), &(imu->Vw1n2));
        imu->Vw2 = FilterButterWorthDF2(ffV, wind[1], &(imu->Vw2n1), &(imu->Vw2n2));
        imu->Vw3 = FilterButterWorthDF2(ffV, wind[2], &(imu->Vw3n1), &(imu->Vw3n2));
    } // else leave wind estimation unchanged

    { // Scoping to save memory
      // airspeed = groundspeed - wind
        const float Vair[3] = {
            imu->v1Old - imu->Vw1,
            imu->v2Old - imu->Vw2,
            imu->v3Old - imu->Vw3
        };

        // project airspeed into fuselage vector
        airspeedData->CalibratedAirspeed = Vair[0] * xB[0] + Vair[1] * xB[1] + Vair[2] * xB[2];
    }

    airspeedData->SensorConnected = AIRSPEEDSENSOR_SENSORCONNECTED_TRUE;
    AlarmsClear(SYSTEMALARMS_ALARM_AIRSPEED);
}


/**
 * @}
 * @}
 */<|MERGE_RESOLUTION|>--- conflicted
+++ resolved
@@ -227,11 +227,7 @@
         // transform pitch and yaw into fuselage vector xB and xBold
         PY2xB(p, y, xB);
         // calculate change in fuselage vector by substraction of old value
-<<<<<<< HEAD
-        PY2DeltaxB(imu->pOld, imu->yOld, dxB);
-=======
         PY2DeltaxB(imu->pOld, imu->yOld, xB, dxB);
->>>>>>> 7898d507
 
         // filter ground speed from VelocityState
         const float fv1n = FilterButterWorthDF2(ff, velData.North, &(imu->v1n1), &(imu->v1n2));

--- conflicted
+++ resolved
@@ -474,35 +474,18 @@
                     {
 #if defined(PIOS_INCLUDE_FLASH_LOGFS_SETTINGS)
                         // Load the settings.
-<<<<<<< HEAD
-                        OPLinkSettingsData oplinkSettings;
-                        if (PIOS_EEPROM_Load((uint8_t *)&oplinkSettings, sizeof(OPLinkSettingsData)) == 0) {
-                            OPLinkSettingsSet(&oplinkSettings);
-                        } else {
-                            success = false;
-=======
                         void *obj = UAVObjGetByID(obj_per.ObjectID);
                         if (obj == 0) {
                             success = false;
                         } else {
                             // Load selected instance
                             success = (UAVObjLoad(obj, obj_per.InstanceID) == 0);
->>>>>>> daf329d8
                         }
 #endif
                         break;
                     }
                     case OBJECTPERSISTENCE_OPERATION_SAVE:
                     {
-<<<<<<< HEAD
-#if defined(PIOS_INCLUDE_FLASH_EEPROM)
-                        // Save the settings.
-                        OPLinkSettingsData oplinkSettings;
-                        OPLinkSettingsGet(&oplinkSettings);
-                        int32_t ret = PIOS_EEPROM_Save((uint8_t *)&oplinkSettings, sizeof(OPLinkSettingsData));
-                        if (ret != 0) {
-                            success = false;
-=======
 #if defined(PIOS_INCLUDE_FLASH_LOGFS_SETTINGS)
                         void *obj = UAVObjGetByID(obj_per.ObjectID);
                         if (obj == 0) {
@@ -510,23 +493,12 @@
                         } else {
                             // Save selected instance
                             success = UAVObjSave(obj, obj_per.InstanceID) == 0;
->>>>>>> daf329d8
                         }
 #endif
                         break;
                     }
                     case OBJECTPERSISTENCE_OPERATION_DELETE:
                     {
-<<<<<<< HEAD
-#if defined(PIOS_INCLUDE_FLASH_EEPROM)
-                        // Erase the settings.
-                        OPLinkSettingsData oplinkSettings;
-                        uint8_t *ptr = (uint8_t *)&oplinkSettings;
-                        memset(ptr, 0, sizeof(OPLinkSettingsData));
-                        int32_t ret  = PIOS_EEPROM_Save(ptr, sizeof(OPLinkSettingsData));
-                        if (ret != 0) {
-                            success = false;
-=======
 #if defined(PIOS_INCLUDE_FLASH_LOGFS_SETTINGS)
                         void *obj = UAVObjGetByID(obj_per.ObjectID);
                         if (obj == 0) {
@@ -534,7 +506,6 @@
                         } else {
                             // Save selected instance
                             success = UAVObjDelete(obj, obj_per.InstanceID) == 0;
->>>>>>> daf329d8
                         }
 #endif
                         break;

--- conflicted
+++ resolved
@@ -157,9 +157,11 @@
  */
 static void systemTask(void *parameters)
 {
-<<<<<<< HEAD
-    /* create all modules thread */
-    MODULE_TASKCREATE_ALL;
+	/* start the delayed callback scheduler */
+	CallbackSchedulerStart();
+
+	/* create all modules thread */
+	MODULE_TASKCREATE_ALL;
 
     if (mallocFailed) {
         /* We failed to malloc during task creation,
@@ -168,21 +170,6 @@
          */
         PIOS_SYS_Reset();
     }
-=======
-	/* start the delayed callback scheduler */
-	CallbackSchedulerStart();
-
-	/* create all modules thread */
-	MODULE_TASKCREATE_ALL;
-
-	if (mallocFailed) {
-		/* We failed to malloc during task creation,
-		 * system behaviour is undefined.  Reset and let
-		 * the BootFault code recover for us.
-		 */
-		PIOS_SYS_Reset();
-	}
->>>>>>> a5d63eb4
 
 #if defined(PIOS_INCLUDE_IAP)
     /* Record a successful boot */

/**
 ******************************************************************************
 * @addtogroup OpenPilotModules OpenPilot Modules
 * @{
 * @addtogroup StabilizationModule Stabilization Module
 * @brief Stabilization PID loops in an airframe type independent manner
 * @note This object updates the @ref ActuatorDesired "Actuator Desired" based on the
 * PID loops on the @ref AttitudeDesired "Attitude Desired" and @ref AttitudeState "Attitude State"
 * @{
 *
 * @file       stabilization.c
 * @author     The OpenPilot Team, http://www.openpilot.org Copyright (C) 2010.
 * @brief      Attitude stabilization module.
 *
 * @see        The GNU Public License (GPL) Version 3
 *
 *****************************************************************************/
/*
 * This program is free software; you can redistribute it and/or modify
 * it under the terms of the GNU General Public License as published by
 * the Free Software Foundation; either version 3 of the License, or
 * (at your option) any later version.
 *
 * This program is distributed in the hope that it will be useful, but
 * WITHOUT ANY WARRANTY; without even the implied warranty of MERCHANTABILITY
 * or FITNESS FOR A PARTICULAR PURPOSE. See the GNU General Public License
 * for more details.
 *
 * You should have received a copy of the GNU General Public License along
 * with this program; if not, write to the Free Software Foundation, Inc.,
 * 59 Temple Place, Suite 330, Boston, MA 02111-1307 USA
 */

#include <openpilot.h>
#include <pios_struct_helper.h>
#include <pid.h>
#include <manualcontrolcommand.h>
#include <flightmodesettings.h>
#include <stabilizationsettings.h>
#include <stabilizationdesired.h>
#include <stabilizationstatus.h>
#include <stabilizationbank.h>
#include <stabilizationsettingsbank1.h>
#include <stabilizationsettingsbank2.h>
#include <stabilizationsettingsbank3.h>
#include <relaytuning.h>
#include <relaytuningsettings.h>
#include <ratedesired.h>
#include <sin_lookup.h>
#include <stabilization.h>
#include <innerloop.h>
#include <outerloop.h>
#include <altitudeloop.h>


// Public variables
StabilizationData stabSettings;

// Private variables
static int cur_flight_mode = -1;

// Private functions
static void SettingsUpdatedCb(UAVObjEvent *ev);
static void BankUpdatedCb(UAVObjEvent *ev);
static void SettingsBankUpdatedCb(UAVObjEvent *ev);
static void FlightModeSwitchUpdatedCb(UAVObjEvent *ev);
static void StabilizationDesiredUpdatedCb(UAVObjEvent *ev);

/**
 * Module initialization
 */
int32_t StabilizationStart()
{
    StabilizationSettingsConnectCallback(SettingsUpdatedCb);
    ManualControlCommandConnectCallback(FlightModeSwitchUpdatedCb);
    StabilizationBankConnectCallback(BankUpdatedCb);
    StabilizationSettingsBank1ConnectCallback(SettingsBankUpdatedCb);
    StabilizationSettingsBank2ConnectCallback(SettingsBankUpdatedCb);
    StabilizationSettingsBank3ConnectCallback(SettingsBankUpdatedCb);
    StabilizationDesiredConnectCallback(StabilizationDesiredUpdatedCb);
    SettingsUpdatedCb(StabilizationSettingsHandle());
    StabilizationDesiredUpdatedCb(StabilizationDesiredHandle());
    FlightModeSwitchUpdatedCb(ManualControlCommandHandle());
    BankUpdatedCb(StabilizationBankHandle());

#ifdef PIOS_INCLUDE_WDG
    PIOS_WDG_RegisterFlag(PIOS_WDG_STABILIZATION);
#endif
    return 0;
}

/**
 * Module initialization
 */
int32_t StabilizationInitialize()
{
    // Initialize variables
    StabilizationDesiredInitialize();
    StabilizationSettingsInitialize();
    StabilizationStatusInitialize();
    StabilizationBankInitialize();
    StabilizationSettingsBank1Initialize();
    StabilizationSettingsBank2Initialize();
    StabilizationSettingsBank3Initialize();
    RateDesiredInitialize();
    ManualControlCommandInitialize(); // only used for PID bank selection based on flight mode switch
    // Code required for relay tuning
    sin_lookup_initalize();
    RelayTuningSettingsInitialize();
    RelayTuningInitialize();

    stabilizationOuterloopInit();
    stabilizationInnerloopInit();
#ifdef REVOLUTION
    stabilizationAltitudeloopInit();
#endif
    pid_zero(&stabSettings.outerPids[0]);
    pid_zero(&stabSettings.outerPids[1]);
    pid_zero(&stabSettings.outerPids[2]);
    pid_zero(&stabSettings.innerPids[0]);
    pid_zero(&stabSettings.innerPids[1]);
    pid_zero(&stabSettings.innerPids[2]);
    return 0;
}

MODULE_INITCALL(StabilizationInitialize, StabilizationStart);

static void StabilizationDesiredUpdatedCb(__attribute__((unused)) UAVObjEvent *ev)
{
<<<<<<< HEAD
    UAVObjEvent ev;
    PiOSDeltatimeConfig timeval;

    PIOS_DELTATIME_Init(&timeval, UPDATE_EXPECTED, UPDATE_MIN, UPDATE_MAX, UPDATE_ALPHA);

    ActuatorDesiredData actuatorDesired;
    StabilizationDesiredData stabDesired;
    float throttleDesired;
    RateDesiredData rateDesired;
    AttitudeStateData attitudeState;
    GyroStateData gyroStateData;
    FlightStatusData flightStatus;
    StabilizationBankData stabBank;


#ifdef REVOLUTION
    AirspeedStateData airspeedState;
#endif

    SettingsUpdatedCb((UAVObjEvent *)NULL);

    // Main task loop
    ZeroPids();
    while (1) {
        float dT;

#ifdef PIOS_INCLUDE_WDG
        PIOS_WDG_UpdateFlag(PIOS_WDG_STABILIZATION);
#endif

        // Wait until the Gyro object is updated, if a timeout then go to failsafe
        if (xQueueReceive(queue, &ev, FAILSAFE_TIMEOUT_MS / portTICK_RATE_MS) != pdTRUE) {
            AlarmsSet(SYSTEMALARMS_ALARM_STABILIZATION, SYSTEMALARMS_ALARM_WARNING);
            continue;
        }

        dT = PIOS_DELTATIME_GetAverageSeconds(&timeval);
        FlightStatusGet(&flightStatus);
        StabilizationDesiredGet(&stabDesired);
        ManualControlCommandThrottleGet(&throttleDesired);
        AttitudeStateGet(&attitudeState);
        GyroStateGet(&gyroStateData);
        StabilizationBankGet(&stabBank);
#ifdef DIAG_RATEDESIRED
        RateDesiredGet(&rateDesired);
#endif
        uint8_t flight_mode_switch_position;
        ManualControlCommandFlightModeSwitchPositionGet(&flight_mode_switch_position);

        if (cur_flight_mode != flight_mode_switch_position) {
            cur_flight_mode = flight_mode_switch_position;
            SettingsBankUpdatedCb(NULL);
        }

#ifdef REVOLUTION
        float speedScaleFactor;
        // Scale PID coefficients based on current airspeed estimation - needed for fixed wing planes
        AirspeedStateGet(&airspeedState);
        if (settings.ScaleToAirspeed < 0.1f || airspeedState.CalibratedAirspeed < 0.1f) {
            // feature has been turned off
            speedScaleFactor = 1.0f;
        } else {
            // scale the factor to be 1.0 at the specified airspeed (for example 10m/s) but scaled by 1/speed^2
            speedScaleFactor = (settings.ScaleToAirspeed * settings.ScaleToAirspeed) / (airspeedState.CalibratedAirspeed * airspeedState.CalibratedAirspeed);
            if (speedScaleFactor < settings.ScaleToAirspeedLimits.Min) {
                speedScaleFactor = settings.ScaleToAirspeedLimits.Min;
            }
            if (speedScaleFactor > settings.ScaleToAirspeedLimits.Max) {
                speedScaleFactor = settings.ScaleToAirspeedLimits.Max;
            }
        }
#else
        const float speedScaleFactor = 1.0f;
#endif

#if defined(PIOS_QUATERNION_STABILIZATION)
        // Quaternion calculation of error in each axis.  Uses more memory.
        float rpy_desired[3];
        float q_desired[4];
        float q_error[4];
        float local_error[3];

        // Essentially zero errors for anything in rate or none
        if (stabDesired.StabilizationMode.Roll == STABILIZATIONDESIRED_STABILIZATIONMODE_ATTITUDE) {
            rpy_desired[0] = stabDesired.Roll;
        } else {
            rpy_desired[0] = attitudeState.Roll;
        }

        if (stabDesired.StabilizationMode.Pitch == STABILIZATIONDESIRED_STABILIZATIONMODE_ATTITUDE) {
            rpy_desired[1] = stabDesired.Pitch;
        } else {
            rpy_desired[1] = attitudeState.Pitch;
        }

        if (stabDesired.StabilizationMode.Yaw == STABILIZATIONDESIRED_STABILIZATIONMODE_ATTITUDE) {
            rpy_desired[2] = stabDesired.Yaw;
        } else {
            rpy_desired[2] = attitudeState.Yaw;
        }

        RPY2Quaternion(rpy_desired, q_desired);
        quat_inverse(q_desired);
        quat_mult(q_desired, &attitudeState.q1, q_error);
        quat_inverse(q_error);
        Quaternion2RPY(q_error, local_error);

#else /* if defined(PIOS_QUATERNION_STABILIZATION) */
        // Simpler algorithm for CC, less memory
        float local_error[3] = { stabDesired.Roll - attitudeState.Roll,
                                 stabDesired.Pitch - attitudeState.Pitch,
                                 stabDesired.Yaw - attitudeState.Yaw };
        // find shortest way
        float modulo = fmodf(local_error[2] + 180.0f, 360.0f);
        if (modulo < 0) {
            local_error[2] = modulo + 180.0f;
        } else {
            local_error[2] = modulo - 180.0f;
        }
#endif /* if defined(PIOS_QUATERNION_STABILIZATION) */

        float gyro_filtered[3];
        gyro_filtered[0] = gyro_filtered[0] * gyro_alpha + gyroStateData.x * (1 - gyro_alpha);
        gyro_filtered[1] = gyro_filtered[1] * gyro_alpha + gyroStateData.y * (1 - gyro_alpha);
        gyro_filtered[2] = gyro_filtered[2] * gyro_alpha + gyroStateData.z * (1 - gyro_alpha);

        float *stabDesiredAxis     = &stabDesired.Roll;
        float *actuatorDesiredAxis = &actuatorDesired.Roll;
        float *rateDesiredAxis     = &rateDesired.Roll;

        ActuatorDesiredGet(&actuatorDesired);

        // A flag to track which stabilization mode each axis is in
        static uint8_t previous_mode[MAX_AXES] = { 255, 255, 255 };
        bool error = false;

        // Run the selected stabilization algorithm on each axis:
        for (uint8_t i = 0; i < MAX_AXES; i++) {
            // Check whether this axis mode needs to be reinitialized
            bool reinit = (cast_struct_to_array(stabDesired.StabilizationMode, stabDesired.StabilizationMode.Roll)[i] != previous_mode[i]);
            previous_mode[i] = cast_struct_to_array(stabDesired.StabilizationMode, stabDesired.StabilizationMode.Roll)[i];

            // Apply the selected control law
            switch (cast_struct_to_array(stabDesired.StabilizationMode, stabDesired.StabilizationMode.Roll)[i]) {
            case STABILIZATIONDESIRED_STABILIZATIONMODE_RATE:
                if (reinit) {
                    pids[PID_RATE_ROLL + i].iAccumulator = 0;
                }

                // Store to rate desired variable for storing to UAVO
                rateDesiredAxis[i] =
                    bound(stabDesiredAxis[i], cast_struct_to_array(stabBank.ManualRate, stabBank.ManualRate.Roll)[i]);

                // Compute the inner loop
                actuatorDesiredAxis[i] = pid_apply_setpoint(&pids[PID_RATE_ROLL + i], speedScaleFactor, rateDesiredAxis[i], gyro_filtered[i], dT);
                actuatorDesiredAxis[i] = bound(actuatorDesiredAxis[i], 1.0f);

                break;

            case STABILIZATIONDESIRED_STABILIZATIONMODE_ATTITUDE:
                if (reinit) {
                    pids[PID_ROLL + i].iAccumulator = 0;
                    pids[PID_RATE_ROLL + i].iAccumulator = 0;
                }

                // Compute the outer loop
                rateDesiredAxis[i] = pid_apply(&pids[PID_ROLL + i], local_error[i], dT);
                rateDesiredAxis[i] = bound(rateDesiredAxis[i],
                                           cast_struct_to_array(stabBank.MaximumRate, stabBank.MaximumRate.Roll)[i]);

                // Compute the inner loop
                actuatorDesiredAxis[i] = pid_apply_setpoint(&pids[PID_RATE_ROLL + i], speedScaleFactor, rateDesiredAxis[i], gyro_filtered[i], dT);
                actuatorDesiredAxis[i] = bound(actuatorDesiredAxis[i], 1.0f);

                break;

            case STABILIZATIONDESIRED_STABILIZATIONMODE_RATTITUDE:
                // A parameterization from Attitude mode at center stick
                // - to Rate mode at full stick
                // This is done by parameterizing to use the rotation rate that Attitude mode
                // - would use at center stick to using the rotation rate that Rate mode
                // - would use at full stick in a weighted average sort of way.
            {
                if (reinit) {
                    pids[PID_ROLL + i].iAccumulator = 0;
                    pids[PID_RATE_ROLL + i].iAccumulator = 0;
                }

                // Compute what Rate mode would give for this stick angle's rate
                // Save Rate's rate in a temp for later merging with Attitude's rate
                float rateDesiredAxisRate;
                rateDesiredAxisRate = bound(stabDesiredAxis[i], 1.0f)
                                      * cast_struct_to_array(stabBank.ManualRate, stabBank.ManualRate.Roll)[i];

                // Compute what Attitude mode would give for this stick angle's rate

                // stabDesired for this mode is [-1.0f,+1.0f]
                // - multiply by Attitude mode max angle to get desired angle
                // - subtract off the actual angle to get the angle error
                // This is what local_error[] holds for Attitude mode
                float attitude_error = stabDesiredAxis[i]
                                       * cast_struct_to_array(stabBank.RollMax, stabBank.RollMax)[i]
                                       - cast_struct_to_array(attitudeState.Roll, attitudeState.Roll)[i];

                // Compute the outer loop just like Attitude mode does
                float rateDesiredAxisAttitude;
                rateDesiredAxisAttitude = pid_apply(&pids[PID_ROLL + i], attitude_error, dT);
                rateDesiredAxisAttitude = bound(rateDesiredAxisAttitude,
                                                cast_struct_to_array(stabBank.ManualRate,
                                                                     stabBank.ManualRate.Roll)[i]);

                // Compute the weighted average rate desired
                // Using max() rather than sqrt() for cpu speed;
                // - this makes the stick region into a square;
                // - this is a feature!
                // - hold a roll angle and add just pitch without the stick sensitivity changing
                // magnitude = sqrt(stabDesired.Roll*stabDesired.Roll + stabDesired.Pitch*stabDesired.Pitch);
                float magnitude;
                magnitude = fmaxf(fabsf(stabDesired.Roll), fabsf(stabDesired.Pitch));

                // modify magnitude to move the Att to Rate transition to the place
                // specified by the user
                // we are looking for where the stick angle == transition angle
                // and the Att rate equals the Rate rate
                // that's where Rate x (1-StickAngle) [Attitude pulling down max X Ratt proportion]
                // == Rate x StickAngle [Rate pulling up according to stick angle]
                // * StickAngle [X Ratt proportion]
                // so 1-x == x*x or x*x+x-1=0 where xE(0,1)
                // (-1+-sqrt(1+4))/2 = (-1+sqrt(5))/2
                // and quadratic formula says that is 0.618033989f
                // I tested 14.01 and came up with .61 without even remembering this number
                // I thought that moving the P,I, and maxangle terms around would change this value
                // and that I would have to take these into account, but varying
                // all P's and I's by factors of 1/2 to 2 didn't change it noticeably
                // and varying maxangle from 4 to 120 didn't either.
                // so for now I'm not taking these into account
                // while working with this, it occurred to me that Attitude mode,
                // set up with maxangle=190 would be similar to Ratt, and it is.
                #define STICK_VALUE_AT_MODE_TRANSITION 0.618033989f

                // the following assumes the transition would otherwise be at 0.618033989f
                // and THAT assumes that Att ramps up to max roll rate
                // when a small number of degrees off of where it should be

                // if below the transition angle (still in attitude mode)
                // '<=' instead of '<' keeps rattitude_mode_transition_stick_position==1.0 from causing DZ
                if (magnitude <= rattitude_mode_transition_stick_position) {
                    magnitude *= STICK_VALUE_AT_MODE_TRANSITION / rattitude_mode_transition_stick_position;
                } else {
                    magnitude = (magnitude - rattitude_mode_transition_stick_position)
                                * (1.0f - STICK_VALUE_AT_MODE_TRANSITION)
                                / (1.0f - rattitude_mode_transition_stick_position)
                                + STICK_VALUE_AT_MODE_TRANSITION;
                }
                rateDesiredAxis[i] = (1.0f - magnitude) * rateDesiredAxisAttitude
                                     + magnitude * rateDesiredAxisRate;

                // Compute the inner loop for the averaged rate
                // actuatorDesiredAxis[i] is the weighted average
                actuatorDesiredAxis[i] = pid_apply_setpoint(&pids[PID_RATE_ROLL + i], speedScaleFactor,
                                                            rateDesiredAxis[i], gyro_filtered[i], dT);
                actuatorDesiredAxis[i] = bound(actuatorDesiredAxis[i], 1.0f);

                break;
            }

            case STABILIZATIONDESIRED_STABILIZATIONMODE_VIRTUALBAR:
                // Store for debugging output
                rateDesiredAxis[i] = stabDesiredAxis[i];

                // Run a virtual flybar stabilization algorithm on this axis
                stabilization_virtual_flybar(gyro_filtered[i], rateDesiredAxis[i], &actuatorDesiredAxis[i], dT, reinit, i, &settings);

                break;

            case STABILIZATIONDESIRED_STABILIZATIONMODE_WEAKLEVELING:
                // FIXME: local_error[] is rate - attitude for Weak Leveling
                // The only ramifications are:
                // Weak Leveling Kp is off by a factor of 3 to 12 and may need a different default in GCS
                // Changing Rate mode max rate currently requires a change to Kp
                // That would be changed to Attitude mode max angle affecting Kp
                // Also does not take dT into account
            {
                if (reinit) {
                    pids[PID_RATE_ROLL + i].iAccumulator = 0;
                }

                float weak_leveling = local_error[i] * weak_leveling_kp;
                weak_leveling = bound(weak_leveling, weak_leveling_max);

                // Compute desired rate as input biased towards leveling
                rateDesiredAxis[i]     = stabDesiredAxis[i] + weak_leveling;
                actuatorDesiredAxis[i] = pid_apply_setpoint(&pids[PID_RATE_ROLL + i], speedScaleFactor, rateDesiredAxis[i], gyro_filtered[i], dT);
                actuatorDesiredAxis[i] = bound(actuatorDesiredAxis[i], 1.0f);

                break;
            }

            case STABILIZATIONDESIRED_STABILIZATIONMODE_AXISLOCK:
                if (reinit) {
                    pids[PID_RATE_ROLL + i].iAccumulator = 0;
                }

                if (fabsf(stabDesiredAxis[i]) > max_axislock_rate) {
                    // While getting strong commands act like rate mode
                    rateDesiredAxis[i] = stabDesiredAxis[i];
                    axis_lock_accum[i] = 0;
                } else {
                    // For weaker commands or no command simply attitude lock (almost) on no gyro change
                    axis_lock_accum[i] += (stabDesiredAxis[i] - gyro_filtered[i]) * dT;
                    axis_lock_accum[i]  = bound(axis_lock_accum[i], max_axis_lock);
                    rateDesiredAxis[i]  = pid_apply(&pids[PID_ROLL + i], axis_lock_accum[i], dT);
                }

                rateDesiredAxis[i]     = bound(rateDesiredAxis[i],
                                               cast_struct_to_array(stabBank.ManualRate, stabBank.ManualRate.Roll)[i]);

                actuatorDesiredAxis[i] = pid_apply_setpoint(&pids[PID_RATE_ROLL + i], speedScaleFactor, rateDesiredAxis[i], gyro_filtered[i], dT);
                actuatorDesiredAxis[i] = bound(actuatorDesiredAxis[i], 1.0f);

                break;

            case STABILIZATIONDESIRED_STABILIZATIONMODE_RELAYRATE:
                // Store to rate desired variable for storing to UAVO
                rateDesiredAxis[i] = bound(stabDesiredAxis[i],
                                           cast_struct_to_array(stabBank.ManualRate, stabBank.ManualRate.Roll)[i]);

                // Run the relay controller which also estimates the oscillation parameters
                stabilization_relay_rate(rateDesiredAxis[i] - gyro_filtered[i], &actuatorDesiredAxis[i], i, reinit);
                actuatorDesiredAxis[i] = bound(actuatorDesiredAxis[i], 1.0f);

                break;

            case STABILIZATIONDESIRED_STABILIZATIONMODE_RELAYATTITUDE:
                if (reinit) {
                    pids[PID_ROLL + i].iAccumulator = 0;
                }

                // Compute the outer loop like attitude mode
                rateDesiredAxis[i] = pid_apply(&pids[PID_ROLL + i], local_error[i], dT);
                rateDesiredAxis[i] = bound(rateDesiredAxis[i],
                                           cast_struct_to_array(stabBank.MaximumRate, stabBank.MaximumRate.Roll)[i]);

                // Run the relay controller which also estimates the oscillation parameters
                stabilization_relay_rate(rateDesiredAxis[i] - gyro_filtered[i], &actuatorDesiredAxis[i], i, reinit);
                actuatorDesiredAxis[i] = bound(actuatorDesiredAxis[i], 1.0f);

                break;

            case STABILIZATIONDESIRED_STABILIZATIONMODE_NONE:
                actuatorDesiredAxis[i] = bound(stabDesiredAxis[i], 1.0f);
                break;
            default:
                error = true;
                break;
            }
        }

        if (settings.VbarPiroComp == STABILIZATIONSETTINGS_VBARPIROCOMP_TRUE) {
            stabilization_virtual_flybar_pirocomp(gyro_filtered[2], dT);
        }

#ifdef DIAG_RATEDESIRED
        RateDesiredSet(&rateDesired);
#endif

        // Save dT
        actuatorDesired.UpdateTime = dT * 1000;
        actuatorDesired.Thrust     = stabDesired.Thrust;

        // modify thrust according to 1/cos(bank angle)
        // to maintain same altitdue with changing bank angle
        // but without manually adjusting thrust
        // do it here and all the various flight modes (e.g. Altitude Hold) can use it
        if (flight_mode_switch_position < FLIGHTMODESETTINGS_FLIGHTMODEPOSITION_NUMELEM
            && cruise_control_flight_mode_switch_pos_enable[flight_mode_switch_position] != (uint8_t)0
            && cruise_control_max_power_factor > 0.0001f) {
            static uint8_t toggle;
            static float factor;
            float angle;
            // get attitude state and calculate angle
            // do it every 8th iteration to save CPU
            if ((toggle++ & 7) == 0) {
                // spherical right triangle
                // 0 <= acosf() <= Pi
                angle = RAD2DEG(acosf(cos_lookup_deg(attitudeState.Roll) * cos_lookup_deg(attitudeState.Pitch)));
                // if past the cutoff angle (60 to 180 (180 means never))
                if (angle > cruise_control_max_angle) {
                    // -1 reversed collective, 0 zero power, or 1 normal power
                    // these are all unboosted
                    factor = cruise_control_inverted_power_switch;
                } else {
                    // avoid singularity
                    if (angle > 89.999f && angle < 90.001f) {
                        factor = cruise_control_max_power_factor;
                    } else {
                        factor = 1.0f / fabsf(cos_lookup_deg(angle));
                        if (factor > cruise_control_max_power_factor) {
                            factor = cruise_control_max_power_factor;
                        }
                    }
                    // factor in the power trim, no effect at 1.0, linear effect increases with factor
                    factor = (factor - 1.0f) * cruise_control_power_trim + 1.0f;
                    // if inverted and they want negative boost
                    if (angle > 90.0f && cruise_control_inverted_power_switch == (int8_t)-1) {
                        factor = -factor;
                        // as long as thrust is getting reversed
                        // we may as well do pitch and yaw for a complete "invert switch"
                        actuatorDesired.Pitch = -actuatorDesired.Pitch;
                        actuatorDesired.Yaw   = -actuatorDesired.Yaw;
                    }
                }
            }

            // also don't adjust thrust if <= 0, leaves neg alone and zero thrust stops motors
            if (actuatorDesired.Thrust > cruise_control_min_thrust) {
                // quad    example factor of 2 at hover power of 40%: (0.4 - 0.0) * 2.0 + 0.0 = 0.8
                // CP heli example factor of 2 at hover stick of 60%: (0.6 - 0.5) * 2.0 + 0.5 = 0.7
                actuatorDesired.Thrust = (actuatorDesired.Thrust - cruise_control_neutral_thrust) * factor + cruise_control_neutral_thrust;
                if (actuatorDesired.Thrust > cruise_control_max_thrust) {
                    actuatorDesired.Thrust = cruise_control_max_thrust;
                } else if (actuatorDesired.Thrust < cruise_control_min_thrust) {
                    actuatorDesired.Thrust = cruise_control_min_thrust;
                }
            }
        }

        if (flightStatus.ControlChain.Stabilization == FLIGHTSTATUS_CONTROLCHAIN_TRUE) {
            ActuatorDesiredSet(&actuatorDesired);
        } else {
            // Force all axes to reinitialize when engaged
            for (uint8_t i = 0; i < MAX_AXES; i++) {
                previous_mode[i] = 255;
            }
        }

        if (flightStatus.Armed != FLIGHTSTATUS_ARMED_ARMED ||
            (lowThrottleZeroIntegral && throttleDesired < 0)) {
            // Force all axes to reinitialize when engaged
            for (uint8_t i = 0; i < MAX_AXES; i++) {
                previous_mode[i] = 255;
            }
        }

        // Clear or set alarms.  Done like this to prevent toggline each cycle
        // and hammering system alarms
        if (error) {
            AlarmsSet(SYSTEMALARMS_ALARM_STABILIZATION, SYSTEMALARMS_ALARM_CRITICAL);
        } else {
            AlarmsClear(SYSTEMALARMS_ALARM_STABILIZATION);
=======
    StabilizationStatusData status;
    StabilizationDesiredStabilizationModeData mode;
    int t;

    StabilizationDesiredStabilizationModeGet(&mode);
    for (t = 0; t < AXES; t++) {
        switch (cast_struct_to_array(mode, mode.Roll)[t]) {
        case STABILIZATIONDESIRED_STABILIZATIONMODE_MANUAL:
            cast_struct_to_array(status.OuterLoop, status.OuterLoop.Roll)[t] = STABILIZATIONSTATUS_OUTERLOOP_DIRECT;
            cast_struct_to_array(status.InnerLoop, status.InnerLoop.Roll)[t] = STABILIZATIONSTATUS_INNERLOOP_DIRECT;
            break;
        case STABILIZATIONDESIRED_STABILIZATIONMODE_RATE:
            cast_struct_to_array(status.OuterLoop, status.OuterLoop.Roll)[t] = STABILIZATIONSTATUS_OUTERLOOP_DIRECT;
            cast_struct_to_array(status.InnerLoop, status.InnerLoop.Roll)[t] = STABILIZATIONSTATUS_INNERLOOP_RATE;
            break;
        case STABILIZATIONDESIRED_STABILIZATIONMODE_ATTITUDE:
            cast_struct_to_array(status.OuterLoop, status.OuterLoop.Roll)[t] = STABILIZATIONSTATUS_OUTERLOOP_ATTITUDE;
            cast_struct_to_array(status.InnerLoop, status.InnerLoop.Roll)[t] = STABILIZATIONSTATUS_INNERLOOP_RATE;
            break;
        case STABILIZATIONDESIRED_STABILIZATIONMODE_AXISLOCK:
            cast_struct_to_array(status.OuterLoop, status.OuterLoop.Roll)[t] = STABILIZATIONSTATUS_OUTERLOOP_DIRECT;
            cast_struct_to_array(status.InnerLoop, status.InnerLoop.Roll)[t] = STABILIZATIONSTATUS_INNERLOOP_AXISLOCK;
            break;
        case STABILIZATIONDESIRED_STABILIZATIONMODE_WEAKLEVELING:
            cast_struct_to_array(status.OuterLoop, status.OuterLoop.Roll)[t] = STABILIZATIONSTATUS_OUTERLOOP_WEAKLEVELING;
            cast_struct_to_array(status.InnerLoop, status.InnerLoop.Roll)[t] = STABILIZATIONSTATUS_INNERLOOP_RATE;
            break;
        case STABILIZATIONDESIRED_STABILIZATIONMODE_VIRTUALBAR:
            cast_struct_to_array(status.OuterLoop, status.OuterLoop.Roll)[t] = STABILIZATIONSTATUS_OUTERLOOP_DIRECT;
            cast_struct_to_array(status.InnerLoop, status.InnerLoop.Roll)[t] = STABILIZATIONSTATUS_INNERLOOP_VIRTUALFLYBAR;
            break;
        case STABILIZATIONDESIRED_STABILIZATIONMODE_RATTITUDE:
            cast_struct_to_array(status.OuterLoop, status.OuterLoop.Roll)[t] = STABILIZATIONSTATUS_OUTERLOOP_RATTITUDE;
            cast_struct_to_array(status.InnerLoop, status.InnerLoop.Roll)[t] = STABILIZATIONSTATUS_INNERLOOP_RATE;
            break;
        case STABILIZATIONDESIRED_STABILIZATIONMODE_RELAYRATE:
            cast_struct_to_array(status.OuterLoop, status.OuterLoop.Roll)[t] = STABILIZATIONSTATUS_OUTERLOOP_DIRECT;
            cast_struct_to_array(status.InnerLoop, status.InnerLoop.Roll)[t] = STABILIZATIONSTATUS_INNERLOOP_RELAYTUNING;
            break;
        case STABILIZATIONDESIRED_STABILIZATIONMODE_RELAYATTITUDE:
            cast_struct_to_array(status.OuterLoop, status.OuterLoop.Roll)[t] = STABILIZATIONSTATUS_OUTERLOOP_ATTITUDE;
            cast_struct_to_array(status.InnerLoop, status.InnerLoop.Roll)[t] = STABILIZATIONSTATUS_INNERLOOP_RELAYTUNING;
            break;
        case STABILIZATIONDESIRED_STABILIZATIONMODE_ALTITUDEHOLD:
            cast_struct_to_array(status.OuterLoop, status.OuterLoop.Roll)[t] = STABILIZATIONSTATUS_OUTERLOOP_ALTITUDE;
            cast_struct_to_array(status.InnerLoop, status.InnerLoop.Roll)[t] = STABILIZATIONSTATUS_INNERLOOP_CRUISECONTROL;
            break;
        case STABILIZATIONDESIRED_STABILIZATIONMODE_VERTICALVELOCITY:
            cast_struct_to_array(status.OuterLoop, status.OuterLoop.Roll)[t] = STABILIZATIONSTATUS_OUTERLOOP_VERTICALVELOCITY;
            cast_struct_to_array(status.InnerLoop, status.InnerLoop.Roll)[t] = STABILIZATIONSTATUS_INNERLOOP_CRUISECONTROL;
            break;
        case STABILIZATIONDESIRED_STABILIZATIONMODE_CRUISECONTROL:
            cast_struct_to_array(status.OuterLoop, status.OuterLoop.Roll)[t] = STABILIZATIONSTATUS_OUTERLOOP_DIRECT;
            cast_struct_to_array(status.InnerLoop, status.InnerLoop.Roll)[t] = STABILIZATIONSTATUS_INNERLOOP_CRUISECONTROL;
            break;
>>>>>>> 4cee34a0
        }
    }
    StabilizationStatusSet(&status);
}

static void FlightModeSwitchUpdatedCb(__attribute__((unused)) UAVObjEvent *ev)
{
    uint8_t fm;

    ManualControlCommandFlightModeSwitchPositionGet(&fm);

    if (fm == cur_flight_mode) {
        return;
    }
    cur_flight_mode = fm;
    SettingsBankUpdatedCb(NULL);
}

static void SettingsBankUpdatedCb(__attribute__((unused)) UAVObjEvent *ev)
{
    if (cur_flight_mode < 0 || cur_flight_mode >= FLIGHTMODESETTINGS_FLIGHTMODEPOSITION_NUMELEM) {
        return;
    }
    if ((ev) && ((stabSettings.settings.FlightModeMap[cur_flight_mode] == 0 && ev->obj != StabilizationSettingsBank1Handle()) ||
                 (stabSettings.settings.FlightModeMap[cur_flight_mode] == 1 && ev->obj != StabilizationSettingsBank2Handle()) ||
                 (stabSettings.settings.FlightModeMap[cur_flight_mode] == 2 && ev->obj != StabilizationSettingsBank3Handle()) ||
                 stabSettings.settings.FlightModeMap[cur_flight_mode] > 2)) {
        return;
    }


    switch (stabSettings.settings.FlightModeMap[cur_flight_mode]) {
    case 0:
        StabilizationSettingsBank1Get((StabilizationSettingsBank1Data *)&stabSettings.stabBank);
        break;

    case 1:
        StabilizationSettingsBank2Get((StabilizationSettingsBank2Data *)&stabSettings.stabBank);
        break;

    case 2:
        StabilizationSettingsBank3Get((StabilizationSettingsBank3Data *)&stabSettings.stabBank);
        break;
    }
    StabilizationBankSet(&stabSettings.stabBank);
}

static void BankUpdatedCb(__attribute__((unused)) UAVObjEvent *ev)
{
    StabilizationBankGet(&stabSettings.stabBank);

    // Set the roll rate PID constants
    pid_configure(&stabSettings.innerPids[0], stabSettings.stabBank.RollRatePID.Kp,
                  stabSettings.stabBank.RollRatePID.Ki,
                  stabSettings.stabBank.RollRatePID.Kd,
                  stabSettings.stabBank.RollRatePID.ILimit);

    // Set the pitch rate PID constants
    pid_configure(&stabSettings.innerPids[1], stabSettings.stabBank.PitchRatePID.Kp,
                  stabSettings.stabBank.PitchRatePID.Ki,
                  stabSettings.stabBank.PitchRatePID.Kd,
                  stabSettings.stabBank.PitchRatePID.ILimit);

    // Set the yaw rate PID constants
    pid_configure(&stabSettings.innerPids[2], stabSettings.stabBank.YawRatePID.Kp,
                  stabSettings.stabBank.YawRatePID.Ki,
                  stabSettings.stabBank.YawRatePID.Kd,
                  stabSettings.stabBank.YawRatePID.ILimit);

    // Set the roll attitude PI constants
    pid_configure(&stabSettings.outerPids[0], stabSettings.stabBank.RollPI.Kp,
                  stabSettings.stabBank.RollPI.Ki,
                  0,
                  stabSettings.stabBank.RollPI.ILimit);

    // Set the pitch attitude PI constants
    pid_configure(&stabSettings.outerPids[1], stabSettings.stabBank.PitchPI.Kp,
                  stabSettings.stabBank.PitchPI.Ki,
                  0,
                  stabSettings.stabBank.PitchPI.ILimit);

    // Set the yaw attitude PI constants
    pid_configure(&stabSettings.outerPids[2], stabSettings.stabBank.YawPI.Kp,
                  stabSettings.stabBank.YawPI.Ki,
                  0,
                  stabSettings.stabBank.YawPI.ILimit);
}


static void SettingsUpdatedCb(__attribute__((unused)) UAVObjEvent *ev)
{
    // needs no mutex, as long as eventdispatcher and Stabilization are both TASK_PRIORITY_CRITICAL
    StabilizationSettingsGet(&stabSettings.settings);

    // Set up the derivative term
    pid_configure_derivative(stabSettings.settings.DerivativeCutoff, stabSettings.settings.DerivativeGamma);

    // The dT has some jitter iteration to iteration that we don't want to
    // make thie result unpredictable.  Still, it's nicer to specify the constant
    // based on a time (in ms) rather than a fixed multiplier.  The error between
    // update rates on OP (~300 Hz) and CC (~475 Hz) is negligible for this
    // calculation
    const float fakeDt = 0.0025f;
    if (stabSettings.settings.GyroTau < 0.0001f) {
        stabSettings.gyro_alpha = 0; // not trusting this to resolve to 0
    } else {
        stabSettings.gyro_alpha = expf(-fakeDt / stabSettings.settings.GyroTau);
    }

    // force flight mode update
    cur_flight_mode = -1;

    // Rattitude stick angle where the attitude to rate transition happens
    if (stabSettings.settings.RattitudeModeTransition < (uint8_t)10) {
        stabSettings.rattitude_mode_transition_stick_position = 10.0f / 100.0f;
    } else {
        stabSettings.rattitude_mode_transition_stick_position = (float)stabSettings.settings.RattitudeModeTransition / 100.0f;
    }

    stabSettings.cruiseControl.min_thrust = (float)stabSettings.settings.CruiseControlMinThrust / 100.0f;
    stabSettings.cruiseControl.max_thrust = (float)stabSettings.settings.CruiseControlMaxThrust / 100.0f;
    stabSettings.cruiseControl.thrust_difference = stabSettings.cruiseControl.max_thrust - stabSettings.cruiseControl.min_thrust;

    stabSettings.cruiseControl.power_trim = stabSettings.settings.CruiseControlPowerTrim / 100.0f;
    stabSettings.cruiseControl.half_power_delay = stabSettings.settings.CruiseControlPowerDelayComp / 2.0f;
    stabSettings.cruiseControl.max_power_factor_angle = RAD2DEG(acosf(1.0f / stabSettings.settings.CruiseControlMaxPowerFactor));
}

/**
 * @}
 * @}
 */<|MERGE_RESOLUTION|>--- conflicted
+++ resolved
@@ -127,458 +127,6 @@
 
 static void StabilizationDesiredUpdatedCb(__attribute__((unused)) UAVObjEvent *ev)
 {
-<<<<<<< HEAD
-    UAVObjEvent ev;
-    PiOSDeltatimeConfig timeval;
-
-    PIOS_DELTATIME_Init(&timeval, UPDATE_EXPECTED, UPDATE_MIN, UPDATE_MAX, UPDATE_ALPHA);
-
-    ActuatorDesiredData actuatorDesired;
-    StabilizationDesiredData stabDesired;
-    float throttleDesired;
-    RateDesiredData rateDesired;
-    AttitudeStateData attitudeState;
-    GyroStateData gyroStateData;
-    FlightStatusData flightStatus;
-    StabilizationBankData stabBank;
-
-
-#ifdef REVOLUTION
-    AirspeedStateData airspeedState;
-#endif
-
-    SettingsUpdatedCb((UAVObjEvent *)NULL);
-
-    // Main task loop
-    ZeroPids();
-    while (1) {
-        float dT;
-
-#ifdef PIOS_INCLUDE_WDG
-        PIOS_WDG_UpdateFlag(PIOS_WDG_STABILIZATION);
-#endif
-
-        // Wait until the Gyro object is updated, if a timeout then go to failsafe
-        if (xQueueReceive(queue, &ev, FAILSAFE_TIMEOUT_MS / portTICK_RATE_MS) != pdTRUE) {
-            AlarmsSet(SYSTEMALARMS_ALARM_STABILIZATION, SYSTEMALARMS_ALARM_WARNING);
-            continue;
-        }
-
-        dT = PIOS_DELTATIME_GetAverageSeconds(&timeval);
-        FlightStatusGet(&flightStatus);
-        StabilizationDesiredGet(&stabDesired);
-        ManualControlCommandThrottleGet(&throttleDesired);
-        AttitudeStateGet(&attitudeState);
-        GyroStateGet(&gyroStateData);
-        StabilizationBankGet(&stabBank);
-#ifdef DIAG_RATEDESIRED
-        RateDesiredGet(&rateDesired);
-#endif
-        uint8_t flight_mode_switch_position;
-        ManualControlCommandFlightModeSwitchPositionGet(&flight_mode_switch_position);
-
-        if (cur_flight_mode != flight_mode_switch_position) {
-            cur_flight_mode = flight_mode_switch_position;
-            SettingsBankUpdatedCb(NULL);
-        }
-
-#ifdef REVOLUTION
-        float speedScaleFactor;
-        // Scale PID coefficients based on current airspeed estimation - needed for fixed wing planes
-        AirspeedStateGet(&airspeedState);
-        if (settings.ScaleToAirspeed < 0.1f || airspeedState.CalibratedAirspeed < 0.1f) {
-            // feature has been turned off
-            speedScaleFactor = 1.0f;
-        } else {
-            // scale the factor to be 1.0 at the specified airspeed (for example 10m/s) but scaled by 1/speed^2
-            speedScaleFactor = (settings.ScaleToAirspeed * settings.ScaleToAirspeed) / (airspeedState.CalibratedAirspeed * airspeedState.CalibratedAirspeed);
-            if (speedScaleFactor < settings.ScaleToAirspeedLimits.Min) {
-                speedScaleFactor = settings.ScaleToAirspeedLimits.Min;
-            }
-            if (speedScaleFactor > settings.ScaleToAirspeedLimits.Max) {
-                speedScaleFactor = settings.ScaleToAirspeedLimits.Max;
-            }
-        }
-#else
-        const float speedScaleFactor = 1.0f;
-#endif
-
-#if defined(PIOS_QUATERNION_STABILIZATION)
-        // Quaternion calculation of error in each axis.  Uses more memory.
-        float rpy_desired[3];
-        float q_desired[4];
-        float q_error[4];
-        float local_error[3];
-
-        // Essentially zero errors for anything in rate or none
-        if (stabDesired.StabilizationMode.Roll == STABILIZATIONDESIRED_STABILIZATIONMODE_ATTITUDE) {
-            rpy_desired[0] = stabDesired.Roll;
-        } else {
-            rpy_desired[0] = attitudeState.Roll;
-        }
-
-        if (stabDesired.StabilizationMode.Pitch == STABILIZATIONDESIRED_STABILIZATIONMODE_ATTITUDE) {
-            rpy_desired[1] = stabDesired.Pitch;
-        } else {
-            rpy_desired[1] = attitudeState.Pitch;
-        }
-
-        if (stabDesired.StabilizationMode.Yaw == STABILIZATIONDESIRED_STABILIZATIONMODE_ATTITUDE) {
-            rpy_desired[2] = stabDesired.Yaw;
-        } else {
-            rpy_desired[2] = attitudeState.Yaw;
-        }
-
-        RPY2Quaternion(rpy_desired, q_desired);
-        quat_inverse(q_desired);
-        quat_mult(q_desired, &attitudeState.q1, q_error);
-        quat_inverse(q_error);
-        Quaternion2RPY(q_error, local_error);
-
-#else /* if defined(PIOS_QUATERNION_STABILIZATION) */
-        // Simpler algorithm for CC, less memory
-        float local_error[3] = { stabDesired.Roll - attitudeState.Roll,
-                                 stabDesired.Pitch - attitudeState.Pitch,
-                                 stabDesired.Yaw - attitudeState.Yaw };
-        // find shortest way
-        float modulo = fmodf(local_error[2] + 180.0f, 360.0f);
-        if (modulo < 0) {
-            local_error[2] = modulo + 180.0f;
-        } else {
-            local_error[2] = modulo - 180.0f;
-        }
-#endif /* if defined(PIOS_QUATERNION_STABILIZATION) */
-
-        float gyro_filtered[3];
-        gyro_filtered[0] = gyro_filtered[0] * gyro_alpha + gyroStateData.x * (1 - gyro_alpha);
-        gyro_filtered[1] = gyro_filtered[1] * gyro_alpha + gyroStateData.y * (1 - gyro_alpha);
-        gyro_filtered[2] = gyro_filtered[2] * gyro_alpha + gyroStateData.z * (1 - gyro_alpha);
-
-        float *stabDesiredAxis     = &stabDesired.Roll;
-        float *actuatorDesiredAxis = &actuatorDesired.Roll;
-        float *rateDesiredAxis     = &rateDesired.Roll;
-
-        ActuatorDesiredGet(&actuatorDesired);
-
-        // A flag to track which stabilization mode each axis is in
-        static uint8_t previous_mode[MAX_AXES] = { 255, 255, 255 };
-        bool error = false;
-
-        // Run the selected stabilization algorithm on each axis:
-        for (uint8_t i = 0; i < MAX_AXES; i++) {
-            // Check whether this axis mode needs to be reinitialized
-            bool reinit = (cast_struct_to_array(stabDesired.StabilizationMode, stabDesired.StabilizationMode.Roll)[i] != previous_mode[i]);
-            previous_mode[i] = cast_struct_to_array(stabDesired.StabilizationMode, stabDesired.StabilizationMode.Roll)[i];
-
-            // Apply the selected control law
-            switch (cast_struct_to_array(stabDesired.StabilizationMode, stabDesired.StabilizationMode.Roll)[i]) {
-            case STABILIZATIONDESIRED_STABILIZATIONMODE_RATE:
-                if (reinit) {
-                    pids[PID_RATE_ROLL + i].iAccumulator = 0;
-                }
-
-                // Store to rate desired variable for storing to UAVO
-                rateDesiredAxis[i] =
-                    bound(stabDesiredAxis[i], cast_struct_to_array(stabBank.ManualRate, stabBank.ManualRate.Roll)[i]);
-
-                // Compute the inner loop
-                actuatorDesiredAxis[i] = pid_apply_setpoint(&pids[PID_RATE_ROLL + i], speedScaleFactor, rateDesiredAxis[i], gyro_filtered[i], dT);
-                actuatorDesiredAxis[i] = bound(actuatorDesiredAxis[i], 1.0f);
-
-                break;
-
-            case STABILIZATIONDESIRED_STABILIZATIONMODE_ATTITUDE:
-                if (reinit) {
-                    pids[PID_ROLL + i].iAccumulator = 0;
-                    pids[PID_RATE_ROLL + i].iAccumulator = 0;
-                }
-
-                // Compute the outer loop
-                rateDesiredAxis[i] = pid_apply(&pids[PID_ROLL + i], local_error[i], dT);
-                rateDesiredAxis[i] = bound(rateDesiredAxis[i],
-                                           cast_struct_to_array(stabBank.MaximumRate, stabBank.MaximumRate.Roll)[i]);
-
-                // Compute the inner loop
-                actuatorDesiredAxis[i] = pid_apply_setpoint(&pids[PID_RATE_ROLL + i], speedScaleFactor, rateDesiredAxis[i], gyro_filtered[i], dT);
-                actuatorDesiredAxis[i] = bound(actuatorDesiredAxis[i], 1.0f);
-
-                break;
-
-            case STABILIZATIONDESIRED_STABILIZATIONMODE_RATTITUDE:
-                // A parameterization from Attitude mode at center stick
-                // - to Rate mode at full stick
-                // This is done by parameterizing to use the rotation rate that Attitude mode
-                // - would use at center stick to using the rotation rate that Rate mode
-                // - would use at full stick in a weighted average sort of way.
-            {
-                if (reinit) {
-                    pids[PID_ROLL + i].iAccumulator = 0;
-                    pids[PID_RATE_ROLL + i].iAccumulator = 0;
-                }
-
-                // Compute what Rate mode would give for this stick angle's rate
-                // Save Rate's rate in a temp for later merging with Attitude's rate
-                float rateDesiredAxisRate;
-                rateDesiredAxisRate = bound(stabDesiredAxis[i], 1.0f)
-                                      * cast_struct_to_array(stabBank.ManualRate, stabBank.ManualRate.Roll)[i];
-
-                // Compute what Attitude mode would give for this stick angle's rate
-
-                // stabDesired for this mode is [-1.0f,+1.0f]
-                // - multiply by Attitude mode max angle to get desired angle
-                // - subtract off the actual angle to get the angle error
-                // This is what local_error[] holds for Attitude mode
-                float attitude_error = stabDesiredAxis[i]
-                                       * cast_struct_to_array(stabBank.RollMax, stabBank.RollMax)[i]
-                                       - cast_struct_to_array(attitudeState.Roll, attitudeState.Roll)[i];
-
-                // Compute the outer loop just like Attitude mode does
-                float rateDesiredAxisAttitude;
-                rateDesiredAxisAttitude = pid_apply(&pids[PID_ROLL + i], attitude_error, dT);
-                rateDesiredAxisAttitude = bound(rateDesiredAxisAttitude,
-                                                cast_struct_to_array(stabBank.ManualRate,
-                                                                     stabBank.ManualRate.Roll)[i]);
-
-                // Compute the weighted average rate desired
-                // Using max() rather than sqrt() for cpu speed;
-                // - this makes the stick region into a square;
-                // - this is a feature!
-                // - hold a roll angle and add just pitch without the stick sensitivity changing
-                // magnitude = sqrt(stabDesired.Roll*stabDesired.Roll + stabDesired.Pitch*stabDesired.Pitch);
-                float magnitude;
-                magnitude = fmaxf(fabsf(stabDesired.Roll), fabsf(stabDesired.Pitch));
-
-                // modify magnitude to move the Att to Rate transition to the place
-                // specified by the user
-                // we are looking for where the stick angle == transition angle
-                // and the Att rate equals the Rate rate
-                // that's where Rate x (1-StickAngle) [Attitude pulling down max X Ratt proportion]
-                // == Rate x StickAngle [Rate pulling up according to stick angle]
-                // * StickAngle [X Ratt proportion]
-                // so 1-x == x*x or x*x+x-1=0 where xE(0,1)
-                // (-1+-sqrt(1+4))/2 = (-1+sqrt(5))/2
-                // and quadratic formula says that is 0.618033989f
-                // I tested 14.01 and came up with .61 without even remembering this number
-                // I thought that moving the P,I, and maxangle terms around would change this value
-                // and that I would have to take these into account, but varying
-                // all P's and I's by factors of 1/2 to 2 didn't change it noticeably
-                // and varying maxangle from 4 to 120 didn't either.
-                // so for now I'm not taking these into account
-                // while working with this, it occurred to me that Attitude mode,
-                // set up with maxangle=190 would be similar to Ratt, and it is.
-                #define STICK_VALUE_AT_MODE_TRANSITION 0.618033989f
-
-                // the following assumes the transition would otherwise be at 0.618033989f
-                // and THAT assumes that Att ramps up to max roll rate
-                // when a small number of degrees off of where it should be
-
-                // if below the transition angle (still in attitude mode)
-                // '<=' instead of '<' keeps rattitude_mode_transition_stick_position==1.0 from causing DZ
-                if (magnitude <= rattitude_mode_transition_stick_position) {
-                    magnitude *= STICK_VALUE_AT_MODE_TRANSITION / rattitude_mode_transition_stick_position;
-                } else {
-                    magnitude = (magnitude - rattitude_mode_transition_stick_position)
-                                * (1.0f - STICK_VALUE_AT_MODE_TRANSITION)
-                                / (1.0f - rattitude_mode_transition_stick_position)
-                                + STICK_VALUE_AT_MODE_TRANSITION;
-                }
-                rateDesiredAxis[i] = (1.0f - magnitude) * rateDesiredAxisAttitude
-                                     + magnitude * rateDesiredAxisRate;
-
-                // Compute the inner loop for the averaged rate
-                // actuatorDesiredAxis[i] is the weighted average
-                actuatorDesiredAxis[i] = pid_apply_setpoint(&pids[PID_RATE_ROLL + i], speedScaleFactor,
-                                                            rateDesiredAxis[i], gyro_filtered[i], dT);
-                actuatorDesiredAxis[i] = bound(actuatorDesiredAxis[i], 1.0f);
-
-                break;
-            }
-
-            case STABILIZATIONDESIRED_STABILIZATIONMODE_VIRTUALBAR:
-                // Store for debugging output
-                rateDesiredAxis[i] = stabDesiredAxis[i];
-
-                // Run a virtual flybar stabilization algorithm on this axis
-                stabilization_virtual_flybar(gyro_filtered[i], rateDesiredAxis[i], &actuatorDesiredAxis[i], dT, reinit, i, &settings);
-
-                break;
-
-            case STABILIZATIONDESIRED_STABILIZATIONMODE_WEAKLEVELING:
-                // FIXME: local_error[] is rate - attitude for Weak Leveling
-                // The only ramifications are:
-                // Weak Leveling Kp is off by a factor of 3 to 12 and may need a different default in GCS
-                // Changing Rate mode max rate currently requires a change to Kp
-                // That would be changed to Attitude mode max angle affecting Kp
-                // Also does not take dT into account
-            {
-                if (reinit) {
-                    pids[PID_RATE_ROLL + i].iAccumulator = 0;
-                }
-
-                float weak_leveling = local_error[i] * weak_leveling_kp;
-                weak_leveling = bound(weak_leveling, weak_leveling_max);
-
-                // Compute desired rate as input biased towards leveling
-                rateDesiredAxis[i]     = stabDesiredAxis[i] + weak_leveling;
-                actuatorDesiredAxis[i] = pid_apply_setpoint(&pids[PID_RATE_ROLL + i], speedScaleFactor, rateDesiredAxis[i], gyro_filtered[i], dT);
-                actuatorDesiredAxis[i] = bound(actuatorDesiredAxis[i], 1.0f);
-
-                break;
-            }
-
-            case STABILIZATIONDESIRED_STABILIZATIONMODE_AXISLOCK:
-                if (reinit) {
-                    pids[PID_RATE_ROLL + i].iAccumulator = 0;
-                }
-
-                if (fabsf(stabDesiredAxis[i]) > max_axislock_rate) {
-                    // While getting strong commands act like rate mode
-                    rateDesiredAxis[i] = stabDesiredAxis[i];
-                    axis_lock_accum[i] = 0;
-                } else {
-                    // For weaker commands or no command simply attitude lock (almost) on no gyro change
-                    axis_lock_accum[i] += (stabDesiredAxis[i] - gyro_filtered[i]) * dT;
-                    axis_lock_accum[i]  = bound(axis_lock_accum[i], max_axis_lock);
-                    rateDesiredAxis[i]  = pid_apply(&pids[PID_ROLL + i], axis_lock_accum[i], dT);
-                }
-
-                rateDesiredAxis[i]     = bound(rateDesiredAxis[i],
-                                               cast_struct_to_array(stabBank.ManualRate, stabBank.ManualRate.Roll)[i]);
-
-                actuatorDesiredAxis[i] = pid_apply_setpoint(&pids[PID_RATE_ROLL + i], speedScaleFactor, rateDesiredAxis[i], gyro_filtered[i], dT);
-                actuatorDesiredAxis[i] = bound(actuatorDesiredAxis[i], 1.0f);
-
-                break;
-
-            case STABILIZATIONDESIRED_STABILIZATIONMODE_RELAYRATE:
-                // Store to rate desired variable for storing to UAVO
-                rateDesiredAxis[i] = bound(stabDesiredAxis[i],
-                                           cast_struct_to_array(stabBank.ManualRate, stabBank.ManualRate.Roll)[i]);
-
-                // Run the relay controller which also estimates the oscillation parameters
-                stabilization_relay_rate(rateDesiredAxis[i] - gyro_filtered[i], &actuatorDesiredAxis[i], i, reinit);
-                actuatorDesiredAxis[i] = bound(actuatorDesiredAxis[i], 1.0f);
-
-                break;
-
-            case STABILIZATIONDESIRED_STABILIZATIONMODE_RELAYATTITUDE:
-                if (reinit) {
-                    pids[PID_ROLL + i].iAccumulator = 0;
-                }
-
-                // Compute the outer loop like attitude mode
-                rateDesiredAxis[i] = pid_apply(&pids[PID_ROLL + i], local_error[i], dT);
-                rateDesiredAxis[i] = bound(rateDesiredAxis[i],
-                                           cast_struct_to_array(stabBank.MaximumRate, stabBank.MaximumRate.Roll)[i]);
-
-                // Run the relay controller which also estimates the oscillation parameters
-                stabilization_relay_rate(rateDesiredAxis[i] - gyro_filtered[i], &actuatorDesiredAxis[i], i, reinit);
-                actuatorDesiredAxis[i] = bound(actuatorDesiredAxis[i], 1.0f);
-
-                break;
-
-            case STABILIZATIONDESIRED_STABILIZATIONMODE_NONE:
-                actuatorDesiredAxis[i] = bound(stabDesiredAxis[i], 1.0f);
-                break;
-            default:
-                error = true;
-                break;
-            }
-        }
-
-        if (settings.VbarPiroComp == STABILIZATIONSETTINGS_VBARPIROCOMP_TRUE) {
-            stabilization_virtual_flybar_pirocomp(gyro_filtered[2], dT);
-        }
-
-#ifdef DIAG_RATEDESIRED
-        RateDesiredSet(&rateDesired);
-#endif
-
-        // Save dT
-        actuatorDesired.UpdateTime = dT * 1000;
-        actuatorDesired.Thrust     = stabDesired.Thrust;
-
-        // modify thrust according to 1/cos(bank angle)
-        // to maintain same altitdue with changing bank angle
-        // but without manually adjusting thrust
-        // do it here and all the various flight modes (e.g. Altitude Hold) can use it
-        if (flight_mode_switch_position < FLIGHTMODESETTINGS_FLIGHTMODEPOSITION_NUMELEM
-            && cruise_control_flight_mode_switch_pos_enable[flight_mode_switch_position] != (uint8_t)0
-            && cruise_control_max_power_factor > 0.0001f) {
-            static uint8_t toggle;
-            static float factor;
-            float angle;
-            // get attitude state and calculate angle
-            // do it every 8th iteration to save CPU
-            if ((toggle++ & 7) == 0) {
-                // spherical right triangle
-                // 0 <= acosf() <= Pi
-                angle = RAD2DEG(acosf(cos_lookup_deg(attitudeState.Roll) * cos_lookup_deg(attitudeState.Pitch)));
-                // if past the cutoff angle (60 to 180 (180 means never))
-                if (angle > cruise_control_max_angle) {
-                    // -1 reversed collective, 0 zero power, or 1 normal power
-                    // these are all unboosted
-                    factor = cruise_control_inverted_power_switch;
-                } else {
-                    // avoid singularity
-                    if (angle > 89.999f && angle < 90.001f) {
-                        factor = cruise_control_max_power_factor;
-                    } else {
-                        factor = 1.0f / fabsf(cos_lookup_deg(angle));
-                        if (factor > cruise_control_max_power_factor) {
-                            factor = cruise_control_max_power_factor;
-                        }
-                    }
-                    // factor in the power trim, no effect at 1.0, linear effect increases with factor
-                    factor = (factor - 1.0f) * cruise_control_power_trim + 1.0f;
-                    // if inverted and they want negative boost
-                    if (angle > 90.0f && cruise_control_inverted_power_switch == (int8_t)-1) {
-                        factor = -factor;
-                        // as long as thrust is getting reversed
-                        // we may as well do pitch and yaw for a complete "invert switch"
-                        actuatorDesired.Pitch = -actuatorDesired.Pitch;
-                        actuatorDesired.Yaw   = -actuatorDesired.Yaw;
-                    }
-                }
-            }
-
-            // also don't adjust thrust if <= 0, leaves neg alone and zero thrust stops motors
-            if (actuatorDesired.Thrust > cruise_control_min_thrust) {
-                // quad    example factor of 2 at hover power of 40%: (0.4 - 0.0) * 2.0 + 0.0 = 0.8
-                // CP heli example factor of 2 at hover stick of 60%: (0.6 - 0.5) * 2.0 + 0.5 = 0.7
-                actuatorDesired.Thrust = (actuatorDesired.Thrust - cruise_control_neutral_thrust) * factor + cruise_control_neutral_thrust;
-                if (actuatorDesired.Thrust > cruise_control_max_thrust) {
-                    actuatorDesired.Thrust = cruise_control_max_thrust;
-                } else if (actuatorDesired.Thrust < cruise_control_min_thrust) {
-                    actuatorDesired.Thrust = cruise_control_min_thrust;
-                }
-            }
-        }
-
-        if (flightStatus.ControlChain.Stabilization == FLIGHTSTATUS_CONTROLCHAIN_TRUE) {
-            ActuatorDesiredSet(&actuatorDesired);
-        } else {
-            // Force all axes to reinitialize when engaged
-            for (uint8_t i = 0; i < MAX_AXES; i++) {
-                previous_mode[i] = 255;
-            }
-        }
-
-        if (flightStatus.Armed != FLIGHTSTATUS_ARMED_ARMED ||
-            (lowThrottleZeroIntegral && throttleDesired < 0)) {
-            // Force all axes to reinitialize when engaged
-            for (uint8_t i = 0; i < MAX_AXES; i++) {
-                previous_mode[i] = 255;
-            }
-        }
-
-        // Clear or set alarms.  Done like this to prevent toggline each cycle
-        // and hammering system alarms
-        if (error) {
-            AlarmsSet(SYSTEMALARMS_ALARM_STABILIZATION, SYSTEMALARMS_ALARM_CRITICAL);
-        } else {
-            AlarmsClear(SYSTEMALARMS_ALARM_STABILIZATION);
-=======
     StabilizationStatusData status;
     StabilizationDesiredStabilizationModeData mode;
     int t;
@@ -634,7 +182,6 @@
             cast_struct_to_array(status.OuterLoop, status.OuterLoop.Roll)[t] = STABILIZATIONSTATUS_OUTERLOOP_DIRECT;
             cast_struct_to_array(status.InnerLoop, status.InnerLoop.Roll)[t] = STABILIZATIONSTATUS_INNERLOOP_CRUISECONTROL;
             break;
->>>>>>> 4cee34a0
         }
     }
     StabilizationStatusSet(&status);

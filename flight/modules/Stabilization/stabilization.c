--- conflicted
+++ resolved
@@ -75,12 +75,6 @@
 #define TASK_PRIORITY       (tskIDLE_PRIORITY + 4)
 #define FAILSAFE_TIMEOUT_MS 30
 
-<<<<<<< HEAD
-enum { PID_RATE_ROLL, PID_RATE_PITCH, PID_RATE_YAW, PID_ROLL, PID_PITCH, PID_YAW, PID_MAX };
-enum{RATE_P, RATE_I, RATE_D, RATE_LIMIT, RATE_OFFSET};
-enum{ATT_P, ATT_I, ATT_LIMIT, ATT_OFFSET};
-
-=======
 // The PID_RATE_ROLL set is used by Rate mode and the rate portion of Attitude mode
 // The PID_RATE set is used by the attitude portion of Attitude mode
 // The PID_RATEA_ROLL set is used by Rattitude mode because it needs to maintain
@@ -88,7 +82,6 @@
 enum { PID_RATE_ROLL, PID_RATE_PITCH, PID_RATE_YAW, PID_ROLL, PID_PITCH, PID_YAW, PID_RATEA_ROLL, PID_RATEA_PITCH, PID_RATEA_YAW, PID_MAX };
 enum{RATE_P, RATE_I, RATE_D, RATE_LIMIT, RATE_OFFSET};
 enum{ATT_P, ATT_I, ATT_LIMIT, ATT_OFFSET};
->>>>>>> 2e030419
 
 // Private variables
 static xTaskHandle taskHandle;
@@ -104,7 +97,6 @@
 bool lowThrottleZeroAxis[MAX_AXES];
 float vbar_decay = 0.991f;
 struct pid pids[PID_MAX];
-int flight_mode = -1;
 
 int flight_mode = -1;
 
@@ -117,12 +109,9 @@
 static void SettingsUpdatedCb(UAVObjEvent *ev);
 static void BankUpdatedCb(UAVObjEvent *ev);
 static void SettingsBankUpdatedCb(UAVObjEvent *ev);
-<<<<<<< HEAD
-=======
 
 static float stab_log2f(float x);
 static float stab_powf(float x, uint8_t p);
->>>>>>> 2e030419
 
 /**
  * Module initialization
@@ -337,11 +326,7 @@
 
                 // Store to rate desired variable for storing to UAVO
                 rateDesiredAxis[i] =
-<<<<<<< HEAD
-                    bound(attitudeDesiredAxis[i], cast_struct_to_array(stabBank.ManualRate, stabBank.ManualRate.Roll)[i]);
-=======
                     bound(stabDesiredAxis[i], cast_struct_to_array(stabBank.ManualRate, stabBank.ManualRate.Roll)[i]);
->>>>>>> 2e030419
 
                 // Compute the inner loop
                 actuatorDesiredAxis[i] = pid_apply_setpoint(&pids[PID_RATE_ROLL + i], speedScaleFactor, rateDesiredAxis[i], gyro_filtered[i], dT);
@@ -542,11 +527,7 @@
 
             case STABILIZATIONDESIRED_STABILIZATIONMODE_RELAYRATE:
                 // Store to rate desired variable for storing to UAVO
-<<<<<<< HEAD
-                rateDesiredAxis[i] = bound(attitudeDesiredAxis[i],
-=======
                 rateDesiredAxis[i] = bound(stabDesiredAxis[i],
->>>>>>> 2e030419
                                            cast_struct_to_array(stabBank.ManualRate, stabBank.ManualRate.Roll)[i]);
 
                 // Run the relay controller which also estimates the oscillation parameters
@@ -665,11 +646,6 @@
 }
 
 
-<<<<<<< HEAD
-
-static void SettingsBankUpdatedCb(__attribute__((unused)) UAVObjEvent *ev)
-{
-=======
 // x small (0.0 < x < .01) so interpolation of fractional part is reasonable
 static float stab_log2f(float x)
 {
@@ -711,7 +687,6 @@
 
 static void SettingsBankUpdatedCb(__attribute__((unused)) UAVObjEvent *ev)
 {
->>>>>>> 2e030419
     StabilizationBankData bank, oldBank;
     StabilizationBankGet(&oldBank);
 
@@ -736,11 +711,7 @@
 //        return; //bank number is invalid. All we can do is ignore it.
     }
 
-<<<<<<< HEAD
-//Need to do this to prevent an infinite loop
-=======
 	//Need to do this to prevent an infinite loop
->>>>>>> 2e030419
     if(memcmp(&oldBank, &bank, sizeof(StabilizationBankDataPacked)) != 0)
     {
         StabilizationBankSet(&bank);
@@ -824,8 +795,6 @@
                   bank.YawPI.Ki,
                   0,
                   bank.YawPI.ILimit);
-<<<<<<< HEAD
-=======
 
     // Set the Rattitude roll rate PID constants
     pid_configure(&pids[PID_RATEA_ROLL],
@@ -847,7 +816,6 @@
                   bank.YawRatePID.Ki,
                   bank.YawRatePID.Kd,
                   bank.YawRatePID.ILimit);
->>>>>>> 2e030419
 }
 
 
@@ -888,12 +856,6 @@
 
     // Compute time constant for vbar decay term based on a tau
     vbar_decay = expf(-fakeDt / settings.VbarTau);
-<<<<<<< HEAD
-
-    flight_mode = -1; //force flight mode update
-}
-=======
->>>>>>> 2e030419
 
     //force flight mode update
     flight_mode = -1;

/**
 ******************************************************************************
 * @addtogroup OpenPilot System OpenPilot System
 * @{
 * @addtogroup OpenPilot Libraries OpenPilot System Libraries
 * @{
 * @file       sanitycheck.c
 * @author     The OpenPilot Team, http://www.openpilot.org Copyright (C) 2012.
 * @brief      Utilities to validate a flight configuration
 * @see        The GNU Public License (GPL) Version 3
 *
 *****************************************************************************/
/*
 * This program is free software; you can redistribute it and/or modify
 * it under the terms of the GNU General Public License as published by
 * the Free Software Foundation; either version 3 of the License, or
 * (at your option) any later version.
 *
 * This program is distributed in the hope that it will be useful, but
 * WITHOUT ANY WARRANTY; without even the implied warranty of MERCHANTABILITY
 * or FITNESS FOR A PARTICULAR PURPOSE. See the GNU General Public License
 * for more details.
 *
 * You should have received a copy of the GNU General Public License along
 * with this program; if not, write to the Free Software Foundation, Inc.,
 * 59 Temple Place, Suite 330, Boston, MA 02111-1307 USA
 */

#include <openpilot.h>
#include <pios_board_info.h>

// Private includes
#include "inc/sanitycheck.h"

// UAVOs
#include <manualcontrolsettings.h>
#include <flightmodesettings.h>
#include <systemsettings.h>
#include <systemalarms.h>
#include <revosettings.h>
#include <positionstate.h>
#include <taskinfo.h>

<<<<<<< HEAD
// a number of useful macros
#define ADDSEVERITY(check) severity = (severity != SYSTEMALARMS_ALARM_OK ? severity : ((check) ? SYSTEMALARMS_ALARM_OK : SYSTEMALARMS_ALARM_ERROR))

=======
>>>>>>> 743cf4e4

/****************************
* Current checks:
* 1. If a flight mode switch allows autotune and autotune module not running
* 2. If airframe is a multirotor and either manual is available or a stabilization mode uses "none"
****************************/

// ! Check a stabilization mode switch position for safety
static bool check_stabilization_settings(int index, bool multirotor, bool coptercontrol);

/**
 * Run a preflight check over the hardware configuration
 * and currently active modules
 */
int32_t configuration_check()
{
    int32_t severity = SYSTEMALARMS_ALARM_OK;
    SystemAlarmsExtendedAlarmStatusOptions alarmstatus = SYSTEMALARMS_EXTENDEDALARMSTATUS_NONE;
    uint8_t alarmsubstatus = 0;
    // Get board type
    const struct pios_board_info *bdinfo = &pios_board_info_blob;
    bool coptercontrol     = bdinfo->board_type == 0x04;

    // Classify navigation capability
#ifdef REVOLUTION
    RevoSettingsInitialize();
    uint8_t revoFusion;
    RevoSettingsFusionAlgorithmGet(&revoFusion);
    bool navCapableFusion;
    switch (revoFusion) {
    case REVOSETTINGS_FUSIONALGORITHM_COMPLEMENTARYMAGGPSOUTDOOR:
    case REVOSETTINGS_FUSIONALGORITHM_INS13GPSOUTDOOR:
        navCapableFusion = true;
        break;
    default:
        navCapableFusion = false;
        // check for hitl.  hitl allows to feed position and velocity state via
        // telemetry, this makes nav possible even with an unsuited algorithm
        if (PositionStateHandle()) {
            if (PositionStateReadOnly()) {
                navCapableFusion = true;
            }
        }
    }
#else
    const bool navCapableFusion = false;
#endif /* ifdef REVOLUTION */


    // Classify airframe type
    bool multirotor;
    uint8_t airframe_type;

    SystemSettingsAirframeTypeGet(&airframe_type);
    switch (airframe_type) {
    case SYSTEMSETTINGS_AIRFRAMETYPE_QUADX:
    case SYSTEMSETTINGS_AIRFRAMETYPE_QUADP:
    case SYSTEMSETTINGS_AIRFRAMETYPE_HEXA:
    case SYSTEMSETTINGS_AIRFRAMETYPE_OCTO:
    case SYSTEMSETTINGS_AIRFRAMETYPE_HEXAX:
    case SYSTEMSETTINGS_AIRFRAMETYPE_OCTOV:
    case SYSTEMSETTINGS_AIRFRAMETYPE_OCTOCOAXP:
    case SYSTEMSETTINGS_AIRFRAMETYPE_HEXACOAX:
    case SYSTEMSETTINGS_AIRFRAMETYPE_TRI:
    case SYSTEMSETTINGS_AIRFRAMETYPE_OCTOCOAXX:
        multirotor = true;
        break;
    default:
        multirotor = false;
    }

    // For each available flight mode position sanity check the available
    // modes
    uint8_t num_modes;
    uint8_t modes[FLIGHTMODESETTINGS_FLIGHTMODEPOSITION_NUMELEM];
    ManualControlSettingsFlightModeNumberGet(&num_modes);
    FlightModeSettingsFlightModePositionGet(modes);

    for (uint32_t i = 0; i < num_modes; i++) {
        switch (modes[i]) {
        case FLIGHTMODESETTINGS_FLIGHTMODEPOSITION_MANUAL:
<<<<<<< HEAD
            ADDSEVERITY(!multirotor);
=======
            if (multirotor) {
                severity = SYSTEMALARMS_ALARM_CRITICAL;
            }
>>>>>>> 743cf4e4
            break;
        case FLIGHTMODESETTINGS_FLIGHTMODEPOSITION_STABILIZED1:
            ADDSEVERITY(check_stabilization_settings(1, multirotor, coptercontrol));
            break;
        case FLIGHTMODESETTINGS_FLIGHTMODEPOSITION_STABILIZED2:
            ADDSEVERITY(check_stabilization_settings(2, multirotor, coptercontrol));
            break;
        case FLIGHTMODESETTINGS_FLIGHTMODEPOSITION_STABILIZED3:
            ADDSEVERITY(check_stabilization_settings(3, multirotor, coptercontrol));
            break;
        case FLIGHTMODESETTINGS_FLIGHTMODEPOSITION_STABILIZED4:
            ADDSEVERITY(check_stabilization_settings(4, multirotor, coptercontrol));
            break;
        case FLIGHTMODESETTINGS_FLIGHTMODEPOSITION_STABILIZED5:
            ADDSEVERITY(check_stabilization_settings(5, multirotor, coptercontrol));
            break;
        case FLIGHTMODESETTINGS_FLIGHTMODEPOSITION_STABILIZED6:
            ADDSEVERITY(check_stabilization_settings(6, multirotor, coptercontrol));
            break;
        case FLIGHTMODESETTINGS_FLIGHTMODEPOSITION_AUTOTUNE:
<<<<<<< HEAD
            ADDSEVERITY(PIOS_TASK_MONITOR_IsRunning(TASKINFO_RUNNING_AUTOTUNE));
=======
            if (!PIOS_TASK_MONITOR_IsRunning(TASKINFO_RUNNING_AUTOTUNE)) {
                severity = SYSTEMALARMS_ALARM_CRITICAL;
            }
>>>>>>> 743cf4e4
            break;
        case FLIGHTMODESETTINGS_FLIGHTMODEPOSITION_PATHPLANNER:
        {
            // Revo supports PathPlanner and that must be OK or we are not sane
            // PathPlan alarm is uninitialized if not running
            // PathPlan alarm is warning or error if the flightplan is invalid
            SystemAlarmsAlarmData alarms;
            SystemAlarmsAlarmGet(&alarms);
            ADDSEVERITY(alarms.PathPlan == SYSTEMALARMS_ALARM_OK);
        }
        // intentionally no break as this also needs pathfollower
        case FLIGHTMODESETTINGS_FLIGHTMODEPOSITION_POSITIONHOLD:
<<<<<<< HEAD
        case FLIGHTMODESETTINGS_FLIGHTMODEPOSITION_POSITIONVARIOFPV:
        case FLIGHTMODESETTINGS_FLIGHTMODEPOSITION_POSITIONVARIOLOS:
        case FLIGHTMODESETTINGS_FLIGHTMODEPOSITION_POSITIONVARIONSEW:
        case FLIGHTMODESETTINGS_FLIGHTMODEPOSITION_LAND:
        case FLIGHTMODESETTINGS_FLIGHTMODEPOSITION_POI:
        case FLIGHTMODESETTINGS_FLIGHTMODEPOSITION_RETURNTOBASE:
        case FLIGHTMODESETTINGS_FLIGHTMODEPOSITION_AUTOCRUISE:
            ADDSEVERITY(!coptercontrol);
            ADDSEVERITY(PIOS_TASK_MONITOR_IsRunning(TASKINFO_RUNNING_PATHFOLLOWER));
            ADDSEVERITY(navCapableFusion);
            break;
        default:
            // Uncovered modes are automatically an error
            ADDSEVERITY(false);
=======
            if (coptercontrol) {
                severity = SYSTEMALARMS_ALARM_CRITICAL;
            } else if (!PIOS_TASK_MONITOR_IsRunning(TASKINFO_RUNNING_PATHFOLLOWER)) {
                // Revo supports Position Hold
                severity = SYSTEMALARMS_ALARM_CRITICAL;
            }
            break;
        case FLIGHTMODESETTINGS_FLIGHTMODEPOSITION_LAND:
            if (coptercontrol) {
                severity = SYSTEMALARMS_ALARM_CRITICAL;
            } else if (!PIOS_TASK_MONITOR_IsRunning(TASKINFO_RUNNING_PATHFOLLOWER)) {
                // Revo supports AutoLand Mode
                severity = SYSTEMALARMS_ALARM_CRITICAL;
            }
            break;
        case FLIGHTMODESETTINGS_FLIGHTMODEPOSITION_POI:
            if (coptercontrol) {
                severity = SYSTEMALARMS_ALARM_CRITICAL;
            } else if (!PIOS_TASK_MONITOR_IsRunning(TASKINFO_RUNNING_PATHFOLLOWER)) {
                // Revo supports POI Mode
                severity = SYSTEMALARMS_ALARM_CRITICAL;
            }
            break;
        case FLIGHTMODESETTINGS_FLIGHTMODEPOSITION_PATHPLANNER:
            if (coptercontrol) {
                severity = SYSTEMALARMS_ALARM_CRITICAL;
            } else {
                // Revo supports PathPlanner and that must be OK or we are not sane
                // PathPlan alarm is uninitialized if not running
                // PathPlan alarm is warning or error if the flightplan is invalid
                SystemAlarmsAlarmData alarms;
                SystemAlarmsAlarmGet(&alarms);
                if (alarms.PathPlan != SYSTEMALARMS_ALARM_OK) {
                    severity = SYSTEMALARMS_ALARM_CRITICAL;
                }
            }
            break;
        case FLIGHTMODESETTINGS_FLIGHTMODEPOSITION_RETURNTOBASE:
            if (coptercontrol) {
                severity = SYSTEMALARMS_ALARM_CRITICAL;
            } else if (!PIOS_TASK_MONITOR_IsRunning(TASKINFO_RUNNING_PATHFOLLOWER)) {
                // Revo supports ReturnToBase
                severity = SYSTEMALARMS_ALARM_CRITICAL;
            }
            break;
        default:
            // Uncovered modes are automatically an error
            severity = SYSTEMALARMS_ALARM_CRITICAL;
>>>>>>> 743cf4e4
        }
        // mark the first encountered erroneous setting in status and substatus
        if ((severity != SYSTEMALARMS_ALARM_OK) && (alarmstatus == SYSTEMALARMS_EXTENDEDALARMSTATUS_NONE)) {
            alarmstatus    = SYSTEMALARMS_EXTENDEDALARMSTATUS_FLIGHTMODE;
            alarmsubstatus = i;
        }
    }

    uint8_t checks_disabled;
    FlightModeSettingsDisableSanityChecksGet(&checks_disabled);
    if (checks_disabled == FLIGHTMODESETTINGS_DISABLESANITYCHECKS_TRUE) {
        severity = SYSTEMALARMS_ALARM_WARNING;
    }

    if (severity != SYSTEMALARMS_ALARM_OK) {
        ExtendedAlarmsSet(SYSTEMALARMS_ALARM_SYSTEMCONFIGURATION, severity, alarmstatus, alarmsubstatus);
    } else {
        AlarmsClear(SYSTEMALARMS_ALARM_SYSTEMCONFIGURATION);
    }

    return 0;
}

/**
 * Checks the stabiliation settings for a paritcular mode and makes
 * sure it is appropriate for the airframe
 * @param[in] index Which stabilization mode to check
<<<<<<< HEAD
 * @returns true or false
=======
 * @returns SYSTEMALARMS_ALARM_OK or SYSTEMALARMS_ALARM_CRITICAL
>>>>>>> 743cf4e4
 */
static bool check_stabilization_settings(int index, bool multirotor, bool coptercontrol)
{
    uint8_t modes[FLIGHTMODESETTINGS_STABILIZATION1SETTINGS_NUMELEM];

    // Get the different axis modes for this switch position
    switch (index) {
    case 1:
        FlightModeSettingsStabilization1SettingsArrayGet(modes);
        break;
    case 2:
        FlightModeSettingsStabilization2SettingsArrayGet(modes);
        break;
    case 3:
        FlightModeSettingsStabilization3SettingsArrayGet(modes);
        break;
    case 4:
        FlightModeSettingsStabilization4SettingsArrayGet(modes);
        break;
    case 5:
        FlightModeSettingsStabilization5SettingsArrayGet(modes);
        break;
    case 6:
        FlightModeSettingsStabilization6SettingsArrayGet(modes);
        break;
    default:
<<<<<<< HEAD
        return false;
=======
        return SYSTEMALARMS_ALARM_CRITICAL;
>>>>>>> 743cf4e4
    }

    // For multirotors verify that roll/pitch/yaw are not set to "none"
    // (why not? might be fun to test ones reactions ;) if you dare, set your frame to "custom"!
    if (multirotor) {
        for (uint32_t i = 0; i < FLIGHTMODESETTINGS_STABILIZATION1SETTINGS_THRUST; i++) {
            if (modes[i] == FLIGHTMODESETTINGS_STABILIZATION1SETTINGS_MANUAL) {
<<<<<<< HEAD
                return false;
=======
                return SYSTEMALARMS_ALARM_CRITICAL;
>>>>>>> 743cf4e4
            }
        }
    }

    // coptercontrol cannot do altitude holding
    if (coptercontrol) {
        if (modes[FLIGHTMODESETTINGS_STABILIZATION1SETTINGS_THRUST] == FLIGHTMODESETTINGS_STABILIZATION1SETTINGS_ALTITUDEHOLD
            || modes[FLIGHTMODESETTINGS_STABILIZATION1SETTINGS_THRUST] == FLIGHTMODESETTINGS_STABILIZATION1SETTINGS_ALTITUDEVARIO
            ) {
<<<<<<< HEAD
            return false;
=======
            return SYSTEMALARMS_ALARM_CRITICAL;
>>>>>>> 743cf4e4
        }
    }

    // check that thrust modes are only set to thrust axis
    for (uint32_t i = 0; i < FLIGHTMODESETTINGS_STABILIZATION1SETTINGS_THRUST; i++) {
        if (modes[i] == FLIGHTMODESETTINGS_STABILIZATION1SETTINGS_ALTITUDEHOLD
            || modes[i] == FLIGHTMODESETTINGS_STABILIZATION1SETTINGS_ALTITUDEVARIO
            ) {
<<<<<<< HEAD
            return false;
=======
            return SYSTEMALARMS_ALARM_CRITICAL;
>>>>>>> 743cf4e4
        }
    }
    if (!(modes[FLIGHTMODESETTINGS_STABILIZATION1SETTINGS_THRUST] == FLIGHTMODESETTINGS_STABILIZATION1SETTINGS_MANUAL
          || modes[FLIGHTMODESETTINGS_STABILIZATION1SETTINGS_THRUST] == FLIGHTMODESETTINGS_STABILIZATION1SETTINGS_ALTITUDEHOLD
          || modes[FLIGHTMODESETTINGS_STABILIZATION1SETTINGS_THRUST] == FLIGHTMODESETTINGS_STABILIZATION1SETTINGS_ALTITUDEVARIO
          || modes[FLIGHTMODESETTINGS_STABILIZATION1SETTINGS_THRUST] == FLIGHTMODESETTINGS_STABILIZATION1SETTINGS_CRUISECONTROL
          )) {
<<<<<<< HEAD
        return false;
=======
        return SYSTEMALARMS_ALARM_CRITICAL;
>>>>>>> 743cf4e4
    }

    // Warning: This assumes that certain conditions in the XML file are met.  That
    // FLIGHTMODESETTINGS_STABILIZATION1SETTINGS_MANUAL has the same numeric value for each channel
    // and is the same for STABILIZATIONDESIRED_STABILIZATIONMODE_MANUAL
    // (this is checked at compile time by static constraint manualcontrol.h)

    return true;
}<|MERGE_RESOLUTION|>--- conflicted
+++ resolved
@@ -41,12 +41,9 @@
 #include <positionstate.h>
 #include <taskinfo.h>
 
-<<<<<<< HEAD
 // a number of useful macros
-#define ADDSEVERITY(check) severity = (severity != SYSTEMALARMS_ALARM_OK ? severity : ((check) ? SYSTEMALARMS_ALARM_OK : SYSTEMALARMS_ALARM_ERROR))
-
-=======
->>>>>>> 743cf4e4
+#define ADDSEVERITY(check) severity = (severity != SYSTEMALARMS_ALARM_OK ? severity : ((check) ? SYSTEMALARMS_ALARM_OK : SYSTEMALARMS_ALARM_CRITICAL))
+
 
 /****************************
 * Current checks:
@@ -128,13 +125,7 @@
     for (uint32_t i = 0; i < num_modes; i++) {
         switch (modes[i]) {
         case FLIGHTMODESETTINGS_FLIGHTMODEPOSITION_MANUAL:
-<<<<<<< HEAD
             ADDSEVERITY(!multirotor);
-=======
-            if (multirotor) {
-                severity = SYSTEMALARMS_ALARM_CRITICAL;
-            }
->>>>>>> 743cf4e4
             break;
         case FLIGHTMODESETTINGS_FLIGHTMODEPOSITION_STABILIZED1:
             ADDSEVERITY(check_stabilization_settings(1, multirotor, coptercontrol));
@@ -155,13 +146,7 @@
             ADDSEVERITY(check_stabilization_settings(6, multirotor, coptercontrol));
             break;
         case FLIGHTMODESETTINGS_FLIGHTMODEPOSITION_AUTOTUNE:
-<<<<<<< HEAD
             ADDSEVERITY(PIOS_TASK_MONITOR_IsRunning(TASKINFO_RUNNING_AUTOTUNE));
-=======
-            if (!PIOS_TASK_MONITOR_IsRunning(TASKINFO_RUNNING_AUTOTUNE)) {
-                severity = SYSTEMALARMS_ALARM_CRITICAL;
-            }
->>>>>>> 743cf4e4
             break;
         case FLIGHTMODESETTINGS_FLIGHTMODEPOSITION_PATHPLANNER:
         {
@@ -174,7 +159,6 @@
         }
         // intentionally no break as this also needs pathfollower
         case FLIGHTMODESETTINGS_FLIGHTMODEPOSITION_POSITIONHOLD:
-<<<<<<< HEAD
         case FLIGHTMODESETTINGS_FLIGHTMODEPOSITION_POSITIONVARIOFPV:
         case FLIGHTMODESETTINGS_FLIGHTMODEPOSITION_POSITIONVARIOLOS:
         case FLIGHTMODESETTINGS_FLIGHTMODEPOSITION_POSITIONVARIONSEW:
@@ -189,56 +173,6 @@
         default:
             // Uncovered modes are automatically an error
             ADDSEVERITY(false);
-=======
-            if (coptercontrol) {
-                severity = SYSTEMALARMS_ALARM_CRITICAL;
-            } else if (!PIOS_TASK_MONITOR_IsRunning(TASKINFO_RUNNING_PATHFOLLOWER)) {
-                // Revo supports Position Hold
-                severity = SYSTEMALARMS_ALARM_CRITICAL;
-            }
-            break;
-        case FLIGHTMODESETTINGS_FLIGHTMODEPOSITION_LAND:
-            if (coptercontrol) {
-                severity = SYSTEMALARMS_ALARM_CRITICAL;
-            } else if (!PIOS_TASK_MONITOR_IsRunning(TASKINFO_RUNNING_PATHFOLLOWER)) {
-                // Revo supports AutoLand Mode
-                severity = SYSTEMALARMS_ALARM_CRITICAL;
-            }
-            break;
-        case FLIGHTMODESETTINGS_FLIGHTMODEPOSITION_POI:
-            if (coptercontrol) {
-                severity = SYSTEMALARMS_ALARM_CRITICAL;
-            } else if (!PIOS_TASK_MONITOR_IsRunning(TASKINFO_RUNNING_PATHFOLLOWER)) {
-                // Revo supports POI Mode
-                severity = SYSTEMALARMS_ALARM_CRITICAL;
-            }
-            break;
-        case FLIGHTMODESETTINGS_FLIGHTMODEPOSITION_PATHPLANNER:
-            if (coptercontrol) {
-                severity = SYSTEMALARMS_ALARM_CRITICAL;
-            } else {
-                // Revo supports PathPlanner and that must be OK or we are not sane
-                // PathPlan alarm is uninitialized if not running
-                // PathPlan alarm is warning or error if the flightplan is invalid
-                SystemAlarmsAlarmData alarms;
-                SystemAlarmsAlarmGet(&alarms);
-                if (alarms.PathPlan != SYSTEMALARMS_ALARM_OK) {
-                    severity = SYSTEMALARMS_ALARM_CRITICAL;
-                }
-            }
-            break;
-        case FLIGHTMODESETTINGS_FLIGHTMODEPOSITION_RETURNTOBASE:
-            if (coptercontrol) {
-                severity = SYSTEMALARMS_ALARM_CRITICAL;
-            } else if (!PIOS_TASK_MONITOR_IsRunning(TASKINFO_RUNNING_PATHFOLLOWER)) {
-                // Revo supports ReturnToBase
-                severity = SYSTEMALARMS_ALARM_CRITICAL;
-            }
-            break;
-        default:
-            // Uncovered modes are automatically an error
-            severity = SYSTEMALARMS_ALARM_CRITICAL;
->>>>>>> 743cf4e4
         }
         // mark the first encountered erroneous setting in status and substatus
         if ((severity != SYSTEMALARMS_ALARM_OK) && (alarmstatus == SYSTEMALARMS_EXTENDEDALARMSTATUS_NONE)) {
@@ -266,11 +200,7 @@
  * Checks the stabiliation settings for a paritcular mode and makes
  * sure it is appropriate for the airframe
  * @param[in] index Which stabilization mode to check
-<<<<<<< HEAD
  * @returns true or false
-=======
- * @returns SYSTEMALARMS_ALARM_OK or SYSTEMALARMS_ALARM_CRITICAL
->>>>>>> 743cf4e4
  */
 static bool check_stabilization_settings(int index, bool multirotor, bool coptercontrol)
 {
@@ -297,11 +227,7 @@
         FlightModeSettingsStabilization6SettingsArrayGet(modes);
         break;
     default:
-<<<<<<< HEAD
         return false;
-=======
-        return SYSTEMALARMS_ALARM_CRITICAL;
->>>>>>> 743cf4e4
     }
 
     // For multirotors verify that roll/pitch/yaw are not set to "none"
@@ -309,11 +235,7 @@
     if (multirotor) {
         for (uint32_t i = 0; i < FLIGHTMODESETTINGS_STABILIZATION1SETTINGS_THRUST; i++) {
             if (modes[i] == FLIGHTMODESETTINGS_STABILIZATION1SETTINGS_MANUAL) {
-<<<<<<< HEAD
                 return false;
-=======
-                return SYSTEMALARMS_ALARM_CRITICAL;
->>>>>>> 743cf4e4
             }
         }
     }
@@ -323,11 +245,7 @@
         if (modes[FLIGHTMODESETTINGS_STABILIZATION1SETTINGS_THRUST] == FLIGHTMODESETTINGS_STABILIZATION1SETTINGS_ALTITUDEHOLD
             || modes[FLIGHTMODESETTINGS_STABILIZATION1SETTINGS_THRUST] == FLIGHTMODESETTINGS_STABILIZATION1SETTINGS_ALTITUDEVARIO
             ) {
-<<<<<<< HEAD
             return false;
-=======
-            return SYSTEMALARMS_ALARM_CRITICAL;
->>>>>>> 743cf4e4
         }
     }
 
@@ -336,11 +254,7 @@
         if (modes[i] == FLIGHTMODESETTINGS_STABILIZATION1SETTINGS_ALTITUDEHOLD
             || modes[i] == FLIGHTMODESETTINGS_STABILIZATION1SETTINGS_ALTITUDEVARIO
             ) {
-<<<<<<< HEAD
             return false;
-=======
-            return SYSTEMALARMS_ALARM_CRITICAL;
->>>>>>> 743cf4e4
         }
     }
     if (!(modes[FLIGHTMODESETTINGS_STABILIZATION1SETTINGS_THRUST] == FLIGHTMODESETTINGS_STABILIZATION1SETTINGS_MANUAL
@@ -348,11 +262,7 @@
           || modes[FLIGHTMODESETTINGS_STABILIZATION1SETTINGS_THRUST] == FLIGHTMODESETTINGS_STABILIZATION1SETTINGS_ALTITUDEVARIO
           || modes[FLIGHTMODESETTINGS_STABILIZATION1SETTINGS_THRUST] == FLIGHTMODESETTINGS_STABILIZATION1SETTINGS_CRUISECONTROL
           )) {
-<<<<<<< HEAD
         return false;
-=======
-        return SYSTEMALARMS_ALARM_CRITICAL;
->>>>>>> 743cf4e4
     }
 
     // Warning: This assumes that certain conditions in the XML file are met.  That

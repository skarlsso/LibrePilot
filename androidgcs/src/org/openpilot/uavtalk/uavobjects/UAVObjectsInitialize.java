/**
 ******************************************************************************
 *
 *
 * @file       uavobjectsinittemplate.java
 * @author     The OpenPilot Team, http://www.openpilot.org Copyright (C) 2010.
 * @brief      the template for the uavobjects init part
 *             $(GENERATEDWARNING)
 *
 * @see        The GNU Public License (GPL) Version 3
 *
 *****************************************************************************/
/*
 * This program is free software; you can redistribute it and/or modify
 * it under the terms of the GNU General Public License as published by
 * the Free Software Foundation; either version 3 of the License, or
 * (at your option) any later version.
 *
 * This program is distributed in the hope that it will be useful, but
 * WITHOUT ANY WARRANTY; without even the implied warranty of MERCHANTABILITY
 * or FITNESS FOR A PARTICULAR PURPOSE. See the GNU General Public License
 * for more details.
 *
 * You should have received a copy of the GNU General Public License along
 * with this program; if not, write to the Free Software Foundation, Inc.,
 * 59 Temple Place, Suite 330, Boston, MA 02111-1307 USA
 */

package org.openpilot.uavtalk.uavobjects;

import org.openpilot.uavtalk.UAVObjectManager;

public class UAVObjectsInitialize {
	
	public static void register(UAVObjectManager objMngr) {
		try {
			objMngr.registerObject( new Accels() );
			objMngr.registerObject( new AccessoryDesired() );
			objMngr.registerObject( new ActuatorCommand() );
			objMngr.registerObject( new ActuatorDesired() );
			objMngr.registerObject( new ActuatorSettings() );
			objMngr.registerObject( new AltHoldSmoothed() );
			objMngr.registerObject( new AltitudeHoldDesired() );
			objMngr.registerObject( new AltitudeHoldSettings() );
			objMngr.registerObject( new AttitudeActual() );
			objMngr.registerObject( new AttitudeSettings() );
			objMngr.registerObject( new AttitudeSimulated() );
			objMngr.registerObject( new BaroAirspeed() );
			objMngr.registerObject( new BaroAltitude() );
			objMngr.registerObject( new CameraDesired() );
			objMngr.registerObject( new CameraStabSettings() );
			objMngr.registerObject( new FaultSettings() );
			objMngr.registerObject( new FirmwareIAPObj() );
			objMngr.registerObject( new FixedWingPathFollowerSettings() );
			objMngr.registerObject( new FixedWingPathFollowerStatus() );
			objMngr.registerObject( new FlightBatterySettings() );
			objMngr.registerObject( new FlightBatteryState() );
			objMngr.registerObject( new FlightPlanControl() );
			objMngr.registerObject( new FlightPlanSettings() );
			objMngr.registerObject( new FlightPlanStatus() );
			objMngr.registerObject( new FlightStatus() );
			objMngr.registerObject( new FlightTelemetryStats() );
			objMngr.registerObject( new GCSReceiver() );
			objMngr.registerObject( new GCSTelemetryStats() );
			objMngr.registerObject( new GPSPosition() );
			objMngr.registerObject( new GPSSatellites() );
			objMngr.registerObject( new GPSSettings() );
			objMngr.registerObject( new GPSTime() );
			objMngr.registerObject( new GPSVelocity() );
			objMngr.registerObject( new GuidanceSettings() );
			objMngr.registerObject( new Gyros() );
			objMngr.registerObject( new GyrosBias() );
			objMngr.registerObject( new HomeLocation() );
			objMngr.registerObject( new HwSettings() );
			objMngr.registerObject( new I2CStats() );
			objMngr.registerObject( new MagBias() );
			objMngr.registerObject( new Magnetometer() );
			objMngr.registerObject( new ManualControlCommand() );
			objMngr.registerObject( new ManualControlSettings() );
			objMngr.registerObject( new MixerSettings() );
			objMngr.registerObject( new MixerStatus() );
			objMngr.registerObject( new NedAccel() );
			objMngr.registerObject( new NEDPosition() );
			objMngr.registerObject( new ObjectPersistence() );
			objMngr.registerObject( new OveroSyncSettings() );
			objMngr.registerObject( new OveroSyncStats() );
<<<<<<< HEAD
			objMngr.registerObject( new PathDesired() );
			objMngr.registerObject( new PathPlannerSettings() );
=======
			objMngr.registerObject( new PathAction() );
>>>>>>> 55a0f91d
			objMngr.registerObject( new PipXSettings() );
			objMngr.registerObject( new PipXStatus() );
			objMngr.registerObject( new PositionActual() );
			objMngr.registerObject( new PositionDesired() );
			objMngr.registerObject( new RateDesired() );
			objMngr.registerObject( new ReceiverActivity() );
			objMngr.registerObject( new RelayTuning() );
			objMngr.registerObject( new RelayTuningSettings() );
			objMngr.registerObject( new RevoCalibration() );
			objMngr.registerObject( new RevoSettings() );
			objMngr.registerObject( new SonarAltitude() );
			objMngr.registerObject( new StabilizationDesired() );
			objMngr.registerObject( new StabilizationSettings() );
			objMngr.registerObject( new SystemAlarms() );
			objMngr.registerObject( new SystemSettings() );
			objMngr.registerObject( new SystemStats() );
			objMngr.registerObject( new TaskInfo() );
			objMngr.registerObject( new TxPIDSettings() );
			objMngr.registerObject( new VelocityActual() );
			objMngr.registerObject( new VelocityDesired() );
			objMngr.registerObject( new VtolPathFollowerSettings() );
			objMngr.registerObject( new WatchdogStatus() );
			objMngr.registerObject( new Waypoint() );
			objMngr.registerObject( new WaypointActive() );
	
		} catch (Exception e) {
			e.printStackTrace();
		}
	}
}<|MERGE_RESOLUTION|>--- conflicted
+++ resolved
@@ -67,7 +67,6 @@
 			objMngr.registerObject( new GPSSettings() );
 			objMngr.registerObject( new GPSTime() );
 			objMngr.registerObject( new GPSVelocity() );
-			objMngr.registerObject( new GuidanceSettings() );
 			objMngr.registerObject( new Gyros() );
 			objMngr.registerObject( new GyrosBias() );
 			objMngr.registerObject( new HomeLocation() );
@@ -84,16 +83,12 @@
 			objMngr.registerObject( new ObjectPersistence() );
 			objMngr.registerObject( new OveroSyncSettings() );
 			objMngr.registerObject( new OveroSyncStats() );
-<<<<<<< HEAD
+			objMngr.registerObject( new PathAction() );
 			objMngr.registerObject( new PathDesired() );
 			objMngr.registerObject( new PathPlannerSettings() );
-=======
-			objMngr.registerObject( new PathAction() );
->>>>>>> 55a0f91d
 			objMngr.registerObject( new PipXSettings() );
 			objMngr.registerObject( new PipXStatus() );
 			objMngr.registerObject( new PositionActual() );
-			objMngr.registerObject( new PositionDesired() );
 			objMngr.registerObject( new RateDesired() );
 			objMngr.registerObject( new ReceiverActivity() );
 			objMngr.registerObject( new RelayTuning() );

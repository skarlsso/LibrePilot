/**
 ******************************************************************************
 * @file       Telemetry.java
 * @author     The OpenPilot Team, http://www.openpilot.org Copyright (C) 2012.
 * @brief      Port of Telemetry.cpp from the GCS.  Handles transactions on the
 *             UAVTalk channel.
 * @see        The GNU Public License (GPL) Version 3
 *
 *****************************************************************************/
/*
 * This program is free software; you can redistribute it and/or modify
 * it under the terms of the GNU General Public License as published by
 * the Free Software Foundation; either version 3 of the License, or
 * (at your option) any later version.
 *
 * This program is distributed in the hope that it will be useful, but
 * WITHOUT ANY WARRANTY; without even the implied warranty of MERCHANTABILITY
 * or FITNESS FOR A PARTICULAR PURPOSE. See the GNU General Public License
 * for more details.
 *
 * You should have received a copy of the GNU General Public License along
 * with this program; if not, write to the Free Software Foundation, Inc.,
 * 59 Temple Place, Suite 330, Boston, MA 02111-1307 USA
 */
package org.openpilot.uavtalk;

import java.io.IOException;
import java.util.ArrayList;
import java.util.List;
import java.util.ListIterator;
import java.util.Observable;
import java.util.Observer;
import java.util.Queue;
import java.util.Timer;
import java.util.TimerTask;
import java.util.concurrent.ConcurrentLinkedQueue;

import junit.framework.Assert;
import android.os.Handler;
import android.os.Looper;
import android.util.Log;

public class Telemetry {
	/**
	 * Telemetry provides a messaging handler to handle all the object updates
	 * and transfer requests. This handler can either be attached to a new loop
	 * attached to the thread started by the telemetry service.
	 */

	private final String TAG = "Telemetry";
	public static int LOGLEVEL = 0;
	public static boolean DEBUG = LOGLEVEL > 2;
	public static boolean WARN  = LOGLEVEL > 1;
	public static boolean ERROR = LOGLEVEL > 0;

	public class TelemetryStats {
		public int txBytes;
		public int rxBytes;
		public int txObjectBytes;
		public int rxObjectBytes;
		public int rxObjects;
		public int txObjects;
		public int txErrors;
		public int rxErrors;
		public int txRetries;
	};

	class ObjectTimeInfo {
		UAVObject obj;
		int updatePeriodMs;
		/** Update period in ms or 0 if no periodic updates are needed */
		int timeToNextUpdateMs;
		/** Time delay to the next update */
	};

	class ObjectQueueInfo {
		UAVObject obj;
		int event;
		boolean allInstances;

		@Override
		public boolean equals(Object e) {
			try {
				ObjectQueueInfo o = (ObjectQueueInfo) e;
				return o.obj.getObjID() == obj.getObjID() && o.event == event
						&& o.allInstances == allInstances;
			} catch (Exception err) {

			}
			;
			return false;
		}
	};

	class ObjectTransactionInfo {
		UAVObject obj;
		boolean allInstances;
		boolean objRequest;
		int retriesRemaining;
		boolean acked;
	};

	/**
	 * Events generated by objects. Not enum because used in mask.
	 */
	private static final int EV_UNPACKED = 0x01;
	/** Object data updated by unpacking */
	private static final int EV_UPDATED = 0x02;
	/** Object data updated by changing the data structure */
	private static final int EV_UPDATED_MANUAL = 0x04;
	/** Object update event manually generated */
	private static final int EV_UPDATE_REQ = 0x08;

	/** Request to update object data */

	/**
	 * Constructor
	 */
	public Telemetry(UAVTalk utalkIn, UAVObjectManager objMngr, Looper l) {
		this.utalk = utalkIn;
		this.objMngr = objMngr;

		// Create a handler for object messages
		handler = new ObjectUpdateHandler(l);

		// Process all objects in the list
		List<List<UAVObject>> objs = objMngr.getObjects();
		ListIterator<List<UAVObject>> li = objs.listIterator();
		while (li.hasNext())
			registerObject(li.next().get(0)); // we only need to register one
		// instance per object type

		// Listen to new object creations
		objMngr.addNewInstanceObserver(new Observer() {
			@Override
			public void update(Observable observable, Object data) {
				newInstance((UAVObject) data);
			}
		});
		objMngr.addNewObjectObserver(new Observer() {
			@Override
			public void update(Observable observable, Object data) {
				newObject((UAVObject) data);
			}
		});

		// Listen to transaction completions from uavtalk
		utalk.setOnTransactionCompletedListener(utalk.new OnTransactionCompletedListener() {
			@Override
			void TransactionSucceeded(UAVObject data) {
				transactionCompleted(data, true);
			}

			@Override
			void TransactionFailed(UAVObject data) {
				if (DEBUG)
					Log.d(TAG, "TransactionFailed(" + data.getName() + ")");

				transactionCompleted(data, false);
			}

		});

		// Get GCS stats object
		gcsStatsObj = objMngr.getObject("GCSTelemetryStats");

		// Setup transaction timer
		transPending = false;
		// Setup and start the periodic timer
		timeToNextUpdateMs = 0;
		updateTimerSetPeriod(1000);
		// Setup and start the stats timer
		txErrors = 0;
		txRetries = 0;
	}

	synchronized void updateTimerSetPeriod(int periodMs) {
		if (updateTimer != null) {
			updateTimer.cancel();
			updateTimer = null;
		}
		if (updateTimerTask != null) {
			updateTimerTask.cancel();
			updateTimerTask = null;
		}
		updateTimer = new Timer();
		updateTimerTask = new TimerTask() {
			@Override
			public void run() {
				try {
					processPeriodicUpdates();
				} catch (IOException e) {
					updateTimerTask.cancel();
					updateTimer.cancel();
				}
			}
		};
		updateTimer.schedule(updateTimerTask, periodMs, periodMs);

	}

	/**
	 * Register a new object for periodic updates (if enabled)
	 */
	private synchronized void registerObject(UAVObject obj) {
		// Setup object for periodic updates
		addObject(obj);

		// Setup object for telemetry updates
		updateObject(obj);
	}

	/**
	 * Add an object in the list used for periodic updates
	 */
	private synchronized void addObject(UAVObject obj) {
		// Check if object type is already in the list
		ListIterator<ObjectTimeInfo> li = objList.listIterator();
		while (li.hasNext()) {
			ObjectTimeInfo n = li.next();
			if (n.obj.getObjID() == obj.getObjID()) {
				// Object type (not instance!) is already in the list, do
				// nothing
				return;
			}
		}

		// If this point is reached, then the object type is new, let's add it
		ObjectTimeInfo timeInfo = new ObjectTimeInfo();
		timeInfo.obj = obj;
		timeInfo.timeToNextUpdateMs = 0;
		timeInfo.updatePeriodMs = 0;
		objList.add(timeInfo);
	}

	/**
	 * Update the object's timers
	 */
	private synchronized void setUpdatePeriod(UAVObject obj, int periodMs) {
		// Find object type (not instance!) and update its period
		ListIterator<ObjectTimeInfo> li = objList.listIterator();
		while (li.hasNext()) {
			ObjectTimeInfo n = li.next();
			if (n.obj.getObjID() == obj.getObjID()) {
				n.updatePeriodMs = periodMs;
				n.timeToNextUpdateMs = (int) (periodMs * (new java.util.Random())
						.nextDouble()); // avoid bunching of updates
			}
		}
	}

	final Observer unpackedObserver = new Observer() {
		@Override
		public void update(Observable observable, Object data) {
			handler.unpacked((UAVObject) data);
		}
	};

	final Observer updatedAutoObserver = new Observer() {
		@Override
		public void update(Observable observable, Object data) {
			handler.updatedAuto((UAVObject) data);
		}
	};

	final Observer updatedManualObserver = new Observer() {
		@Override
		public void update(Observable observable, Object data) {
			handler.updatedManual((UAVObject) data);
		}
	};

	final Observer updatedRequestedObserver = new Observer() {
		@Override
		public void update(Observable observable, Object data) {
			handler.updateRequested((UAVObject) data);
		}
	};

<<<<<<< HEAD
    /**
     * Connect to all instances of an object depending on the event mask specified
     */
    private synchronized void connectToObjectInstances(UAVObject obj, int eventMask)
    {
        List<UAVObject> objs = objMngr.getObjectInstances(obj.getObjID());
        ListIterator<UAVObject> li = objs.listIterator();
        while(li.hasNext())
        {
        	obj = li.next();

            // Disconnect all previous observers from telemetry.  This is imortant as this can
        	// be called multiple times
        	obj.removeUnpackedObserver(unpackedObserver);
        	obj.removeUpdatedAutoObserver(updatedAutoObserver);
        	obj.removeUpdatedManualObserver(updatedManualObserver);
        	obj.removeUpdateRequestedObserver(updatedRequestedObserver);

            // Connect only the selected events
            if ( (eventMask&EV_UNPACKED) != 0)
            	obj.addUnpackedObserver(unpackedObserver);
            if ( (eventMask&EV_UPDATED) != 0)
            	obj.addUpdatedAutoObserver(updatedAutoObserver);
            if ( (eventMask&EV_UPDATED_MANUAL) != 0)
            	obj.addUpdatedManualObserver(updatedManualObserver);
            if ( (eventMask&EV_UPDATE_REQ) != 0)
            	obj.addUpdateRequestedObserver(updatedRequestedObserver);
        }
    }

    /**
     * Update an object based on its metadata properties
     */
    private synchronized void updateObject(UAVObject obj)
    {
        // Get metadata
        UAVObject.Metadata metadata = obj.getMetadata();

        // Setup object depending on update mode
        int eventMask;
        if ( metadata.GetGcsTelemetryUpdateMode() == UAVObject.UpdateMode.UPDATEMODE_PERIODIC )
        {
            // Set update period
            setUpdatePeriod(obj, metadata.gcsTelemetryUpdatePeriod);
            // Connect signals for all instances
            eventMask = EV_UPDATED_MANUAL | EV_UPDATE_REQ;
            if(obj.isMetadata())
                eventMask |= EV_UNPACKED; // we also need to act on remote updates (unpack events)

            connectToObjectInstances(obj, eventMask);
        }
        else if ( metadata.GetGcsTelemetryUpdateMode() == UAVObject.UpdateMode.UPDATEMODE_ONCHANGE )
        {
            // Set update period
            setUpdatePeriod(obj, 0);
            // Connect signals for all instances
            eventMask = EV_UPDATED | EV_UPDATED_MANUAL | EV_UPDATE_REQ;
            if(obj.isMetadata())
                eventMask |= EV_UNPACKED; // we also need to act on remote updates (unpack events)

            connectToObjectInstances(obj, eventMask);
        }
        else if ( metadata.GetGcsTelemetryUpdateMode() == UAVObject.UpdateMode.UPDATEMODE_THROTTLED )
        {
        	// TODO
        }
        else if ( metadata.GetGcsTelemetryUpdateMode() == UAVObject.UpdateMode.UPDATEMODE_MANUAL )
        {
            // Set update period
            setUpdatePeriod(obj, 0);
            // Connect signals for all instances
            eventMask = EV_UPDATED_MANUAL | EV_UPDATE_REQ;
            if(obj.isMetadata())
                eventMask |= EV_UNPACKED; // we also need to act on remote updates (unpack events)

            connectToObjectInstances(obj, eventMask);
        }
    }

    /**
     * Called when a transaction is successfully completed (uavtalk event)
     * @throws IOException
     */
    private synchronized void transactionCompleted(UAVObject obj, boolean result) throws IOException
    {
    	if (DEBUG) Log.d(TAG,"UAVTalk transactionCompleted");
        // Check if there is a pending transaction and the objects match
        if ( transPending && transInfo.obj.getObjID() == obj.getObjID() )
        {
        	if (DEBUG) Log.d(TAG,"Telemetry: transaction completed for " + obj.getName());
            // Complete transaction
        	transTimer.cancel();
            transPending = false;

            //Send signal
            obj.transactionCompleted(result);
            // Process new object updates from queue
            processObjectQueue();
        } else
        {
        	if (ERROR) Log.e(TAG,"Error: received a transaction completed when did not expect it.");
        	transPending = false;
        }
    }

    /**
     * Called when a transaction is not completed within the timeout period (timer event)
     * @throws IOException
     */
    private synchronized void transactionTimeout() throws IOException
    {
    	if (DEBUG) Log.d(TAG,"Telemetry: transaction timeout.");
        transTimer.cancel();
        // Proceed only if there is a pending transaction
        if ( transPending )
        {
            // Check if more retries are pending
            if (transInfo.retriesRemaining > 0)
            {
                --transInfo.retriesRemaining;
                processObjectTransaction();
                ++txRetries;
            }
            else
            {
            	if (ERROR) Log.e(TAG, "Transaction failed for: " + transInfo.obj.getName());

                // Terminate transaction.  This triggers UAVTalk to send a transaction
            	// failed signal which will make the next queue entry be processed
            	// Note this is UAVTalk listener TransactionFailed function and not the
            	// object specific transaction failed.
                utalk.cancelPendingTransaction(transInfo.obj);
                ++txErrors;
            }
        }
    }

    /**
     * Start an object transaction with UAVTalk, all information is stored in transInfo
     * @throws IOException
     */
    private synchronized void processObjectTransaction() throws IOException
    {
        if (transPending)
        {
        	if (DEBUG) Log.d(TAG, "Process Object transaction for " + transInfo.obj.getName());
            // Initiate transaction
            if (transInfo.objRequest)
            {
                utalk.sendObjectRequest(transInfo.obj, transInfo.allInstances);
            }
            else
            {
                utalk.sendObject(transInfo.obj, transInfo.acked, transInfo.allInstances);
            }
            // Start timer if a response is expected
            if ( transInfo.objRequest || transInfo.acked )
            {
            	transTimerSetPeriod(REQ_TIMEOUT_MS);
            }
            else
            {
            	transTimer.cancel();
                transPending = false;
            }
        } else
        {
        	if (ERROR) Log.e(TAG,"Error: inside of processObjectTransaction with no transPending");
        }
    }

    /**
     * Enqueue the event received from an object.  This is the main method that handles all the callbacks
     * from UAVObjects (due to updates, or update requests)
     */
    private void enqueueObjectUpdates(UAVObject obj, int event, boolean allInstances, boolean priority) throws IOException
    {
        // Push event into queue
    	if (DEBUG) Log.d(TAG, "Push event into queue for obj " + obj.getName() + " event " + event);
    	if(event == 8 && obj.getName().compareTo("GCSTelemetryStats") == 0)
    		Thread.dumpStack();
        ObjectQueueInfo objInfo = new ObjectQueueInfo();
        objInfo.obj = obj;
        objInfo.event = event;
        objInfo.allInstances = allInstances;
        if (priority)
        {
        	// Only enqueue if an identical transaction does not already exist
        	if(!objPriorityQueue.contains(objInfo)) {
        		if ( objPriorityQueue.size() < MAX_QUEUE_SIZE )
        		{
        			objPriorityQueue.add(objInfo);
        		}
        		else
        		{
        			++txErrors;
        			obj.transactionCompleted(false);
        			Log.w(TAG,"Telemetry: priority event queue is full, event lost " + obj.getName());
        		}
        	}
        }
        else
        {
        	// Only enqueue if an identical transaction does not already exist
        	if(!objQueue.contains(objInfo)) {
        		if ( objQueue.size() < MAX_QUEUE_SIZE )
        		{
        			objQueue.add(objInfo);
        		}
        		else
        		{
        			++txErrors;
        			obj.transactionCompleted(false);
        		}
        	}
        }

        // If there is no transaction in progress then process event
        if (!transPending)
        {
            processObjectQueue();
        }
    }

    /**
     * Process events from the object queue
     * @throws IOException
     */
    private void processObjectQueue() throws IOException
    {
      	if (DEBUG) Log.d(TAG, "Process object queue - Depth " + objQueue.size() + " priority " + objPriorityQueue.size());

        // Don nothing if a transaction is already in progress (should not happen)
        if (transPending)
        {
        	if (WARN) Log.e(TAG,"Dequeue while a transaction pending");
            return;
        }

        // Get object information from queue (first the priority and then the regular queue)
        ObjectQueueInfo objInfo;
        synchronized (objPriorityQueue) {
        	if ( !objPriorityQueue.isEmpty() )
        	{
        		objInfo = objPriorityQueue.remove();
        	} else {
        		synchronized (objQueue) {
        			if ( !objQueue.isEmpty() )
        	        {
        	            objInfo = objQueue.remove();
        	        }
        	        else
        	        {
        	            return;
        	        }
        		}
        	}
        }

        // Check if a connection has been established, only process GCSTelemetryStats updates
        // (used to establish the connection)
        gcsStatsObj = objMngr.getObject("GCSTelemetryStats");
        if ( ((String) gcsStatsObj.getField("Status").getValue()).compareTo("Connected") != 0 )
        {
            objQueue.clear();
            if ( objInfo.obj.getObjID() != objMngr.getObject("GCSTelemetryStats").getObjID() )
            {
            	if (DEBUG) Log.d(TAG,"transactionCompleted(false) due to receiving object not GCSTelemetryStats while not connected.");
                objInfo.obj.transactionCompleted(false);
                return;
            }
        }

        // Setup transaction (skip if unpack event)
        if ( objInfo.event != EV_UNPACKED )
        {
            UAVObject.Metadata metadata = objInfo.obj.getMetadata();
            transInfo.obj = objInfo.obj;
            transInfo.allInstances = objInfo.allInstances;
            transInfo.retriesRemaining = MAX_RETRIES;
            transInfo.acked = metadata.GetGcsTelemetryAcked();
            if ( objInfo.event == EV_UPDATED || objInfo.event == EV_UPDATED_MANUAL )
            {
                transInfo.objRequest = false;
            }
            else if ( objInfo.event == EV_UPDATE_REQ )
            {
                transInfo.objRequest = true;
            }
            // Start transaction
            transPending = true;
            processObjectTransaction();
        } else
        {
//            qDebug() << QString("Process object queue: this is an unpack event for %1").arg(objInfo.obj->getName());
        }

        // If this is a metaobject then make necessary telemetry updates
        if (objInfo.obj.isMetadata())
        {
        	UAVMetaObject metaobj = (UAVMetaObject) objInfo.obj;
            updateObject( metaobj.getParentObject() );
        }

        // The fact we received an unpacked event does not mean that
        // we do not have additional objects still in the queue,
        // so we have to reschedule queue processing to make sure they are not
        // stuck:
        if ( objInfo.event == EV_UNPACKED && !transPending)
            processObjectQueue();

    }

    /**
     * Check is any objects are pending for periodic updates
     * TODO: Clean-up
     * @throws IOException
     */
    private synchronized void processPeriodicUpdates() throws IOException
    {

    	if (DEBUG) Log.d(TAG, "processPeriodicUpdates()");
        // Stop timer
    	updateTimer.cancel();

        // Iterate through each object and update its timer, if zero then transmit object.
        // Also calculate smallest delay to next update (will be used for setting timeToNextUpdateMs)
        int minDelay = MAX_UPDATE_PERIOD_MS;
        ObjectTimeInfo objinfo;
        int elapsedMs = 0;
        long startTime;
        int offset;
        ListIterator<ObjectTimeInfo> li = objList.listIterator();
        while(li.hasNext())
        {
            objinfo = li.next();
            // If object is configured for periodic updates
            if (objinfo.updatePeriodMs > 0)
            {
                objinfo.timeToNextUpdateMs -= timeToNextUpdateMs;
                // Check if time for the next update
                if (objinfo.timeToNextUpdateMs <= 0)
                {
                    // Reset timer
                    offset = (-objinfo.timeToNextUpdateMs) % objinfo.updatePeriodMs;
                    objinfo.timeToNextUpdateMs = objinfo.updatePeriodMs - offset;
                    // Send object
                    startTime = System.currentTimeMillis();
                    enqueueObjectUpdates(objinfo.obj, EV_UPDATED_MANUAL, true, false);
                    elapsedMs = (int) (System.currentTimeMillis() - startTime);
                    // Update timeToNextUpdateMs with the elapsed delay of sending the object;
                    timeToNextUpdateMs += elapsedMs;
                }
                // Update minimum delay
                if (objinfo.timeToNextUpdateMs < minDelay)
                {
                    minDelay = objinfo.timeToNextUpdateMs;
                }
            }
        }

        // Check if delay for the next update is too short
        if (minDelay < MIN_UPDATE_PERIOD_MS)
        {
            minDelay = MIN_UPDATE_PERIOD_MS;
        }

        // Done
        timeToNextUpdateMs = minDelay;

        // Restart timer
        updateTimerSetPeriod(timeToNextUpdateMs);
    }

    public TelemetryStats getStats()
    {
        // Get UAVTalk stats
        UAVTalk.ComStats utalkStats = utalk.getStats();

        // Update stats
        TelemetryStats stats = new TelemetryStats();
        stats.txBytes = utalkStats.txBytes;
        stats.rxBytes = utalkStats.rxBytes;
        stats.txObjectBytes = utalkStats.txObjectBytes;
        stats.rxObjectBytes = utalkStats.rxObjectBytes;
        stats.rxObjects = utalkStats.rxObjects;
        stats.txObjects = utalkStats.txObjects;
        stats.txErrors = utalkStats.txErrors + txErrors;
        stats.rxErrors = utalkStats.rxErrors;
        stats.txRetries = txRetries;

        // Done
        return stats;
    }

    public synchronized void resetStats()
    {
        utalk.resetStats();
        txErrors = 0;
        txRetries = 0;
    }


    private void newObject(UAVObject obj)
    {
        registerObject(obj);
    }

    private synchronized void newInstance(UAVObject obj)
    {
        registerObject(obj);
    }

    /**
     * Stop all the telemetry timers
     */
    public void stopTelemetry()
    {
    	if (updateTimerTask != null)
    		updateTimerTask.cancel();
    	updateTimerTask = null;
    	if (updateTimer != null)
    		updateTimer.cancel();
    	updateTimer = null;
    	if (transTimerTask != null)
    		transTimerTask.cancel();
    	transTimerTask = null;
    	if (transTimer != null)
    		transTimer.cancel();
    	transTimer = null;
    }
=======
	/**
	 * Connect to all instances of an object depending on the event mask
	 * specified
	 */
	private synchronized void connectToObjectInstances(UAVObject obj,
			int eventMask) {
		List<UAVObject> objs = objMngr.getObjectInstances(obj.getObjID());
		ListIterator<UAVObject> li = objs.listIterator();
		while (li.hasNext()) {
			obj = li.next();

			// Disconnect all previous observers from telemetry. This is
			// imortant as this can
			// be called multiple times
			obj.removeUnpackedObserver(unpackedObserver);
			obj.removeUpdatedAutoObserver(updatedAutoObserver);
			obj.removeUpdatedManualObserver(updatedManualObserver);
			obj.removeUpdateRequestedObserver(updatedRequestedObserver);

			// Connect only the selected events
			if ((eventMask & EV_UNPACKED) != 0)
				obj.addUnpackedObserver(unpackedObserver);
			if ((eventMask & EV_UPDATED) != 0)
				obj.addUpdatedAutoObserver(updatedAutoObserver);
			if ((eventMask & EV_UPDATED_MANUAL) != 0)
				obj.addUpdatedManualObserver(updatedManualObserver);
			if ((eventMask & EV_UPDATE_REQ) != 0)
				obj.addUpdateRequestedObserver(updatedRequestedObserver);
		}
	}

	/**
	 * Update an object based on its metadata properties
	 */
	private void updateObject(UAVObject obj) {
		// Get metadata
		UAVObject.Metadata metadata = obj.getMetadata();

		// Setup object depending on update mode
		int eventMask;
		if (metadata.GetGcsTelemetryUpdateMode() == UAVObject.UpdateMode.UPDATEMODE_PERIODIC) {
			// Set update period
			setUpdatePeriod(obj, metadata.gcsTelemetryUpdatePeriod);
			// Connect signals for all instances
			eventMask = EV_UPDATED_MANUAL | EV_UPDATE_REQ;
			if (obj.isMetadata())
				eventMask |= EV_UNPACKED; // we also need to act on remote
			// updates (unpack events)

			connectToObjectInstances(obj, eventMask);
		} else if (metadata.GetGcsTelemetryUpdateMode() == UAVObject.UpdateMode.UPDATEMODE_ONCHANGE) {
			// Set update period
			setUpdatePeriod(obj, 0);
			// Connect signals for all instances
			eventMask = EV_UPDATED | EV_UPDATED_MANUAL | EV_UPDATE_REQ;
			if (obj.isMetadata())
				eventMask |= EV_UNPACKED; // we also need to act on remote
			// updates (unpack events)

			connectToObjectInstances(obj, eventMask);
		} else if (metadata.GetGcsTelemetryUpdateMode() == UAVObject.UpdateMode.UPDATEMODE_THROTTLED) {
			// TODO
		} else if (metadata.GetGcsTelemetryUpdateMode() == UAVObject.UpdateMode.UPDATEMODE_MANUAL) {
			// Set update period
			setUpdatePeriod(obj, 0);
			// Connect signals for all instances
			eventMask = EV_UPDATED_MANUAL | EV_UPDATE_REQ;
			if (obj.isMetadata())
				eventMask |= EV_UNPACKED; // we also need to act on remote
			// updates (unpack events)

			connectToObjectInstances(obj, eventMask);
		}
	}

	/**
	 * Check is any objects are pending for periodic updates TODO: Clean-up
	 *
	 * @throws IOException
	 */
	private void processPeriodicUpdates() throws IOException {

		if (DEBUG)
			Log.d(TAG, "processPeriodicUpdates()");
		// Stop timer

		updateTimer.cancel();

		// Iterate through each object and update its timer, if zero then
		// transmit object.
		// Also calculate smallest delay to next update (will be used for
		// setting timeToNextUpdateMs)
		int minDelay = MAX_UPDATE_PERIOD_MS;
		ObjectTimeInfo objinfo;
		int elapsedMs = 0;
		long startTime;
		int offset;
		ListIterator<ObjectTimeInfo> li = objList.listIterator();
		while (li.hasNext()) {
			objinfo = li.next();
			// If object is configured for periodic updates
			if (objinfo.updatePeriodMs > 0) {
				objinfo.timeToNextUpdateMs -= timeToNextUpdateMs;
				// Check if time for the next update
				if (objinfo.timeToNextUpdateMs <= 0) {
					// Reset timer
					offset = (-objinfo.timeToNextUpdateMs)
							% objinfo.updatePeriodMs;
					objinfo.timeToNextUpdateMs = objinfo.updatePeriodMs
							- offset;
					// Send object
					startTime = System.currentTimeMillis();

					if (DEBUG) Log.d(TAG, "Manual update: " + objinfo.obj.getName());
					handler.updatedManual(objinfo.obj);
					// enqueueObjectUpdates(objinfo.obj, EV_UPDATED_MANUAL,
					// true, false);
					elapsedMs = (int) (System.currentTimeMillis() - startTime);
					// Update timeToNextUpdateMs with the elapsed delay of
					// sending the object;
					timeToNextUpdateMs += elapsedMs;
				}
				// Update minimum delay
				if (objinfo.timeToNextUpdateMs < minDelay) {
					minDelay = objinfo.timeToNextUpdateMs;
				}
			}
		}

		// Check if delay for the next update is too short
		if (minDelay < MIN_UPDATE_PERIOD_MS) {
			minDelay = MIN_UPDATE_PERIOD_MS;
		}

		// Done
		timeToNextUpdateMs = minDelay;

		// Restart timer
		updateTimerSetPeriod(timeToNextUpdateMs);
	}

	public TelemetryStats getStats() {
		// Get UAVTalk stats
		UAVTalk.ComStats utalkStats = utalk.getStats();

		// Update stats
		TelemetryStats stats = new TelemetryStats();
		stats.txBytes = utalkStats.txBytes;
		stats.rxBytes = utalkStats.rxBytes;
		stats.txObjectBytes = utalkStats.txObjectBytes;
		stats.rxObjectBytes = utalkStats.rxObjectBytes;
		stats.rxObjects = utalkStats.rxObjects;
		stats.txObjects = utalkStats.txObjects;
		stats.txErrors = utalkStats.txErrors + txErrors;
		stats.rxErrors = utalkStats.rxErrors;
		stats.txRetries = txRetries;

		// Done
		return stats;
	}

	public void resetStats() {
		utalk.resetStats();
		txErrors = 0;
		txRetries = 0;
	}

	private void newObject(UAVObject obj) {
		registerObject(obj);
	}

	private synchronized void newInstance(UAVObject obj) {
		registerObject(obj);
	}

	/**
	 * Stop all the telemetry timers
	 */
	public void stopTelemetry() {
		if (updateTimerTask != null)
			updateTimerTask.cancel();
		updateTimerTask = null;
		if (updateTimer != null)
			updateTimer.cancel();
		updateTimer = null;
	}
>>>>>>> 8a581937

	/**
	 * Private variables
	 */
	private final UAVObjectManager objMngr;
	private final UAVTalk utalk;
	private UAVObject gcsStatsObj;
	private final List<ObjectTimeInfo> objList = new ArrayList<ObjectTimeInfo>();
	private ObjectTransactionInfo transInfo = new ObjectTransactionInfo();
	private boolean transPending;

	private Timer updateTimer;
	private TimerTask updateTimerTask;

	private int timeToNextUpdateMs;
	private int txErrors;
	private int txRetries;

	/**
	 * Private constants
	 */
	private static final int REQ_TIMEOUT_MS = 250;
	private static final int MAX_RETRIES = 2;
	private static final int MAX_UPDATE_PERIOD_MS = 1000;
	private static final int MIN_UPDATE_PERIOD_MS = 1;

	static private ObjectUpdateHandler handler;

	//! Accessor for the object updated handler
	ObjectUpdateHandler getHandler() { return handler; }

	/**
	 * Handler which posts all the messages for individual object updates
	 */
	public class ObjectUpdateHandler extends Handler {

		// ! This can only be created while attaching to a particular looper
		ObjectUpdateHandler(Looper l) {
			super(l);
		}

		Queue<ObjectQueueInfo> objQueue = new ConcurrentLinkedQueue<ObjectQueueInfo>();

		// ! Generic enqueue
		void enqueueObjectUpdates(UAVObject obj, int event,
				boolean allInstances, boolean priority) {

			if (DEBUG) Log.d(TAG, "Enqueing update " + obj.getName() + " event " + event);

			ObjectQueueInfo objInfo = new ObjectQueueInfo();
			objInfo.obj = obj;
			objInfo.event = event;
			objInfo.allInstances = allInstances;

			// For now maintain a list of objects in the queue so we don't add duplicates
			// later we should make the runnables static to each class so we can use removeCallback
			synchronized(objQueue) {
				if (objQueue.contains(objInfo)) {
					if (WARN) Log.w(TAG, "Found previously scheduled queue element: " + objInfo.obj.getName());
				} else {
					objQueue.add(objInfo);
					post(new ObjectRunnable(objInfo));
				}
			}
		}

		public boolean removeActivatedQueue(ObjectQueueInfo objInfo) {
			synchronized(objQueue) {
				if (objQueue.remove(objInfo)) {
					if (WARN) Log.w(TAG, "Unable to find queue element to remove");
					return false;
				}
			}
			return true;
		}

		// ! Enqueue an unpacked event
		void unpacked(UAVObject obj) {
			enqueueObjectUpdates(obj, EV_UNPACKED, false, true);
		}

		// ! Enqueue an updated auto event
		void updatedAuto(UAVObject obj) {
			enqueueObjectUpdates(obj, EV_UPDATED, false, true);
		}

		// ! Enqueue an updated manual event
		void updatedManual(UAVObject obj) {
			enqueueObjectUpdates(obj, EV_UPDATED_MANUAL, false, true);
		}

		// ! Enqueue an update requested event
		void updateRequested(UAVObject obj) {
			enqueueObjectUpdates(obj, EV_UPDATE_REQ, false, true);
		}

	}

	/**
	 * Perform an update on an object where on an event based on the contents provided
	 * to the constructors.  This update will also set a timeout for transaction failure.
	 */
	class ObjectRunnable implements Runnable {

		// ! Transaction information to perform
		private final ObjectQueueInfo objInfo;

		ObjectRunnable(ObjectQueueInfo info) {
			Assert.assertNotNull(info);
			objInfo = info;
		}

		// ! Perform the transaction on the looper thread
		@Override
		public void run() {
			if (DEBUG) Log.d(TAG, "Object transaction running.  Event:" + objInfo.event);
			// 1. Check GCS is connected, throw this out if not
			// 2. Set up a transaction which includes multiple retries, whether
			// to wait for ack etc
			// 3. Send UAVTalk message
			// 4. Based on transaction type either wait for update or end

			// 1. Check if a connection has been established, only process
			// GCSTelemetryStats updates
			// (used to establish the connection)
			gcsStatsObj = objMngr.getObject("GCSTelemetryStats");
			if (((String) gcsStatsObj.getField("Status").getValue()).compareTo("Connected") != 0) {
				if (objInfo.obj.getObjID() != objMngr.getObject("GCSTelemetryStats").getObjID()) {
					if (DEBUG)
						Log.d(TAG, "transactionCompleted(false) due to receiving object not GCSTelemetryStats while not connected.");
					objInfo.obj.transactionCompleted(false);
					return;
				}
			}

			// If this is a metaobject then make necessary telemetry updates
			// (this is why we catch unpack)
			if (objInfo.obj.isMetadata()) {
				UAVMetaObject metaobj = (UAVMetaObject) objInfo.obj;
				updateObject(metaobj.getParentObject());
			}

			// 2. Setup transaction (skip if unpack event)
			ObjectTransactionInfo newTrans = new ObjectTransactionInfo();
			boolean newTransactionPending = false;
			if (objInfo.event != EV_UNPACKED) {
				UAVObject.Metadata metadata = objInfo.obj.getMetadata();
				newTrans.obj = objInfo.obj;
				newTrans.allInstances = objInfo.allInstances;
				newTrans.retriesRemaining = MAX_RETRIES;
				newTrans.acked = metadata.GetGcsTelemetryAcked();
				if (objInfo.event == EV_UPDATED || objInfo.event == EV_UPDATED_MANUAL) {
					newTrans.objRequest = false;
				} else if (objInfo.event == EV_UPDATE_REQ) {
					newTrans.objRequest = true;
				}

				// Determine if this will schedule a new transaction
				newTransactionPending = (newTrans.objRequest || newTrans.acked);

				synchronized (transInfo) {

					// If there is a transaction pending and this would set up a new one reschedule it
					if (transPending && newTransactionPending) {
						if (WARN) Log.w(TAG, "Postponing transaction for" + newTrans.obj.getName() + " existing transaction for " + transInfo.obj.getName());
						handler.postDelayed(this, 100);
						return;
					}

					// Store this as the active transaction
					transPending = newTransactionPending;
					transInfo = newTrans;

					if (DEBUG) Log.d(TAG, "Process Object transaction for " + transInfo.obj.getName());

					// Remove this one from the list of pending transactions
					handler.removeActivatedQueue(objInfo);

					try {

						// 3. Execute transaction by sending the appropriate UAVTalk command
						if (transInfo.objRequest) {
							if (DEBUG) Log.d(TAG, "Sending object request " + transInfo.obj.getName());
							utalk.sendObjectRequest(transInfo.obj, transInfo.allInstances);
						} else {
							if (DEBUG) Log.d(TAG, "Sending object " + transInfo.obj.getName());
							utalk.sendObject(transInfo.obj, transInfo.acked, transInfo.allInstances);
						}

					} catch (IOException e) {
						if (ERROR) Log.e(TAG, "Unable to send UAVTalk message");
						e.printStackTrace();
					}

					// Post a timeout timer if a response is epxected
					if (transPending)
						handler.postDelayed(transactionTimeout, REQ_TIMEOUT_MS);
				}
			}
		}
	}


	/**
	 * Runnable posted to handle a timeout of a transaction.  Tracks the number of retry attempts
	 * retries that many, and finally sends a transaction failed signal.
	 */
	final Runnable transactionTimeout = new Runnable() {
		@Override
		public void run() {
			// Lock on the transaction
			synchronized (transInfo) {

				// Proceed only if there is a pending transaction
				if (!transPending) {
					if (WARN) Log.w(TAG,"Transaction completed but timeout still called.  Probable race condition");
					return;
				}

				if (DEBUG) Log.d(TAG, "Telemetry: transaction timeout.");

				// Check if more retries are pending
				if (transInfo.retriesRemaining > 0) {
					--transInfo.retriesRemaining;

					// Repeat whatever is required for this transaction type
					// (transInfo.objRequest) {
					if (DEBUG) Log.d(TAG, "Sending object request");

					try {
						// Execute transaction by sending the appropriate UAVTalk command
						if (transInfo.objRequest) {
							if (DEBUG) Log.d(TAG, "Sending object request" + transInfo.obj.getName());
							utalk.sendObjectRequest(transInfo.obj, transInfo.allInstances);
						} else {
							if (DEBUG) Log.d(TAG, "Sending object " + transInfo.obj.getName());
							utalk.sendObject(transInfo.obj, transInfo.acked, transInfo.allInstances);
						}
					} catch (IOException e) {
						if (ERROR) Log.e(TAG, "Unable to send UAVTalk message");
						e.printStackTrace();
					}

					handler.postDelayed(transactionTimeout, REQ_TIMEOUT_MS);

					++txRetries;
				} else {
					if (ERROR) Log.e(TAG, "Transaction failed for: " + transInfo.obj.getName());

					// Terminate transaction. This triggers UAVTalk to send a transaction
					// failed signal which will make the next queue entry be processed
					// Note this is UAVTalk listener TransactionFailed function
					// object specific transaction failed.
					utalk.cancelPendingTransaction(transInfo.obj);
					++txErrors;
				}
			}
		}
	};


	/**
	 * Called when a transaction is successfully completed (UAVTalk event) and maps that to
	 * the appropriate object event as well as canceling the pending transaction and timeout
	 */
	private void transactionCompleted(UAVObject obj, boolean result) {

		if (DEBUG) Log.d(TAG, "UAVTalk transactionCompleted");

		// Check if there is a pending transaction and the objects match
		synchronized(transInfo) {
			if (transPending && transInfo.obj.getObjID() == obj.getObjID()) {
				if (DEBUG) Log.d(TAG, "Telemetry: transaction completed for " + obj.getName());

				// Cancel timeout and complete transaction
				handler.removeCallbacks(transactionTimeout);
				transPending = false;

				//Send signal
				obj.transactionCompleted(result);
			} else {
				if (ERROR) Log.e(TAG, "Error: received a transaction completed when did not expect it.");
				transPending = false;
			}
		}
	}

}
<|MERGE_RESOLUTION|>--- conflicted
+++ resolved
@@ -277,439 +277,6 @@
 		}
 	};
 
-<<<<<<< HEAD
-    /**
-     * Connect to all instances of an object depending on the event mask specified
-     */
-    private synchronized void connectToObjectInstances(UAVObject obj, int eventMask)
-    {
-        List<UAVObject> objs = objMngr.getObjectInstances(obj.getObjID());
-        ListIterator<UAVObject> li = objs.listIterator();
-        while(li.hasNext())
-        {
-        	obj = li.next();
-
-            // Disconnect all previous observers from telemetry.  This is imortant as this can
-        	// be called multiple times
-        	obj.removeUnpackedObserver(unpackedObserver);
-        	obj.removeUpdatedAutoObserver(updatedAutoObserver);
-        	obj.removeUpdatedManualObserver(updatedManualObserver);
-        	obj.removeUpdateRequestedObserver(updatedRequestedObserver);
-
-            // Connect only the selected events
-            if ( (eventMask&EV_UNPACKED) != 0)
-            	obj.addUnpackedObserver(unpackedObserver);
-            if ( (eventMask&EV_UPDATED) != 0)
-            	obj.addUpdatedAutoObserver(updatedAutoObserver);
-            if ( (eventMask&EV_UPDATED_MANUAL) != 0)
-            	obj.addUpdatedManualObserver(updatedManualObserver);
-            if ( (eventMask&EV_UPDATE_REQ) != 0)
-            	obj.addUpdateRequestedObserver(updatedRequestedObserver);
-        }
-    }
-
-    /**
-     * Update an object based on its metadata properties
-     */
-    private synchronized void updateObject(UAVObject obj)
-    {
-        // Get metadata
-        UAVObject.Metadata metadata = obj.getMetadata();
-
-        // Setup object depending on update mode
-        int eventMask;
-        if ( metadata.GetGcsTelemetryUpdateMode() == UAVObject.UpdateMode.UPDATEMODE_PERIODIC )
-        {
-            // Set update period
-            setUpdatePeriod(obj, metadata.gcsTelemetryUpdatePeriod);
-            // Connect signals for all instances
-            eventMask = EV_UPDATED_MANUAL | EV_UPDATE_REQ;
-            if(obj.isMetadata())
-                eventMask |= EV_UNPACKED; // we also need to act on remote updates (unpack events)
-
-            connectToObjectInstances(obj, eventMask);
-        }
-        else if ( metadata.GetGcsTelemetryUpdateMode() == UAVObject.UpdateMode.UPDATEMODE_ONCHANGE )
-        {
-            // Set update period
-            setUpdatePeriod(obj, 0);
-            // Connect signals for all instances
-            eventMask = EV_UPDATED | EV_UPDATED_MANUAL | EV_UPDATE_REQ;
-            if(obj.isMetadata())
-                eventMask |= EV_UNPACKED; // we also need to act on remote updates (unpack events)
-
-            connectToObjectInstances(obj, eventMask);
-        }
-        else if ( metadata.GetGcsTelemetryUpdateMode() == UAVObject.UpdateMode.UPDATEMODE_THROTTLED )
-        {
-        	// TODO
-        }
-        else if ( metadata.GetGcsTelemetryUpdateMode() == UAVObject.UpdateMode.UPDATEMODE_MANUAL )
-        {
-            // Set update period
-            setUpdatePeriod(obj, 0);
-            // Connect signals for all instances
-            eventMask = EV_UPDATED_MANUAL | EV_UPDATE_REQ;
-            if(obj.isMetadata())
-                eventMask |= EV_UNPACKED; // we also need to act on remote updates (unpack events)
-
-            connectToObjectInstances(obj, eventMask);
-        }
-    }
-
-    /**
-     * Called when a transaction is successfully completed (uavtalk event)
-     * @throws IOException
-     */
-    private synchronized void transactionCompleted(UAVObject obj, boolean result) throws IOException
-    {
-    	if (DEBUG) Log.d(TAG,"UAVTalk transactionCompleted");
-        // Check if there is a pending transaction and the objects match
-        if ( transPending && transInfo.obj.getObjID() == obj.getObjID() )
-        {
-        	if (DEBUG) Log.d(TAG,"Telemetry: transaction completed for " + obj.getName());
-            // Complete transaction
-        	transTimer.cancel();
-            transPending = false;
-
-            //Send signal
-            obj.transactionCompleted(result);
-            // Process new object updates from queue
-            processObjectQueue();
-        } else
-        {
-        	if (ERROR) Log.e(TAG,"Error: received a transaction completed when did not expect it.");
-        	transPending = false;
-        }
-    }
-
-    /**
-     * Called when a transaction is not completed within the timeout period (timer event)
-     * @throws IOException
-     */
-    private synchronized void transactionTimeout() throws IOException
-    {
-    	if (DEBUG) Log.d(TAG,"Telemetry: transaction timeout.");
-        transTimer.cancel();
-        // Proceed only if there is a pending transaction
-        if ( transPending )
-        {
-            // Check if more retries are pending
-            if (transInfo.retriesRemaining > 0)
-            {
-                --transInfo.retriesRemaining;
-                processObjectTransaction();
-                ++txRetries;
-            }
-            else
-            {
-            	if (ERROR) Log.e(TAG, "Transaction failed for: " + transInfo.obj.getName());
-
-                // Terminate transaction.  This triggers UAVTalk to send a transaction
-            	// failed signal which will make the next queue entry be processed
-            	// Note this is UAVTalk listener TransactionFailed function and not the
-            	// object specific transaction failed.
-                utalk.cancelPendingTransaction(transInfo.obj);
-                ++txErrors;
-            }
-        }
-    }
-
-    /**
-     * Start an object transaction with UAVTalk, all information is stored in transInfo
-     * @throws IOException
-     */
-    private synchronized void processObjectTransaction() throws IOException
-    {
-        if (transPending)
-        {
-        	if (DEBUG) Log.d(TAG, "Process Object transaction for " + transInfo.obj.getName());
-            // Initiate transaction
-            if (transInfo.objRequest)
-            {
-                utalk.sendObjectRequest(transInfo.obj, transInfo.allInstances);
-            }
-            else
-            {
-                utalk.sendObject(transInfo.obj, transInfo.acked, transInfo.allInstances);
-            }
-            // Start timer if a response is expected
-            if ( transInfo.objRequest || transInfo.acked )
-            {
-            	transTimerSetPeriod(REQ_TIMEOUT_MS);
-            }
-            else
-            {
-            	transTimer.cancel();
-                transPending = false;
-            }
-        } else
-        {
-        	if (ERROR) Log.e(TAG,"Error: inside of processObjectTransaction with no transPending");
-        }
-    }
-
-    /**
-     * Enqueue the event received from an object.  This is the main method that handles all the callbacks
-     * from UAVObjects (due to updates, or update requests)
-     */
-    private void enqueueObjectUpdates(UAVObject obj, int event, boolean allInstances, boolean priority) throws IOException
-    {
-        // Push event into queue
-    	if (DEBUG) Log.d(TAG, "Push event into queue for obj " + obj.getName() + " event " + event);
-    	if(event == 8 && obj.getName().compareTo("GCSTelemetryStats") == 0)
-    		Thread.dumpStack();
-        ObjectQueueInfo objInfo = new ObjectQueueInfo();
-        objInfo.obj = obj;
-        objInfo.event = event;
-        objInfo.allInstances = allInstances;
-        if (priority)
-        {
-        	// Only enqueue if an identical transaction does not already exist
-        	if(!objPriorityQueue.contains(objInfo)) {
-        		if ( objPriorityQueue.size() < MAX_QUEUE_SIZE )
-        		{
-        			objPriorityQueue.add(objInfo);
-        		}
-        		else
-        		{
-        			++txErrors;
-        			obj.transactionCompleted(false);
-        			Log.w(TAG,"Telemetry: priority event queue is full, event lost " + obj.getName());
-        		}
-        	}
-        }
-        else
-        {
-        	// Only enqueue if an identical transaction does not already exist
-        	if(!objQueue.contains(objInfo)) {
-        		if ( objQueue.size() < MAX_QUEUE_SIZE )
-        		{
-        			objQueue.add(objInfo);
-        		}
-        		else
-        		{
-        			++txErrors;
-        			obj.transactionCompleted(false);
-        		}
-        	}
-        }
-
-        // If there is no transaction in progress then process event
-        if (!transPending)
-        {
-            processObjectQueue();
-        }
-    }
-
-    /**
-     * Process events from the object queue
-     * @throws IOException
-     */
-    private void processObjectQueue() throws IOException
-    {
-      	if (DEBUG) Log.d(TAG, "Process object queue - Depth " + objQueue.size() + " priority " + objPriorityQueue.size());
-
-        // Don nothing if a transaction is already in progress (should not happen)
-        if (transPending)
-        {
-        	if (WARN) Log.e(TAG,"Dequeue while a transaction pending");
-            return;
-        }
-
-        // Get object information from queue (first the priority and then the regular queue)
-        ObjectQueueInfo objInfo;
-        synchronized (objPriorityQueue) {
-        	if ( !objPriorityQueue.isEmpty() )
-        	{
-        		objInfo = objPriorityQueue.remove();
-        	} else {
-        		synchronized (objQueue) {
-        			if ( !objQueue.isEmpty() )
-        	        {
-        	            objInfo = objQueue.remove();
-        	        }
-        	        else
-        	        {
-        	            return;
-        	        }
-        		}
-        	}
-        }
-
-        // Check if a connection has been established, only process GCSTelemetryStats updates
-        // (used to establish the connection)
-        gcsStatsObj = objMngr.getObject("GCSTelemetryStats");
-        if ( ((String) gcsStatsObj.getField("Status").getValue()).compareTo("Connected") != 0 )
-        {
-            objQueue.clear();
-            if ( objInfo.obj.getObjID() != objMngr.getObject("GCSTelemetryStats").getObjID() )
-            {
-            	if (DEBUG) Log.d(TAG,"transactionCompleted(false) due to receiving object not GCSTelemetryStats while not connected.");
-                objInfo.obj.transactionCompleted(false);
-                return;
-            }
-        }
-
-        // Setup transaction (skip if unpack event)
-        if ( objInfo.event != EV_UNPACKED )
-        {
-            UAVObject.Metadata metadata = objInfo.obj.getMetadata();
-            transInfo.obj = objInfo.obj;
-            transInfo.allInstances = objInfo.allInstances;
-            transInfo.retriesRemaining = MAX_RETRIES;
-            transInfo.acked = metadata.GetGcsTelemetryAcked();
-            if ( objInfo.event == EV_UPDATED || objInfo.event == EV_UPDATED_MANUAL )
-            {
-                transInfo.objRequest = false;
-            }
-            else if ( objInfo.event == EV_UPDATE_REQ )
-            {
-                transInfo.objRequest = true;
-            }
-            // Start transaction
-            transPending = true;
-            processObjectTransaction();
-        } else
-        {
-//            qDebug() << QString("Process object queue: this is an unpack event for %1").arg(objInfo.obj->getName());
-        }
-
-        // If this is a metaobject then make necessary telemetry updates
-        if (objInfo.obj.isMetadata())
-        {
-        	UAVMetaObject metaobj = (UAVMetaObject) objInfo.obj;
-            updateObject( metaobj.getParentObject() );
-        }
-
-        // The fact we received an unpacked event does not mean that
-        // we do not have additional objects still in the queue,
-        // so we have to reschedule queue processing to make sure they are not
-        // stuck:
-        if ( objInfo.event == EV_UNPACKED && !transPending)
-            processObjectQueue();
-
-    }
-
-    /**
-     * Check is any objects are pending for periodic updates
-     * TODO: Clean-up
-     * @throws IOException
-     */
-    private synchronized void processPeriodicUpdates() throws IOException
-    {
-
-    	if (DEBUG) Log.d(TAG, "processPeriodicUpdates()");
-        // Stop timer
-    	updateTimer.cancel();
-
-        // Iterate through each object and update its timer, if zero then transmit object.
-        // Also calculate smallest delay to next update (will be used for setting timeToNextUpdateMs)
-        int minDelay = MAX_UPDATE_PERIOD_MS;
-        ObjectTimeInfo objinfo;
-        int elapsedMs = 0;
-        long startTime;
-        int offset;
-        ListIterator<ObjectTimeInfo> li = objList.listIterator();
-        while(li.hasNext())
-        {
-            objinfo = li.next();
-            // If object is configured for periodic updates
-            if (objinfo.updatePeriodMs > 0)
-            {
-                objinfo.timeToNextUpdateMs -= timeToNextUpdateMs;
-                // Check if time for the next update
-                if (objinfo.timeToNextUpdateMs <= 0)
-                {
-                    // Reset timer
-                    offset = (-objinfo.timeToNextUpdateMs) % objinfo.updatePeriodMs;
-                    objinfo.timeToNextUpdateMs = objinfo.updatePeriodMs - offset;
-                    // Send object
-                    startTime = System.currentTimeMillis();
-                    enqueueObjectUpdates(objinfo.obj, EV_UPDATED_MANUAL, true, false);
-                    elapsedMs = (int) (System.currentTimeMillis() - startTime);
-                    // Update timeToNextUpdateMs with the elapsed delay of sending the object;
-                    timeToNextUpdateMs += elapsedMs;
-                }
-                // Update minimum delay
-                if (objinfo.timeToNextUpdateMs < minDelay)
-                {
-                    minDelay = objinfo.timeToNextUpdateMs;
-                }
-            }
-        }
-
-        // Check if delay for the next update is too short
-        if (minDelay < MIN_UPDATE_PERIOD_MS)
-        {
-            minDelay = MIN_UPDATE_PERIOD_MS;
-        }
-
-        // Done
-        timeToNextUpdateMs = minDelay;
-
-        // Restart timer
-        updateTimerSetPeriod(timeToNextUpdateMs);
-    }
-
-    public TelemetryStats getStats()
-    {
-        // Get UAVTalk stats
-        UAVTalk.ComStats utalkStats = utalk.getStats();
-
-        // Update stats
-        TelemetryStats stats = new TelemetryStats();
-        stats.txBytes = utalkStats.txBytes;
-        stats.rxBytes = utalkStats.rxBytes;
-        stats.txObjectBytes = utalkStats.txObjectBytes;
-        stats.rxObjectBytes = utalkStats.rxObjectBytes;
-        stats.rxObjects = utalkStats.rxObjects;
-        stats.txObjects = utalkStats.txObjects;
-        stats.txErrors = utalkStats.txErrors + txErrors;
-        stats.rxErrors = utalkStats.rxErrors;
-        stats.txRetries = txRetries;
-
-        // Done
-        return stats;
-    }
-
-    public synchronized void resetStats()
-    {
-        utalk.resetStats();
-        txErrors = 0;
-        txRetries = 0;
-    }
-
-
-    private void newObject(UAVObject obj)
-    {
-        registerObject(obj);
-    }
-
-    private synchronized void newInstance(UAVObject obj)
-    {
-        registerObject(obj);
-    }
-
-    /**
-     * Stop all the telemetry timers
-     */
-    public void stopTelemetry()
-    {
-    	if (updateTimerTask != null)
-    		updateTimerTask.cancel();
-    	updateTimerTask = null;
-    	if (updateTimer != null)
-    		updateTimer.cancel();
-    	updateTimer = null;
-    	if (transTimerTask != null)
-    		transTimerTask.cancel();
-    	transTimerTask = null;
-    	if (transTimer != null)
-    		transTimer.cancel();
-    	transTimer = null;
-    }
-=======
 	/**
 	 * Connect to all instances of an object depending on the event mask
 	 * specified
@@ -896,7 +463,6 @@
 			updateTimer.cancel();
 		updateTimer = null;
 	}
->>>>>>> 8a581937
 
 	/**
 	 * Private variables
